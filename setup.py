#!/usr/bin/env python
"""ESMValTool installation script."""
# This script only installs dependencies available on PyPI
#
# Dependencies that need to be installed some other way (e.g. conda):
# - ncl
# - iris
# - python-stratify

import os
import re
import sys

from setuptools import Command, setup

from esmvaltool import __version__

PACKAGES = [
    'esmvaltool',
]

REQUIREMENTS = {
    # Installation script (this file) dependencies
    'setup': [
        'setuptools_scm',
    ],
    # Installation dependencies
    # Use with pip install . to install from source
    'install': [
        'cartopy',
        'cdo',
        'cf-units',
        'cython',
        'jinja2',
        'eofs',
        'esmvalcore>=2.0.0b0,<2.1',
        'fiona',
        'lime',
        'matplotlib<3',
        'nc-time-axis',  # needed by iris.plot
        'netCDF4',
        'numpy',
        'pandas',
<<<<<<< HEAD
        'pathos',
        'pillow',
        'prov[dot]',
        'psutil',
=======
>>>>>>> 965df539
        'pyyaml',
        'scitools-iris>=2.2',
        'scikit-learn',
        'seaborn',
        'shapely',
        'stratify',
<<<<<<< HEAD
        'vmprof',
        'xarray',
        'xgboost',
=======
        'xarray>=0.12',
>>>>>>> 965df539
        'xlsxwriter',
    ],
    # Test dependencies
    # Execute 'python setup.py test' to run tests
    'test': [
        'easytest',
        'mock',
        'nose',
        'pycodestyle',
        'pytest>=3.9',
        'pytest-cov',
        'pytest-env',
        'pytest-html',
        'pytest-metadata>=1.5.1',
    ],
    # Development dependencies
    # Use pip install -e .[develop] to install in development mode
    'develop': [
        'isort',
        'prospector[with_pyroma]!=1.1.6.3,!=1.1.6.4',
        'sphinx',
        'sphinx_rtd_theme',
        'vmprof',
        'yamllint',
        'yapf',
    ],
}


def discover_python_files(paths, ignore):
    """Discover Python files."""

    def _ignore(path):
        """Return True if `path` should be ignored, False otherwise."""
        return any(re.match(pattern, path) for pattern in ignore)

    for path in sorted(set(paths)):
        for root, _, files in os.walk(path):
            if _ignore(path):
                continue
            for filename in files:
                filename = os.path.join(root, filename)
                if (filename.lower().endswith('.py')
                        and not _ignore(filename)):
                    yield filename


class CustomCommand(Command):
    """Custom Command class."""

    def install_deps_temp(self):
        """Try to temporarily install packages needed to run the command."""
        if self.distribution.install_requires:
            self.distribution.fetch_build_eggs(
                self.distribution.install_requires)
        if self.distribution.tests_require:
            self.distribution.fetch_build_eggs(self.distribution.tests_require)


class RunTests(CustomCommand):
    """Class to run tests and generate reports."""

    user_options = [('installation', None,
                     'Run tests that require installation.')]

    def initialize_options(self):
        """Initialize custom options."""
        self.installation = False

    def finalize_options(self):
        """Do nothing."""

    def run(self):
        """Run tests and generate a coverage report."""
        self.install_deps_temp()

        import pytest

        report_dir = 'test-reports'
        args = [
            'tests',
            'esmvaltool',  # for doctests
            '--doctest-modules',
            '--cov=esmvaltool',
            '--cov-report=term',
            '--cov-report=html:{}/coverage_html'.format(report_dir),
            '--cov-report=xml:{}/coverage.xml'.format(report_dir),
            '--junit-xml={}/report.xml'.format(report_dir),
            '--html={}/report.html'.format(report_dir),
        ]
        if self.installation:
            args.append('--installation')
        errno = pytest.main(args)

        sys.exit(errno)


class RunLinter(CustomCommand):
    """Class to run a linter and generate reports."""

    user_options = []

    def initialize_options(self):
        """Do nothing."""

    def finalize_options(self):
        """Do nothing."""

    def run(self):
        """Run prospector and generate a report."""
        check_paths = PACKAGES + [
            'setup.py',
            'tests',
            'util',
        ]
        ignore = [
            'doc/',
        ]

        # try to install missing dependencies and import prospector
        try:
            from prospector.run import main
        except ImportError:
            # try to install and then import
            self.distribution.fetch_build_eggs(['prospector[with_pyroma]'])
            from prospector.run import main

        self.install_deps_temp()

        # run linter

        # change working directory to package root
        package_root = os.path.abspath(os.path.dirname(__file__))
        os.chdir(package_root)

        # write command line
        files = discover_python_files(check_paths, ignore)
        sys.argv = ['prospector']
        sys.argv.extend(files)

        # run prospector
        errno = main()

        sys.exit(errno)


with open('README.md') as readme:
    README = readme.read()

setup(
    name='ESMValTool',
    version=__version__,
    description='Earth System Models eValuation Tool',
    long_description=README,
    url='https://www.esmvaltool.org',
    download_url='https://github.com/ESMValGroup/ESMValTool',
    license='Apache License, Version 2.0',
    classifiers=[
        'Environment :: Console',
        'License :: OSI Approved :: Apache Software License',
        'Programming Language :: Python',
        'Programming Language :: Python :: 3.6',
        'Programming Language :: Python :: 3.7',
    ],
    packages=PACKAGES,
    # Include all version controlled files
    include_package_data=True,
    setup_requires=REQUIREMENTS['setup'],
    install_requires=REQUIREMENTS['install'],
    tests_require=REQUIREMENTS['test'],
    extras_require={
        'develop': (set(REQUIREMENTS['develop'] + REQUIREMENTS['test']) -
                    {'pycodestyle'}),
    },
    entry_points={
        'console_scripts': [
            'cmorize_obs = esmvaltool.cmorizers.obs.cmorize_obs:main',
            'mip_convert_setup = '
            'esmvaltool.cmorizers.mip_convert.esmvt_mipconv_setup:main',
            'nclcodestyle = esmvaltool.utils.nclcodestyle.nclcodestyle:_main',
            'showcolortables = '
            'esmvaltool.utils.color_tables.show_color_tables:run',
        ],
    },
    cmdclass={
        'test': RunTests,
        'lint': RunLinter,
    },
    zip_safe=False,
)<|MERGE_RESOLUTION|>--- conflicted
+++ resolved
@@ -41,26 +41,15 @@
         'netCDF4',
         'numpy',
         'pandas',
-<<<<<<< HEAD
         'pathos',
-        'pillow',
-        'prov[dot]',
-        'psutil',
-=======
->>>>>>> 965df539
         'pyyaml',
         'scitools-iris>=2.2',
         'scikit-learn',
         'seaborn',
         'shapely',
         'stratify',
-<<<<<<< HEAD
-        'vmprof',
-        'xarray',
+        'xarray>=0.12',
         'xgboost',
-=======
-        'xarray>=0.12',
->>>>>>> 965df539
         'xlsxwriter',
     ],
     # Test dependencies
