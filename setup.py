--- conflicted
+++ resolved
@@ -39,12 +39,8 @@
         'jinja2',
         'joblib',
         'lime',
-<<<<<<< HEAD
-        'matplotlib>3.3.1',  # bug in 3.3.1, 3.3.2 and 3 fine
+        'matplotlib>3.3.1,<3.4',  # bug in 3.3.1, issue with nc-time-axis for >3.3.4
         'mapgenerator>=1.0.2',
-=======
-        'matplotlib>3.3.1,<3.4',  # bug in 3.3.1, issue with nc-time-axis for >3.3.4
->>>>>>> 78c9071f
         'natsort',
         'nc-time-axis<1.3.1',  # needed by iris.plot, issues with matplotlib 3.4 and 1.3.1
         'netCDF4',
