--- conflicted
+++ resolved
@@ -41,11 +41,8 @@
         'pyproj>=2.1'
         'pyyaml',
         'scikit-learn',
-<<<<<<< HEAD
         'SkillMetrics',
-=======
         'scitools-iris>=2.2',
->>>>>>> 85ebe53e
         'seawater',
         'seaborn',
         'shapely',
