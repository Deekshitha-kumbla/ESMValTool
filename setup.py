--- conflicted
+++ resolved
@@ -39,11 +39,8 @@
         'pyyaml',
         'scitools-iris>=2.2',
         'scikit-learn',
-<<<<<<< HEAD
         'SkillMetrics',
-=======
         'seawater',
->>>>>>> b31cdd00
         'seaborn',
         'shapely',
         'stratify',
