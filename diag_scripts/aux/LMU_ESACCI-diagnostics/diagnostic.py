"""
Basic implementation for diagnostics into ESMValTool
"""
# used modules
import numpy as np
import os
import pdb
# import matplotlib
import matplotlib.pyplot as plt
import matplotlib.cm as cm
import matplotlib.dates as mdates
# from netCDF4 import Dataset

# global installation
from geoval.core.data import GeoData
from geoval.core.mapping import SingleMap
import extended_data
from easyhov import easyhov_diff
from esmval_lib import ESMValProject
from ESMValMD import ESMValMD
# from GeoData_mapping import *

# import ConfigParser
import csv
import imp
import shapefile as shp
import glob
import math
import tempfile
import datetime
# from dateutil.relativedelta import relativedelta
# import subprocess
# import fnmatch

from scipy import stats
from cdo import Cdo

# All packages checked

# ignored GLOBAL values:
# * verbosity_level
# * exit_on_warning
# * debuginfo

# * max_data_filesize
# * max_data_blocksize

# * write_plots
# * write_netcdf
# * write_plot_vars

# * force_processing


class Diagnostic(object):
    """
    Basic class to implement any kind of diagnostic
    """

    def __init__(self, **kwargs):
        super(Diagnostic, self).__init__(**kwargs)
        """
        Default values to experiment with the diagnostics
        """
        self._project_info = {}
        self._mod_type = 'model'
        self._ref_type = 'reference'
        self._plot_dir = '.' + os.sep
        self._work_dir = '.' + os.sep

        self._vartype = 'some variable'  # default value as there must be one
        self.output_type = 'png'  # default ouput file type
        self.overview = False
        self._regions = None
        self._changed = False

        self._basetags = []

    def _get_output_rootname(self):
        """
        get unique output filename as function of model name
        and observation name
        """

        name_parts = self._mod_file.split("/")[-1].split(".")[0].split("_")
        self.modname = "_".join(name_parts[i] for i in [0, 3, 2, 4])
        self.refname = self._ref_type

        return self._plot_dir + os.sep + self._vartype.replace(" ", "_") + \
            '_' + self.refname + '_' + self.modname

    def set_info(self, project_info, model, var, ref_file, mod_file, cfg):
        """
        gather information for diagnostic
        """

        def getVarFromFile(filename):
            """
            routine to read cfg file
            """
            f = open(filename)
            self.cfg = imp.load_source('cfg', '', f)
            f.close()

        getVarFromFile(cfg)

        self._project_info = project_info

# A_laue_ax+
#        self._plot_dir=project_info.get('GLOBAL')['plot_dir']
        E = ESMValProject(project_info)
        plot_dir = E.get_plot_dir()
        diag_script = E.get_diag_script_name()
        plot_dir = plot_dir + os.sep + diag_script + os.sep
        E.ensure_directory(plot_dir)
        self._plot_dir = plot_dir
        self.E = E
# A_laue_ax-

        self._work_dir = project_info.get('GLOBAL')['wrk_dir']
        self._climo_dir = project_info.get('GLOBAL')['climo_dir']
        self._mod_line = model.split_entries()
        self._field_type = project_info['RUNTIME']['derived_field_type']
        self.var = var
        allvars = [x.var == var for x in project_info['RUNTIME']
                   ['currDiag'].variables]
        whichvar = [i for i, x in enumerate(allvars) if x][0]
        self._ref_type = project_info['RUNTIME']['currDiag']
        self._ref_type = self._ref_type.variables[whichvar].ref_model
        self._mod_type = project_info['RUNTIME']['project']

        self.output_type = project_info['GLOBAL']['output_file_type']

        self._basetags = self._basetags + \
            [x.strip() for x in project_info.get('GLOBAL')['tags']]

        self._basetags = self._basetags + [self.var]

        if var == 'sm':
            self._vartype = 'soil moisture'
            self._ref_file = ref_file
        elif var == 'ts' or var == 'tos':
            self._vartype = 'sea surface temperature'
            self._ref_file = ref_file
        elif var == 'shrubNtreeFrac':
            self._vartype = 'shrub and tree'
            self._ref_file = ref_file
        elif var == 'baresoilFrac':
            self._vartype = 'bare soil'
            self._ref_file = ref_file

            if self.cfg.cmap_globmeants[-3:-1] == "_r":
                self.cfg.cmap_globmeants = self.cfg.cmap_globmeants[:-2]
            else:
                self.cfg.cmap_globmeants = self.cfg.cmap_globmeants + "_r"

        elif var == 'grassNcropFrac':
            self._vartype = 'grass and crop'
            self._ref_file = ref_file
        elif var == 'alb':
            self._vartype = 'albedo'
            self._ref_file = ref_file
        elif var == 'fAPAR':
            self._vartype = 'fAPAR'
            self._ref_file = ref_file
        elif var == 'burntArea':
            self._vartype = 'burned area'
            self._ref_file = ref_file
        else:
            assert False, 'This variable is not implemented yet!'

        self._mod_file = mod_file

        self._get_output_rootname()

        if self.cfg.regionalization:
            self._reg_file = "./diag_scripts/aux" + \
                "/LMU_ESACCI-diagnostics/Shapefiles" + \
                os.sep + self.cfg.shape
            self._load_regionalization_shape()

    def _write_loading_header(self):
        print('*****************************')
        print('Loading data for diagnostics of %s from %s' %
              (self._vartype.upper(), self._mod_file.split(os.sep)[-1]))
        print('*****************************')

    def load_data(self):
        """
        load model and observation data
        actual implementation needs to be part of child class
        """

        self._write_loading_header()

        if not self._changed:
            self._start_time, self._stop_time = None, None

        self._load_observation_data()
        self._load_model_data()

        # compatible time range
        # if self._project_info['RUNTIME']['currDiag'].get_variables()[0] in
        # ['natural_grass', 'managed_grass_and_crops', 'bare_soil', 'shrubs',
        # 'forest','lc'] else "month")
        self._start_time, self._stop_time, self._changed = \
            self._adjust_time_range(scale="month")

        if 'start_year' in self.cfg.__dict__.keys():
            if self.cfg.start_year > self._start_time.year:
                self._start_time = self._start_time.replace(
                    year=self.cfg.start_year, month=01, day=01)
                self._changed = True
        if 'stop_year' in self.cfg.__dict__.keys():
            if self.cfg.stop_year < self._stop_time.year:
                self._stop_time = self._stop_time.replace(
                    year=self.cfg.stop_year, month=12, day=31)
                self._changed = True

        if self._changed and not (self.var in ["baresoilFrac",
                                               "grassNcropFrac",
                                               "shrubNtreeFrac"]):
            # reorganize data
            self._mod_data.apply_temporal_subsetting(
                self._start_time, self._stop_time)
            self._ref_data.apply_temporal_subsetting(
                self._start_time, self._stop_time)

        # compatible spatial masks
        self._check_mask()
        self._ts = [x.date() for x in self._mod_data.date]

        if "climatologies" in self.cfg.__dict__.keys() and \
                self.cfg.climatologies:
            self._mts = list(set([int(x.month) for x in self._ts]))
            if len(self._mts) is not 12:
                self.cfg.climatologies = False
                print('   time series to short; ' +
                      'no calculation of climatologies ...')

        if 'write_preprocessed_data' in self.cfg.__dict__.keys():
            if self.cfg.write_preprocessed_data:
                self._save_p_data()

        self._ts = [x.date() for x in self._mod_data.date]

#        if 'write_preprocessed_data' in self.cfg.__dict__.keys():
#            if self.cfg.write_preprocessed_data:
#                self._save_p_data()

    def _load_regionalization_shape(self):
        """
        loading model data
        """
        assert False, 'This routine needs to be implemented in child class!'

    def _load_model_data(self):
        """
        loading model data
        """
        assert False, 'This routine needs to be implemented in child class!'

    def _load_observation_data(self):
        """
        loading reference data
        """
        assert False, 'This routine needs to be implemented in child class!'

    def _check_mask(self):
        """
        adjusting mask
        """
        assert False, 'This routine needs to be implemented in child class!'

    def _adjust_time_range(self):
        """
        adjusting time range
        """
        assert False, 'This routine needs to be implemented in child class!'

    def run_diagnostic(self):
        """
        run diagnostics
        """
        assert False, 'This routine needs to be implemented in child class!'


class BasicDiagnostics(Diagnostic):
    """
    class to implement basic diagnostics, like e.g. global means,
    global differences, RMSD etc.
    """

    def __init__(self, **kwargs):
        super(BasicDiagnostics, self).__init__(**kwargs)
        self._plot_parameters()

        self.reso = {"lat": 96, "lon": 192}
        # self.reso = {"lat": 6, "lon": 12} #default for testing
        self.resoLUT = {"128-256": "T85",
                        "96-192": "T63",
                        "32-64": "T21",
                        "18-36": "Automatic_Testing",  # only used with testing
                        "6-12": "C_Res_6_12"}

    def _plot_parameters(self):
        """
        set plotting parameters
        could be read in, but I think static is better!
        """

        self.plot_dpi = 300
        self.plot_backend = 'cartopy'

        self.plot_nclasses = 10
        self.plot_cborientation = 'vertical'
        self.plot_cbshow = True
        self.plot_tfont = 14

    def _load_model_data(self):
        """ load model data """
        assert False, 'Not supported without specific varaiable!'

    def _load_observation_data(self):
        """ load obs data """
        assert False, 'Not supported without specific varaiable!'

    def _load_cmip_generic(self, filename, k):
        """
        Parameters
        ----------
        k : str
            key describing which data to load.
            Should be CF convention compliant
        """
# A_laue_ax+
        self.E.add_to_filelist(filename)
# A_laue_ax-
        if '_start_time' in self.__dict__.keys():
            if '_stop_time' in self.__dict__.keys():
                return GeoData(filename, k, read=True,
                               start_time=self._start_time,
                               stop_time=self._stop_time)
            else:
                return GeoData(filename, k, read=True,
                               start_time=self._start_time)
        else:
            if '_stop_time' in self.__dict__.keys():
                return GeoData(filename, k, read=True,
                               stop_time=self._stop_time)
            else:
                return GeoData(filename, k, read=True)

    def _load_cci_generic(self, filename, k):
        """
        Parameters
        ----------
        k : str
            key describing which data to load.
            Should be CF convention compliant
        """
# A_laue_ax+
        self.E.add_to_filelist(filename)
# A_laue_ax-
        if '_start_time' in self.__dict__.keys():
            if '_stop_time' in self.__dict__.keys():
                return GeoData(filename, k, read=True,
                               start_time=self._start_time,
                               stop_time=self._stop_time)
            else:
                return GeoData(filename, k, read=True,
                               start_time=self._start_time)
        else:
            if '_stop_time' in self.__dict__.keys():
                return GeoData(filename, k, read=True,
                               stop_time=self._stop_time)
            else:
                return GeoData(filename, k, read=True)

    def _load_shape_generic(self, filename):
        """
        load the specified shapefile
        """
        return shp.Reader(filename)

    def _check_mask(self):
        """
        mask adjustments
        """
        if isinstance(self._mod_data.data, np.ma.core.MaskedArray):
            if isinstance(self._ref_data.data, np.ma.core.MaskedArray):
                mask = np.logical_or(self._ref_data.data.mask,
                                     self._mod_data.data.mask)
                self._mod_data.data.mask = mask
                self._ref_data.data.mask = mask
                print "both sets have masks, common mask produced"

# A_laue_ax+
                # code.interact(local=locals())
                # open a new netCDF file for writing.
                # ncfile = Dataset('debug.nc','w')
                # create the x and y dimensions.
                # dims = np.shape(mask)
                # nx = dims[2]
                # ny = dims[1]
                # nt = dims[0]
                # ncfile.createDimension('x',nx)
                # ncfile.createDimension('y',ny)
                # ncfile.createDimension('t',nt)
                # first argument is name of variable, second is datatype,
                # third is a tuple with the names of dimensions.
                # data_ref = ncfile.createVariable('data_ref',
                #                                   'i4',('t','y','x'))
                # data_mod = ncfile.createVariable('data_mod',
                #                                   'i4',('t','y','x'))
                # write data to variable.
                # data_ref[:] = self._ref_data.data.mask.astype(int)
                # data_mod[:] = self._mod_data.data.mask.astype(int)
                # close the file.
                # ncfile.close()
# A_laue_ax-

            else:
                self._ref_data.data = np.ma.array(self._ref_data.data)
                self._ref_data.data.mask = self._mod_data.data.mask
                print "model data has mask, common mask produced"
        else:
            if isinstance(self._ref_data.data, np.ma.core.MaskedArray):
                self._mod_data.data = np.ma.array(self._mod_data.data)
                self._mod_data.data.mask = self._ref_data.data.mask
                print "reference data has mask, common mask produced"
            else:
                print "no data have masks"

    def _write_writing_header(self):
        print('*****************************')
        print('Writing diagnostics results for %s' % self._vartype.upper())
        print('*****************************')

    def _write_regionalization_header(self):
        print('*****************************')
        print('Calculating regionalization mask for %s' %
              self.cfg.shape.upper())
        print('*****************************')

    def _load_regionalization_shape(self):
        """ load shape data """
        self._reg_shape = self._load_shape_generic(self._reg_file)

    def write_data(self, plot=True):
        """ write data """

        if self.cfg.regionalization and self._regions is None:
            self._write_regionalization_header()
            self._regions = self._ref_data.get_regions(
                self._reg_shape, self.cfg.shapeNames - 1)
            print("     Region names: " + ", ".join(self._regions.keys()))

        self._write_writing_header()

        if '_gmd_data' in self.__dict__.keys():
            self._plot_global_mean_difference()
            if self.cfg.regionalization:
                self._gmd_data.get_shape_statistics(self._regions)
                self._write_shape_statistics(
                    self._gmd_data.regionalized, 'gmd',
                    self.refname + '_' + self.modname)
        else:
            print 'No mean difference to plot!'
        if '_gmt_r_data' in self.__dict__.keys():
            self._plot_global_mean_timeseries(self.refname)
            if self.cfg.regionalization:
                self._gmt_r_data.get_shape_statistics(self._regions)
                self._write_shape_statistics(
                    self._gmt_r_data.regionalized, 'gmt', self.refname)
        else:
            print 'No reference mean timeseries to plot!'
        if '_gmt_m_data' in self.__dict__.keys():
            self._plot_global_mean_timeseries(self.modname)
            if self.cfg.regionalization:
                self._gmt_m_data.get_shape_statistics(self._regions)
                self._write_shape_statistics(
                    self._gmt_m_data.regionalized, 'gmt', self.modname)
        else:
            print 'No model mean timeseries to plot!'
        if '_stat_r_data' in self.__dict__.keys():
            self._write_portrait_statistic(self.refname)
        else:
            print 'No reference stats to write!'
        if '_stat_m_data' in self.__dict__.keys():
            self._write_portrait_statistic(self.modname)
        else:
            print 'No model stats to write!'
        if '_KT_corr' in self.__dict__.keys():
            self._plot_trend_corr_maps(self._KT_corr, self._KT_pval)
            if self.cfg.regionalization:
                self._KT_corr.get_shape_statistics(self._regions)
                self._write_shape_statistics(
                    self._KT_corr.regionalized, 'trend_correlation',
                    self.refname + '_' + self.modname)
        else:
            print 'No trend comparison to write!'
        if '_Sr' in self.__dict__.keys():
            self._plot_trend_maps(self._Sr, self._Pr, self.refname)
            if self.cfg.regionalization:
                self._Sr.get_shape_statistics(self._regions)
                self._write_shape_statistics(
                    self._Sr.regionalized, 'trend', self.refname)
        else:
            print 'No reference trend to write!'
        if '_Sm' in self.__dict__.keys():
            self._plot_trend_maps(self._Sm, self._Pm, self.modname)
            if self.cfg.regionalization:
                self._Sm.get_shape_statistics(self._regions)
                self._write_shape_statistics(
                    self._Sm.regionalized, 'trend', self.modname)
        else:
            print 'No model trend to write!'

        if '_stat_m_data' in self.__dict__.keys() and \
                '_stat_r_data' in self.__dict__.keys():
            if self.cfg.portrait:
                self.overview = True
                self._plot_portrait_comparison(self.refname, self.modname)
            else:
                print 'No portrait comparison to write!'
        else:
            print 'No portrait comparison to write!'

        if '_climstat_r_data' in self.__dict__.keys():
            self._write_climatologies_statistic(self.refname)
        else:
            print 'No reference climatologie stats to write!'
        if '_climstat_m_data' in self.__dict__.keys():
            self._write_climatologies_statistic(self.modname)
        else:
            print 'No model climatologie stats to write!'

        if '_clim_m_data' in self.__dict__.keys() and \
                '_clim_r_data' in self.__dict__.keys():
            if self.cfg.climatologies:
                for month in self._mts:
                    self._plot_climatologies(month)
            else:
                print 'No climatologies to write!'
            if self.cfg.hovmoeller:
                self._plot_hovmoeller_like()
            else:
                print 'No climatologies to write!'
        else:
            print 'No climatologies to write!'

    def _adjust_time_range(self, scale="month"):
        """
        restrict data to common time
        currently only works for full months, maybe implement switch
        """

        changed = True

        if scale == "month":
            ref_start = self._ref_data.date[0]
            ref_stop = self._ref_data.date[-1]
            mod_start = self._mod_data.date[0]
            mod_stop = self._mod_data.date[-1]

            if ref_start == mod_start and ref_stop == mod_stop:
                changed = False

            # for monthly data:
            def month_end(dt):
                # Get the next month
                y, m = dt.year, dt.month
                if m == 12:
                    y += 1
                    m = 1
                else:
                    m += 1

                res = dt.replace(year=y,
                                 month=m,
                                 day=1,
                                 hour=0,
                                 minute=0,
                                 second=0) - \
                    datetime.timedelta(seconds=1)
                return res

            def month_start(dt):
                # Get the month before
                y, m = dt.year, dt.month
                if m == 1:
                    y -= 1
                    m = 12
                else:
                    m -= 1

                res = month_end(dt.replace(year=y,
                                           month=m,
                                           day=1)) + \
                    datetime.timedelta(seconds=1)
                return res

            start = month_start(max(ref_start, mod_start))
            stop = month_end(min(ref_stop, mod_stop))

            return start, stop, changed

        elif scale == "year":

            ref_start = self._ref_data.date[0]
            ref_stop = self._ref_data.date[-1]
            mod_start = self._mod_data.date[0]
            mod_stop = self._mod_data.date[-1]

            if ref_start == mod_start and ref_stop == mod_stop:
                changed = False

            # for yearly data:
            def year_end(dt):
                # Get the next year
                y = dt.year
                y += 1

                res = dt.replace(year=y,
                                 month=1,
                                 day=1,
                                 hour=0,
                                 minute=0,
                                 second=0) - \
                    datetime.timedelta(seconds=1)
                return res

            def year_start(dt):
                # Get the year before
                y = dt.year
                y -= 1

                res = year_end(dt.replace(year=y,
                                          month=1,
                                          day=1)) + \
                    datetime.timedelta(seconds=1)
                return res

            start = year_start(max(ref_start, mod_start))
            stop = year_end(min(ref_stop, mod_stop))

            return start, stop, changed

    """
    Diagnostics
    """

    def run_diagnostic(self):
        """
        running the diagnostics
        """

        self._write_basic_diagnostic_header()

        if "globmeants" in self.cfg.__dict__.keys() and self.cfg.globmeants:
            self._global_mean_timeseries(self.refname)
            self._global_mean_timeseries(self.modname)
        if "portrait" in self.cfg.__dict__.keys() and self.cfg.portrait:
            self._portrait_statistic(self.refname)
            self._portrait_statistic(self.modname)
        if "globmeandiff" in self.cfg.__dict__.keys() and \
                self.cfg.globmeandiff:
            self._global_mean_difference()
        if "trend" in self.cfg.__dict__.keys() and self.cfg.trend:
            self._trend_analysis()
        if "climatologies" in self.cfg.__dict__.keys() and \
                self.cfg.climatologies:
            self._climatologies_statistics(self.refname)
            self._climatologies_statistics(self.modname)

    def _write_basic_diagnostic_header(self):
        print('*****************************')
        print('Running diagnostics for %s' % self._vartype.upper())
        print('*****************************')

    def _global_mean_difference(self):
        """ calculating differences of global mean"""

        print('   global mean difference ...')

        # difference
        self._gmd_data = self._mod_data.copy()
        self._gmd_data.label = 'global_mean_difference' + \
            ' [' + self._ref_data.label + '-' + self._mod_data.label + ']'
        self._gmd_data.data = self._mod_data.timmean(return_object=False) - \
            self._ref_data.timmean(return_object=False)
        self._gmdr_data = self._mod_data.copy()
        self._gmdr_data.label = 'relative_global_mean_difference' + \
            ' [' + self._ref_data.label + '-' + self._mod_data.label + ']'
        self._gmdr_data.data = (self._mod_data.timmean(return_object=False) -
                                self._ref_data.timmean(return_object=False)) /\
            self._ref_data.timmean(return_object=False)
        self._gmdr_data.unit = "-"

    def _plot_global_mean_difference(self, month=None):
        """
        plot global mean difference
        """
        if month is not None:
            monthstr = '_clim_M' + str(month).zfill(2)
            monthtit = ' (' + self._month_i2str(month) + ')'
        else:
            monthstr = ''
            monthtit = ''

        if '_gmdp_data' not in self.__dict__.keys():

            Map = SingleMap(self._gmd_data,
                            backend=self.plot_backend,
                            show_statistic=True,
                            stat_type='mean',
                            savefile=None,
                            ax=None,
                            show_unit=True)
            Map.plot(title=self.modname + " - " + self.refname +
                     ' global mean difference' + monthtit,
                     show_zonal=False,
                     show_histogram=False,
                     show_timeseries=False,
                     nclasses=self.plot_nclasses,
                     colorbar_orientation=self.plot_cborientation,
                     show_colorbar=self.plot_cbshow,
                     cmap='RdBu',
                     vmin=min(self.cfg.mima_globmeandiff),
                     vmax=max(self.cfg.mima_globmeandiff),
                     proj_prop=self.cfg.projection,
                     ctick_prop={'ticks': None, 'labels': None},
                     drawparallels=True,
                     titlefontsize=self.plot_tfont)

            Map.figure.savefig(self._get_output_rootname() + monthstr +
                               '_gmd.' + self.output_type,
                               dpi=self.plot_dpi)

            plt.close()

        else:

            f = plt.figure(figsize=(20, 6))
            ax1 = f.add_subplot(121)
            ax2 = f.add_subplot(122)

            def submap(data, ax, cmap, vmin, vmax,
                       ctick={'ticks': None, 'labels': None}, title="",
                       show_statistic=False):
                Map = SingleMap(data,
                                backend=self.plot_backend,
                                show_statistic=show_statistic,
                                stat_type='mean',
                                savefile=None,
                                ax=ax,
                                show_unit=True)
                Map.plot(title=title,
                         show_zonal=False,
                         show_histogram=False,
                         show_timeseries=False,
                         nclasses=self.plot_nclasses,
                         colorbar_orientation=self.plot_cborientation,
                         show_colorbar=self.plot_cbshow,
                         cmap=cmap,
                         vmin=vmin,
                         vmax=vmax,
                         proj_prop=self.cfg.projection,
                         ctick_prop=ctick,
                         drawparallels=True,
                         titlefontsize=self.plot_tfont)

            submap(self._gmd_data, title="difference",
                   vmin=min(self.cfg.mima_globmeandiff),
                   vmax=max(self.cfg.mima_globmeandiff),
                   ax=ax1, cmap='RdBu', show_statistic=True)
            submap(self._gmdp_data, title="p-value",
                   vmin=0, vmax=1, ax=ax2, cmap='summer')
            f.suptitle(self.modname + " - " + self.refname +
                       " global mean difference and p-value " +
                       "from Student's t-test (for differeing averages)" +
                       monthtit)

            oname = self._get_output_rootname() + monthstr + \
                '_gmd.' + self.output_type
            if os.path.exists(oname):
                os.remove(oname)
            f.savefig(oname, dpi=self.plot_dpi)

            plt.close(f.number)  # close figure for memory reasons!
            del f

        # and

        Map = SingleMap(self._gmdr_data,
                        backend=self.plot_backend,
                        show_statistic=True,
                        stat_type='mean',
                        savefile=None,
                        ax=None,
                        show_unit=True)
        Map.plot(title=self.modname + " - " + self.refname +
                 ' relative global mean difference' + monthtit,
                 show_zonal=False,
                 show_histogram=False,
                 show_timeseries=False,
                 nclasses=self.plot_nclasses,
                 colorbar_orientation=self.plot_cborientation,
                 show_colorbar=self.plot_cbshow,
                 cmap='RdBu',
                 vmin=min(self.cfg.mima_globmeandiff_r),
                 vmax=max(self.cfg.mima_globmeandiff_r),
                 proj_prop=self.cfg.projection,
                 ctick_prop={'ticks': None, 'labels': None},
                 drawparallels=True,
                 titlefontsize=self.plot_tfont)
        if month is not None:
            monthstr = '_clim_M' + str(month).zfill(2)
        else:
            monthstr = ''
        f_name = self._get_output_rootname() + monthstr + \
            '_gmd.' + self.output_type
        Map.figure.savefig(f_name,
                           dpi=self.plot_dpi)

        plt.close()

        ESMValMD("both",
                 f_name,
<<<<<<< HEAD
                 self._basetags + ['DM_global', 'ST_diff', 'ST_mean', 'PT_geo', self.modname, self.refname],
=======
                 self._basetags + ['gmd', 'basic', self.modname],
>>>>>>> 5b93e93c
                 str('Global mean difference ' +
                     'of the time series between ' + self.modname +
                     ' and ' + self.refname + ' ' + self._vartype + '.'),
                 '#ID' + 'gmd' + self.var)

        # and

        if '_gmt_r_data' in self.__dict__.keys() and \
                '_gmt_m_data' in self.__dict__.keys():

            f = plt.figure(figsize=(20, 12))
            ax1 = f.add_subplot(221)
            ax2 = f.add_subplot(222)
            ax3 = f.add_subplot(223)
            ax4 = f.add_subplot(224)

            def submap_U(data, ax, cmap,
                         ctick={'ticks': None, 'labels': None}):
                Map = SingleMap(data,
                                backend=self.plot_backend,
                                show_statistic=True,
                                stat_type='mean',
                                savefile=None,
                                ax=ax,
                                show_unit=True)
                Map.plot(title=data.label,
                         show_zonal=False,
                         show_histogram=False,
                         show_timeseries=False,
                         nclasses=self.plot_nclasses,
                         colorbar_orientation=self.plot_cborientation,
                         show_colorbar=self.plot_cbshow,
                         cmap=cmap,
                         vmin=min(self.cfg.mima_globmeants),
                         vmax=max(self.cfg.mima_globmeants),
                         proj_prop=self.cfg.projection,
                         ctick_prop=ctick,
                         drawparallels=True,
                         titlefontsize=self.plot_tfont)

            def submap_LL(data, ax, title, cmap,
                          ctick={'ticks': None, 'labels': None}):
                Map = SingleMap(data,
                                backend=self.plot_backend,
                                show_statistic=True,
                                stat_type='mean',
                                savefile=None,
                                ax=ax,
                                show_unit=True)
                Map.plot(title=title,
                         show_zonal=False,
                         show_histogram=False,
                         show_timeseries=False,
                         nclasses=self.plot_nclasses,
                         colorbar_orientation=self.plot_cborientation,
                         show_colorbar=self.plot_cbshow,
                         cmap=cmap,
                         vmin=min(self.cfg.mima_globmeandiff),
                         vmax=max(self.cfg.mima_globmeandiff),
                         proj_prop=self.cfg.projection,
                         ctick_prop=ctick,
                         drawparallels=True,
                         titlefontsize=self.plot_tfont)

            def submap_LR(data, ax, title, cmap,
                          ctick={'ticks': None, 'labels': None}):
                Map = SingleMap(data,
                                backend=self.plot_backend,
                                show_statistic=True,
                                stat_type='mean',
                                savefile=None,
                                ax=ax,
                                show_unit=True)
                Map.plot(title=title,
                         show_zonal=False,
                         show_histogram=False,
                         show_timeseries=False,
                         nclasses=self.plot_nclasses,
                         colorbar_orientation=self.plot_cborientation,
                         show_colorbar=self.plot_cbshow,
                         cmap=cmap,
                         vmin=min(self.cfg.mima_globmeandiff_r),
                         vmax=max(self.cfg.mima_globmeandiff_r),
                         proj_prop=self.cfg.projection,
                         ctick_prop=ctick,
                         drawparallels=True,
                         titlefontsize=self.plot_tfont)

            submap_U(self._gmt_m_data, ax=ax1, cmap=self.cfg.cmap_globmeants)
            submap_U(self._gmt_r_data, ax=ax2, cmap=self.cfg.cmap_globmeants)
            tick_info_LL = np.linspace(
                min(self.cfg.mima_globmeandiff),
                +max(self.cfg.mima_globmeandiff),
                11)
            submap_LL(self._gmd_data, ax=ax3, cmap='RdBu',
                      title="global mean difference \n" +
                      self.modname + " - " + self.refname,
                      ctick={'ticks': tick_info_LL,
                             'labels': np.append(
                                 np.insert(
                                     tick_info_LL.astype('string')[1:10],
                                     0,
                                     '< ' +
                                     str(min(self.cfg.mima_globmeandiff))
                                 ),
                                 '> ' +
                                 str(max(self.cfg.mima_globmeandiff))
                             )})
            tick_info_LR = np.linspace(
                min(self.cfg.mima_globmeandiff_r),
                +max(self.cfg.mima_globmeandiff_r),
                11)
            submap_LR(self._gmdr_data, ax=ax4, cmap='RdBu',
                      title="relative global mean difference \n" +
                      "(" + self.modname + " - " + self.refname + ") / " +
                      self.refname,
                      ctick={'ticks': tick_info_LR,
                             'labels': np.append(
                                 np.insert(
                                     tick_info_LR.astype('string')[1:10],
                                     0,
                                     '< ' +
                                     str(min(self.cfg.mima_globmeandiff_r))
                                 ),
                                 '> ' +
                                 str(max(self.cfg.mima_globmeandiff_r))
                             )})
            f.suptitle("")

            oname = self._get_output_rootname() + monthstr + \
                '_4plots_gmd.' + self.output_type
            if os.path.exists(oname):
                os.remove(oname)
            f.savefig(oname)

            plt.close(f.number)  # close figure for memory reasons!
            del f

            ESMValMD("both",
                     oname,
                     self._basetags + ['DM_global', 'ST_diff', 'ST_mean', 'PT_geo', self.modname, self.refname],
                     str('Global mean time series for ' + self.modname +
                         ' and ' + self.refname + ' ' + self._vartype +
                         ' (upper row). Additionally, differences are shown ' +
                         'in the lower row, both in absolute values and ' +
                         'relative to the ' + self.refname + ' data set.'),
                     '#ID' + '4plot' + self.var)

    def _p_stat(self, D, ts):
        """ produce table """

        if isinstance(D, GeoData):
            _min_data = D.data.min(axis=(1, 2)).data
            _mean_data = D.fldmean(return_data=False)
            _max_data = D.data.max(axis=(1, 2)).data
            D2 = D.copy()
            D2.data = D2.data**2
            _std_data = np.sqrt((D2.fldmean(return_data=False) -
                                 _mean_data**2))
            _count = np.logical_not(D.data.mask).sum(axis=(1, 2))
        else:
            _min_data = D.min(axis=(1, 2)).data
            _mean_data = D.mean(axis=1).mean(axis=1).data
            _max_data = D.max(axis=(1, 2)).data
            D2 = D.copy()
            D2 = D2**2
            _std_data = np.sqrt(
                (D2.mean(axis=1).mean(axis=1).data - _mean_data**2))
            _count = np.logical_not(D.mask).sum(axis=(1, 2))

        _cov_data = _std_data / _mean_data

        return(np.vstack((ts,
                          _min_data,
                          _mean_data,
                          _max_data,
                          _std_data,
                          _cov_data,
                          _count)))

    def _portrait_statistic(self, name):
        """ calculating basic statistics """

        print('   portrait statistics for ' + name + '...')

        if name == self.refname:
            self._stat_r_data = self._p_stat(self._ref_data, self._ts)

        elif name == self.modname:
            self._stat_m_data = self._p_stat(self._mod_data, self._ts)
        else:
            assert False, 'data not expected'

    def _climatologies_statistics(self, name):
        """ calculating climatology statistics """

        print('   climatologies for ' + name + '...')

        if name == self.refname:
            self._clim_r_data = self._ref_data.get_climatology(
                return_object=True)
            self._climstat_r_data = self._p_stat(self._clim_r_data, self._mts)
        elif name == self.modname:
            self._clim_m_data = self._mod_data.get_climatology(
                return_object=True)
            self._climstat_m_data = self._p_stat(self._clim_m_data, self._mts)
        else:
            assert False, 'data not expected'

    def _write_portrait_statistic(self, name):
        """ writing portrait statistic as csv """
        oname = self._plot_dir + os.sep + \
            self._vartype.replace(" ", "_") + '_' + name + '_stat.csv'
        if os.path.exists(oname):
            os.remove(oname)
        f = open(oname, 'w')
        try:
            writer = csv.writer(f, quoting=csv.QUOTE_NONNUMERIC)
            writer.writerow(
                ('date', 'min', 'mean', 'max', 'sd', 'cov', 'count'))
            writer.writerows(self._stat_r_data.T if name ==
                             self.refname else self._stat_m_data.T)
        finally:
            f.close()

        ESMValMD("xml",
                 oname,
                 self._basetags + ['DM_global', 'ST_mean', 'ST_stddev', 'ST_range', name],
                 str('Statistics for ' + name + " " + self._vartype +
                     '. All statistics are based on the time dependent ' +
                     'counts and not normalized.'),
<<<<<<< HEAD
                 '#ID' + 'stattab' + self.var)

    def _write_climatologies_statistic(self, name):
        """ writing portrait statistic as csv """
        oname = self._plot_dir + os.sep + \
            self._vartype.replace(" ", "_") + '_' + name + '_climstat.csv'
        if os.path.exists(oname):
            os.remove(oname)
        f = open(oname, 'w')
        try:
            writer = csv.writer(f, quoting=csv.QUOTE_NONNUMERIC)
            writer.writerow(
                ('month', 'min', 'mean', 'max', 'sd', 'cov', 'count'))
            writer.writerows(self._climstat_r_data.T if name ==
                             self.refname else self._climstat_m_data.T)
        finally:
            f.close()

        ESMValMD("xml",
                 oname,
                 self._basetags + ['DM_global', 'ST_mean', 'ST_stddev', 'ST_range', name],
                 str('Statistics for climatology of ' + name + " " + self._vartype +
                     '. All statistics are based on the time dependent ' +
                     'counts and not normalized.'),
                 '#ID' + 'stattab' + self.var)

=======
                 '#ID' + 'stattab' + self.var)

    def _write_climatologies_statistic(self, name):
        """ writing portrait statistic as csv """
        oname = self._plot_dir + os.sep + \
            self._vartype.replace(" ", "_") + '_' + name + '_climstat.csv'
        if os.path.exists(oname):
            os.remove(oname)
        f = open(oname, 'w')
        try:
            writer = csv.writer(f, quoting=csv.QUOTE_NONNUMERIC)
            writer.writerow(
                ('month', 'min', 'mean', 'max', 'sd', 'cov', 'count'))
            writer.writerows(self._climstat_r_data.T if name ==
                             self.refname else self._climstat_m_data.T)
        finally:
            f.close()

>>>>>>> 5b93e93c
    def _plot_climatologies(self, month):
        """ plotting 4plots for climatologies/months """

        # save actual status
        gmt_r_save = False
        gmt_m_save = False
        gmd_save = False
        gmdr_save = False
        gmdp_save = False
        ts_save = False
        stat_m_save = False
        stat_r_save = False

        if '_gmt_r_data' in self.__dict__.keys():
            gmt_r_save = True
            _save_gmt_r_data = self._gmt_r_data.copy()
        if '_gmt_m_data' in self.__dict__.keys():
            gmt_m_save = True
            _save_gmt_m_data = self._gmt_m_data.copy()
        if '_gmd_data' in self.__dict__.keys():
            gmd_save = True
            _save_gmd_data = self._gmd_data.copy()
        if '_gmdr_data' in self.__dict__.keys():
            gmdr_save = True
            _save_gmdr_data = self._gmdr_data.copy()
        if '_gmdp_data' in self.__dict__.keys():
            gmdp_save = True
            _save_gmdp_data = self._gmdp_data.copy()
        if '_ts' in self.__dict__.keys():
            ts_save = True
            _save_ts = list(self._ts)
        if '_stat_m_data' in self.__dict__.keys():
            stat_m_save = True
            _save_stat_m_data = self._stat_m_data.copy()
        if '_stat_r_data' in self.__dict__.keys():
            stat_r_save = True
            _save_stat_r_data = self._stat_r_data.copy()

        time_select = self._clim_r_data.get_temporal_mask(
            [month], mtype="monthly")
        cdat = self._clim_r_data.copy()
        cdat._apply_temporal_mask([not t for t in time_select])
#        self._gmt_r_data = self._clim_r_data.copy()
        self._gmt_r_data = cdat.timmean(return_object=True)
        self._gmt_r_data.label = self.refname + \
            ' (' + self._month_i2str(month) + ')'

        time_select = self._clim_m_data.get_temporal_mask(
            [month], mtype="monthly")
        cdat = self._clim_m_data.copy()
        cdat._apply_temporal_mask([not t for t in time_select])
#        self._gmt_m_data = self._clim_m_data.copy()
        self._gmt_m_data = cdat.timmean(return_object=True)
        self._gmt_m_data.label = self.modname + \
            ' (' + self._month_i2str(month) + ')'

        self._gmd_data = self._gmt_m_data.copy()
        self._gmd_data.data = self._gmt_m_data.data - self._gmt_r_data.data

        self._gmdr_data = self._gmt_m_data.copy()
        self._gmdr_data.data = (self._gmt_m_data.data -
                                self._gmt_r_data.data) / self._gmt_r_data.data
        self._gmdr_data.unit = "-"

        self._ts = self._mts
        self._stat_m_data = self._climstat_m_data
        self._stat_r_data = self._climstat_r_data

        if self.cfg.globmeandiff:
            self._gmdp_data = self._gmd_data.copy()
            self._gmdp_data.label = 'p-values for global_mean_difference' + \
                ' [' + self._ref_data.label + '-' + self._mod_data.label + ']'
            sel_month_r = self._ref_data.copy()
            sel_month_m = self._mod_data.copy()
            sel_month_r._apply_temporal_mask(
                self._ref_data.get_temporal_mask([month]))
            sel_month_m._apply_temporal_mask(
                self._mod_data.get_temporal_mask([month]))
            self._gmdp_data.data = np.ma.masked_array(
                stats.ttest_rel(sel_month_m.data,
                                sel_month_r.data, axis=0)[1],
                self._gmd_data.data.mask)
            self._gmdp_data.unit = "-"

        self._plot_global_mean_difference(month=month)

        if month == 12:
            self._plot_portrait_comparison(
                self.refname, self.modname, clim=True)

        # clean-up
        if gmt_r_save:
            self._gmt_r_data = _save_gmt_r_data
        else:
            del self._gmt_r_data
        if gmt_m_save:
            self._gmt_m_data = _save_gmt_m_data
        else:
            del self._gmt_m_data
        if gmd_save:
            self._gmd_data = _save_gmd_data
        else:
            del self._gmd_data
        if gmdr_save:
            self._gmdr_data = _save_gmdr_data
        else:
            del self._gmdr_data
        if gmdp_save:
            self._gmdp_data = _save_gmdp_data
        if ts_save:
            self._ts = _save_ts
        else:
            del self._ts
        if stat_m_save:
            self._stat_m_data = _save_stat_m_data
        else:
            del self._stat_m_data
        if stat_r_save:
            self._stat_r_data = _save_stat_r_data
        else:
            del self._stat_r_data

    def _plot_portrait_comparison(self, refname, modname, clim=False):
        """ plotting portrait comparison """
        # plot spatially aggregated ts
        f = plt.figure(figsize=(8, 5))
        f.suptitle(refname + " and " + modname + ' spatial mean', fontsize=14)
        ax = f.add_subplot("111")
        ax.plot(self._ts, self._stat_m_data[2],
                linestyle='-', color="b", label=modname)
        ax.plot(self._ts, self._stat_r_data[2],
                linestyle='-', color="r", label=refname)
        plt.gcf().autofmt_xdate()
        plt.legend()
        ax.set_xlabel("")
        ax.set_ylabel('spatial mean ' + self._vartype +
                      " [" + self._mod_data.unit + "]")
        ymin = min(self.cfg.mima_ts)
        ymax = max(self.cfg.mima_ts)
        ax.set_ylim(ymin, ymax)
        start = self._ts[0]
        if clim:
            start = start
        else:
            start = start.replace(month=1, day=1)
        stop = self._ts[-1]
        if clim:
            stop = stop
        else:
            stop = stop.replace(month=12, day=31) + datetime.timedelta(days=1)
        ax.set_xlim(start, stop)
        ax.grid()
        if clim:
            climstr = '_clim'
        else:
            climstr = ''
        f_name = self._get_output_rootname() + climstr + \
            '_smean_ts.' + self.output_type
        f.savefig(f_name)
        plt.close(f.number)

        ESMValMD("both",
                 f_name,
                 self._basetags + ['DM_global', 'PT_times', 'ST_mean', self.refname, self.modname],
                 str('Time series of spatial mean for ' + self.modname +
                     ' and ' + self.refname + ' ' + self._vartype + '.'),
                 '#ID' + 'TimeS' + self.var)

        if self.cfg.regionalization:
            unit2 = math.ceil(np.sqrt(len(self._regions)))  # 2
            unit1 = math.ceil(len(self._regions) / unit2)
            f = plt.figure(figsize=(6 * unit2, 4 * unit1))  # (15,40)
            f.suptitle(refname + " and " + modname +
                       ' spatial mean per region', fontsize=14)
            for im in np.arange(0, len(self._regions)):
                ax = f.add_subplot(unit1, unit2, im + 1)

                if clim:
                    M_masked = self._clim_m_data.copy()
                    R_masked = self._clim_r_data.copy()
                else:
                    M_masked = self._mod_data.copy()
                    R_masked = self._ref_data.copy()

                M_masked.data.mask = np.logical_or(
                    M_masked.data.mask,
                    self._regions[self._regions.keys()[im]])
                R_masked.data.mask = np.logical_or(
                    R_masked.data.mask,
                    self._regions[self._regions.keys()[im]])

                M_pstat = self._p_stat(M_masked, self._ts)
                R_pstat = self._p_stat(R_masked, self._ts)

                """ writing portrait statistic for M as csv """
                namerow = np.repeat(self._regions.keys()[im], M_pstat.shape[1])
                M_pstat = np.vstack([M_pstat, namerow])
                R_pstat = np.vstack([R_pstat, namerow])
                onameM = self._plot_dir + os.sep + \
                    self._vartype.replace(" ", "_") + climstr + \
                    '_regionalized_ts_' + self.cfg.shape + '_' + modname + \
                    '_stat.csv'
                onameR = self._plot_dir + os.sep + \
                    self._vartype.replace(" ", "_") + climstr + \
                    '_regionalized_ts_' + self.cfg.shape + '_' + refname + \
                    "_" + modname + '_stat.csv'

                if im == 0:
                    if os.path.exists(onameM):
                        os.remove(onameM)
                    if os.path.exists(onameR):
                        os.remove(onameR)
                    fiM = open(onameM, 'w')
                    fiR = open(onameR, 'w')
                    try:
                        writer = csv.writer(fiM, quoting=csv.QUOTE_NONNUMERIC)
                        writer.writerow(('date',
                                         'min',
                                         'mean',
                                         'max',
                                         'sd',
                                         'cov',
                                         'count',
                                         'region'))
                        writer.writerows(M_pstat.T)
                        writer = csv.writer(fiR, quoting=csv.QUOTE_NONNUMERIC)
                        writer.writerow(('date',
                                         'min',
                                         'mean',
                                         'max',
                                         'sd',
                                         'cov',
                                         'count',
                                         'region'))
                        writer.writerows(R_pstat.T)
                    except:
                        print("Could not write to " +
                              onameM + " or " + onameR + "!")
                else:
                    try:
                        writer = csv.writer(fiM, quoting=csv.QUOTE_NONNUMERIC)
                        writer.writerows(M_pstat.T)
                        writer = csv.writer(fiR, quoting=csv.QUOTE_NONNUMERIC)
                        writer.writerows(R_pstat.T)
                    except:
                        print("Could not write to " +
                              onameM + " or " + onameR + "!")

                if im == len(self._regions) - 1:
                    fiM.close()
                    fiR.close()

                ax.plot(self._ts, M_pstat[2],
                        linestyle='-', color="b", label=modname)
                ax.plot(self._ts, R_pstat[2],
                        linestyle='-', color="r", label=refname)
                plt.title(self._regions.keys()[im])
                plt.gcf().autofmt_xdate()
                if not im:
                    plt.legend()
                ax.set_xlabel("")
                ax.set_ylabel(self._vartype + " [" + self._mod_data.unit + "]")
                ymin = min(self.cfg.mima_mts)
                ymax = max(self.cfg.mima_mts)
                ax.set_ylim(ymin, ymax)
                start = self._ts[0]
                if clim:
                    start = start
                else:
                    start = start.replace(month=1, day=1)
                stop = self._ts[-1]
                if clim:
                    stop = stop
                else:
                    stop = stop.replace(month=12, day=31) + \
                        datetime.timedelta(days=1)
                ax.set_xlim(start, stop)
                ax.grid()

            f_name = self._get_output_rootname() + climstr + \
                '_regionalized_smean_ts.' + self.output_type
            f.savefig(f_name)
            plt.close(f.number)

            ESMValMD("both",
                     f_name,
                     self._basetags + ['DM_reg', 'PT_times', 'ST_mean', self.refname, self.modname],
                     str('Regionalized time series of spatial mean for ' +
                         self.modname + ' and ' + self.refname + ' ' +
                         self._vartype + '.'),
                     '#ID' + 'TimeSreg' + self.var)

    def _global_mean_timeseries(self, name):
        """ calculating mean of TS """
        print('   global mean time series ...')

        if name == self.refname:

            # mean of timeseries
            self._gmt_r_data = self._ref_data.timmean(return_object=True)
            if self._start_time == self._stop_time and \
                    self.var in ["baresoilFrac",
                                 "grassNcropFrac",
                                 "shrubNtreeFrac"]:
                self._gmt_r_data.label = self.refname + \
                    " " + str(self._start_time)
            else:
                self._gmt_r_data.label = self.refname + ' temporal mean'

        elif name == self.modname:
            # mean of timeseries
            self._gmt_m_data = self._mod_data.timmean(return_object=True)
            self._gmt_m_data.label = self.modname + ' temporal mean'

        else:
            assert False, 'data not expected'

    def _plot_global_mean_timeseries(self, name):
        """
        plot global mean timeseries
        """
        # plot temporal aggregated map
        Map = SingleMap(self._gmt_r_data
                        if name == self.refname
                        else self._gmt_m_data,
                        backend=self.plot_backend,
                        show_statistic=True,
                        stat_type='mean',
                        savefile=None,
                        ax=None,
                        show_unit=True)
        Map.plot(title=name + ' temporal mean',
                 show_zonal=False,
                 show_histogram=False,
                 show_timeseries=False,
                 nclasses=self.plot_nclasses,
                 colorbar_orientation=self.plot_cborientation,
                 show_colorbar=self.plot_cbshow,
                 cmap=self.cfg.cmap_globmeants,
                 vmin=min(self.cfg.mima_globmeants),
                 vmax=max(self.cfg.mima_globmeants),
                 proj_prop=self.cfg.projection,
                 ctick_prop={'ticks': None, 'labels': None},
                 drawparallels=True,
                 titlefontsize=self.plot_tfont)
        f_name = self._plot_dir + os.sep + self._vartype.replace(" ", "_") + \
            '_' + name + '_gmt.' + self.output_type
        Map.figure.savefig(f_name,
                           dpi=self.plot_dpi)
        plt.close()

        ESMValMD("both",
                 f_name,
                 self._basetags + ['DM_global', 'ST_mean', name],
                 str('Temporal mean of the ' + name + ' ' +
                     self._vartype + ' data set.'),
                 '#ID' + 'gmt' + self.var,
                 (self._mod_file if name in self._mod_file else self._ref_file)
                 )

    def _plot_hovmoeller_like(self):
        """
        plot hovmoeller-like plots for identification of model differences
        """

        CliDiff = easyhov_diff()

        l_type = "lat"
        CliDiff.settype(l_type)
        CliDiff.setdata([self._mod_data, self._ref_data])
        HOV = CliDiff.plot(minhov=min(self.cfg.mima_hov),
                           maxhov=max(self.cfg.mima_hov),
                           mindiff=min(self.cfg.mima_hovdiff),
                           maxdiff=max(self.cfg.mima_hovdiff),
                           cmap=self.cfg.cmap_globmeants,
                           cmapdiff='RdBu',
                           titles=[self.modname,
                                   "difference",
                                   self.refname],
                           unit="[" + self._mod_data.unit + "]")
        HOV.set_size_inches(20, 5)

        f_name = self._get_output_rootname() + \
            '_' + l_type + '_hov.' + self.output_type
        HOV.savefig(f_name, dpi=self.plot_dpi)

        l_type = "lon"
        CliDiff.settype(l_type)
        HOV = CliDiff.plot(minhov=min(self.cfg.mima_hov),
                           maxhov=max(self.cfg.mima_hov),
                           mindiff=min(self.cfg.mima_hovdiff),
                           maxdiff=max(self.cfg.mima_hovdiff),
                           cmap=self.cfg.cmap_globmeants,
                           cmapdiff='RdBu',
                           titles=[self.modname,
                                   "difference",
                                   self.refname],
                           unit="[" + self._mod_data.unit + "]")
        HOV.set_size_inches(20, 5)

        f_name = self._get_output_rootname() + \
            '_' + l_type + '_hov.' + self.output_type
        HOV.savefig(f_name, dpi=self.plot_dpi)

#        f_name = self._plot_dir + os.sep + self._vartype.replace(" ", "_") + \
#            '_' + name + '_hov.' + self.output_type
#
#        plt.close()
#
#        ESMValMD("both",
#                 f_name,
#                 self._basetags + ['gmt', 'basic', name],
#                 str('Temporal mean of the ' + name + ' ' +
#                     self._vartype + ' data set.'),
#                 '#ID' + 'hov' + self.var)

    def _plot_hovmoeller_like(self):
        """
        plot hovmoeller-like images for identification of model differences
        """
        self._hov_lat_mod_data = \
            self._clim_m_data.get_zonal_mean(return_object=False, lat=True)

        self._hov_lon_mod_data = \
            self._clim_m_data.get_zonal_mean(return_object=False, lat=False)

        self._hov_lat_ref_data = \
            self._clim_r_data.get_zonal_mean(return_object=False, lat=True)

        self._hov_lon_ref_data = \
            self._clim_r_data.get_zonal_mean(return_object=False, lat=False)

        # calculate lat dependent mod
#        self._hov_lat_mod_data = self._clim_m_data.data.mean(axis=2)
        # calculate lon dependent mod
#        self._hov_lon_mod_data = self._clim_m_data.data.mean(axis=1)
        d = self._hov_lon_mod_data.data.copy()
        d = np.hstack((d[:, np.arange(0, d.shape[1]/2)+d.shape[1]/2-1],
                       d[:, np.arange(0, d.shape[1]/2)]))
        m = self._hov_lon_mod_data.mask.copy()
        m = np.hstack((m[:, np.arange(0, m.shape[1]/2)+m.shape[1]/2-1],
                       m[:, np.arange(0, m.shape[1]/2)]))
        self._hov_lon_mod_data = np.ma.array(d, mask=m)
        # calculate lat dependent ref
#        self._hov_lat_ref_data = self._clim_r_data.data.mean(axis=2)
        # calculate lon dependent ref
#        self._hov_lon_ref_data = self._clim_r_data.data.mean(axis=1)
        d = self._hov_lon_ref_data.data.copy()
        d = np.hstack((d[:, np.arange(0, d.shape[1]/2)+d.shape[1]/2-1],
                       d[:, np.arange(0, d.shape[1]/2)]))
        m = self._hov_lon_ref_data.mask.copy()
        m = np.hstack((m[:, np.arange(0, m.shape[1]/2)+m.shape[1]/2-1],
                       m[:, np.arange(0, m.shape[1]/2)]))
        self._hov_lon_ref_data = np.ma.array(d, mask=m)

        # calculate lat dependent diff
        self._hov_lat_diff_data = self._hov_lat_mod_data -\
            self._hov_lat_ref_data
        # calculate lon dependent diff
        self._hov_lon_diff_data = self._hov_lon_mod_data -\
            self._hov_lon_ref_data

        fig = plt.figure(figsize=(20, 5))

        ashape = self._hov_lon_ref_data.shape

        a = fig.add_subplot(1, 3, 1)
        imgplot = plt.imshow(self._hov_lon_mod_data,
                             cmap=cm.get_cmap(self.cfg.cmap_globmeants, 10))
        plt.ylabel('climatology [months]')
        plt.yticks(range(0, 12), range(1, 13))
        plt.xticks([-0.5, ashape[1]/4, ashape[1]/2,
                    3*ashape[1]/4, ashape[1]-0.5],
                   ["180 W", "90 W", "0", "90 E", "180 E"])
        plt.axis('tight')
        plt.colorbar(ticks=np.linspace(min(self.cfg.mima_hov),
                                       max(self.cfg.mima_hov),
                                       num=11))
        imgplot.set_clim((min(self.cfg.mima_hov),
                          max(self.cfg.mima_hov)))
        ax = plt.gca()
        ax.set_yticks(np.arange(-.5, 12, 1), minor=True)
        ax.grid(which='minor', color='black', linestyle='-', linewidth=1)
        a.set_title('MOD')

        b = fig.add_subplot(1, 3, 3)
        imgplot = plt.imshow(self._hov_lon_ref_data,
                             cmap=cm.get_cmap(self.cfg.cmap_globmeants, 10))
        plt.yticks(range(0, 12), range(1, 13))
        plt.xticks([-0.5, ashape[1]/4, ashape[1]/2,
                    3*ashape[1]/4, ashape[1]-0.5],
                   ["180 W", "90 W", "0", "90 E", "180 E"])
        plt.axis('tight')
        plt.colorbar(ticks=np.linspace(min(self.cfg.mima_hov),
                                       max(self.cfg.mima_hov),
                                       num=11))
        imgplot.set_clim((min(self.cfg.mima_hov),
                          max(self.cfg.mima_hov)))
        ax = plt.gca()
        ax.set_yticks(np.arange(-.5, 12, 1), minor=True)
        ax.grid(which='minor', color='black', linestyle='-', linewidth=1)
        b.set_title('REF')

        c = fig.add_subplot(1, 3, 2)
        imgplot = plt.imshow(self._hov_lon_diff_data,
                             cmap=cm.get_cmap('RdBu', 10))
        plt.yticks(range(0, 12), range(1, 13))
        plt.xticks([-0.5, ashape[1]/4, ashape[1]/2,
                    3*ashape[1]/4, ashape[1]-0.5],
                   ["180 W", "90 W", "0", "90 E", "180 E"])
        plt.axis('tight')
        plt.colorbar(ticks=np.linspace(min(self.cfg.mima_hovdiff),
                                       max(self.cfg.mima_hovdiff),
                                       num=11))
        imgplot.set_clim((min(self.cfg.mima_hovdiff),
                          max(self.cfg.mima_hovdiff)))
        ax = plt.gca()
        ax.set_yticks(np.arange(-.5, 12, 1), minor=True)
        ax.grid(which='minor', color='black', linestyle='-', linewidth=1)
        c.set_title('DIFF')
        plt.xlabel('longitude [deg]')

        f_name = self._plot_dir + os.sep + self._vartype.replace(" ", "_") + \
            '_' + '_hov.' + self.output_type
        imgplot.figure.savefig(f_name, dpi=self.plot_dpi)

#        f_name = self._plot_dir + os.sep + self._vartype.replace(" ", "_") + \
#            '_' + name + '_hov.' + self.output_type
#
#        plt.close()
#
        ESMValMD("both",
                 f_name,
                 self._basetags + ['DM_global', 'ST_mean', 'ST_diff', 'PT_zonal', self.modname, self.refname],
                 str('Climatological Hovmoeller plots and difference of the ' + self.modname + ' and ' + self.refname + ' ' +
                     self._vartype + ' data sets.'),
                 '#ID' + 'hov' + self.var)

    def _calc_spatial_correlation(self, X, Y):
        """
        calculate spatial correlation between two 2D Data objects
        """
        assert X.shape == Y.shape, \
            'ERROR: inconsistent shapes in percentile correlation analysis!'
        assert X.ndim == 2
        # discussions for the correct answer are here:
        # https://github.com/scipy/scipy/issues/3645
        # depending on how you handle missing values especially in intermediate
        # results or degrees of freedom

        # slope, intercept, r_value, p_value, std_err = \
        # stats.mstats.linregress(X.data.flatten(), Y.data.flatten())
        # the original way
        # r_value=np.corrcoef(X.data.flatten(), Y.data.flatten())[0] #the value
        # that is expected (actually the right way. It's not missing values
        # within signals, it's just no value)
        # the expected value plus p-value
        r_value, p_value = stats.pearsonr(X.data.flatten(), Y.data.flatten())
        # r_value,p_value=stats.mstats.pearsonr(X.data.flatten(),
        # Y.data.flatten()) #same as original
        return r_value, p_value

    def _trend_analysis(self):
        """
        should implement some trend analysis like in

        Dorigo, W., R. deJeu, D. Chung, R. Parinussa, Y. Liu, W. Wagner,
        and D. Fernandez-Prieto (2012), Evaluating global trends (1988-2010)
        in harmonized multi-satellite surface soil moisture,
        Geophys. Res. Lett., 39, L18405, doi:10.1029/2012GL052988.
        """

        print('   trend analysis ...')

        d_mod = self._mod_data
        d_ref = self._ref_data

        if 'anomalytrend' in self.cfg.__dict__.keys():
            if self.cfg.anomalytrend:
                d_mod = self._mod_data.get_deseasonalized_anomaly(
                    base='current')
                d_ref = self._ref_data.get_deseasonalized_anomaly(
                    base='current')

        # calculating either kendall's tau trend correlation between 2 values
        # pixelwise
        self._KT_corr, self._KT_pval = self._mapping_tau(d_mod, d_ref)

        # temporal trend
        UU_Rr, self._Sr, UU_Ir, self._Pr = self._ref_data.temporal_trend(
            return_object=True, pthres=1.01)
        UU_Rm, self._Sm, UU_Im, self._Pm = self._mod_data.temporal_trend(
            return_object=True, pthres=1.01)
        self._Sr.data = self._Sr.data * 365.25
        self._Sr.unit = self._ref_data.unit + " / year"
        self._Sm.data = self._Sm.data * 365.25
        self._Sm.unit = self._mod_data.unit + " / year"

    def _mapping_tau(self, dataX, dataY):
        """
        Kendall's Tau correlation mapping
        """

        KT_corr = dataX.get_percentile(0)
        KT_pval = KT_corr.copy()

        shapeX = dataX.shape
        shapeY = dataY.shape

        if not shapeX == shapeY:
            assert False, 'The data is misformed!'

        dataX = dataX.data.reshape(shapeX[0], shapeX[1] * shapeX[2])
        dataY = dataY.data.reshape(shapeX[0], shapeX[1] * shapeX[2])
        dataXY = np.append(dataX, dataY, axis=0)

        def __my_tau__(v):
            """
            wrapper for kendall's tau along 2 halfs of a vector
            """
            vs = v.shape
            half = vs[0] / 2
            res = stats.stats.kendalltau(
                v[np.arange(half)], v[np.arange(half) + half]
            )
            return res

        Kendall = np.apply_along_axis(__my_tau__, 0, dataXY)
        Kendall.shape = (Kendall.shape[0], shapeX[1], shapeX[2])

        KT_corr.data.data[:] = Kendall[0]
        KT_pval.data.data[:] = Kendall[1]

        return KT_corr, KT_pval

    def _plot_trend_corr_maps(self, corr, pval):
        """
        plot kendall's tau trend correlations
        """
        f = plt.figure(figsize=(20, 6))
        ax1 = f.add_subplot(121)
        ax2 = f.add_subplot(122)

        def submap(data, ax, title, vmin, vmax, cmap,
                   ctick={'ticks': None, 'labels': None}):
            Map = SingleMap(data,
                            backend=self.plot_backend,
                            show_statistic=False,
                            savefile=None,
                            ax=ax,
                            show_unit=False)
            Map.plot(title=title,
                     show_zonal=False,
                     show_histogram=False,
                     show_timeseries=False,
                     nclasses=self.plot_nclasses,
                     colorbar_orientation=self.plot_cborientation,
                     show_colorbar=self.plot_cbshow,
                     cmap=cmap,
                     vmin=vmin,
                     vmax=vmax,
                     proj_prop=self.cfg.projection,
                     ctick_prop=ctick,
                     drawparallels=True,
                     titlefontsize=self.plot_tfont)

        submap(corr, ax=ax1, title="correlation", vmin=-1, vmax=1, cmap='RdBu')
        tick_def = np.arange(0, 1.01, 0.1)
        submap(pval, ax=ax2, title="p-value", vmin=0, vmax=1, cmap='summer',
               ctick={'ticks': tick_def,
                      'labels': np.append(tick_def[:-1].astype('string'),
                                          '> 1.0')})

        titlesup = "pixelwise Kendall's tau correlation between " + \
            self.refname + " and " + self.modname + \
            " and p-value (" + str(self._start_time.year) + \
            "-" + str(self._stop_time.year) + ")"

        oname = self._get_output_rootname() + "_Kendalls_tau" + \
            '.' + self.output_type

        if 'anomalytrend' in self.cfg.__dict__.keys():
            if self.cfg.anomalytrend:
                titlesup = "pixelwise Kendall's tau correlation " + \
                    "between anomalies of " + self.refname + " and " + \
                    self.modname + \
                    " and p-value (" + str(self._start_time.year) + \
                    "-" + str(self._stop_time.year) + ")"
                oname = self._get_output_rootname() + \
                    "_Kendalls_tau_anomaly" + '.' + self.output_type

        f.suptitle(titlesup)

        if os.path.exists(oname):
            os.remove(oname)
        f.savefig(oname, dpi=self.plot_dpi)

        plt.close(f.number)  # close figure for memory reasons!
        del f

        ESMValMD("both",
                 oname,
                 self._basetags + ['DM_global', 'PT_geo', 'ST_corr', self.refname, self.modname],
                 str('Pixelwise correlation of temporal trend between ' +
                     self.modname + ' and ' + self.refname + ' ' +
                     self._vartype + ' (left). The right panel describes ' +
                     'the pattern of corresponding p-values.'),
                 '#ID' + 'Tcorr' + self.var)

    def _plot_trend_maps(self, S, P, name):
        """
        plot trend slopes
        """

        if self.cfg.trend_p:
            f = plt.figure(figsize=(20, 6))
            ax1 = f.add_subplot(121)
            ax2 = f.add_subplot(122)

            def submap(data, ax, title, vmin, vmax, cmap,
                       ctick={'ticks': None, 'labels': None}):
                Map = SingleMap(data,
                                backend=self.plot_backend,
                                show_statistic=True,
                                savefile=None,
                                ax=ax,
                                show_unit=True)
                Map.plot(title=title,
                         show_zonal=False,
                         show_histogram=False,
                         show_timeseries=False,
                         nclasses=self.plot_nclasses,
                         colorbar_orientation=self.plot_cborientation,
                         show_colorbar=self.plot_cbshow,
                         cmap=cmap,
                         vmin=vmin,
                         vmax=vmax,
                         proj_prop=self.cfg.projection,
                         ctick_prop=ctick,
                         drawparallels=True,
                         titlefontsize=self.plot_tfont)

            # reasonable range from data in the order of tens (should be
            # similar in different datasets)
            if '_Sm' in self.__dict__.keys():
                if '_Sr' in self.__dict__.keys():
                    var = np.nanmin([
                        np.nanmin([
                            np.abs(np.nanmin(self._Sr.data)), np.abs(
                                np.nanmax(self._Sr.data))
                        ]),
                        np.nanmin([
                            np.abs(np.nanmin(self._Sm.data)), np.abs(
                                np.nanmax(self._Sm.data))
                        ])
                    ])
                else:
                    var = np.nanmin([
                        np.abs(np.nanmin(self._Sm.data)), np.abs(
                            np.nanmax(self._Sm.data))
                    ])
            else:
                var = np.nanmin([
                    np.abs(np.nanmin(self._Sr.data)), np.abs(
                        np.nanmax(self._Sr.data))
                ])

            mima = 10**np.floor(np.log10(var))
            tick_def = np.linspace(-mima, +mima, 11)
            submap(S, ax=ax1, title="slope",
                   vmin=-mima, vmax=+mima, cmap='RdBu',
                   ctick={'ticks': tick_def,
                          'labels': np.append(np.insert(
                              tick_def.astype('string')[1:10],
                              0, '< ' + str(-mima)), '> ' + str(mima))})
            tick_def = np.arange(0, 1.01, 0.1)
            submap(P, ax=ax2, title="p-value", vmin=0, vmax=1, cmap='summer',
                   ctick={'ticks': tick_def,
                          'labels': np.append(tick_def[:-1].astype('string'),
                                              '> 1.0')})
            f.suptitle(name + " pixelwise temporal trend and p-value (" +
                       str(self._start_time.year) + "_" +
                       str(self._stop_time.year) + ")")

            oname = self._plot_dir + os.sep + \
                self._vartype.replace(" ", "_") + '_' + \
                name + "_trend+p" + '.' + self.output_type
            if os.path.exists(oname):
                os.remove(oname)
            f.savefig(oname)
            plt.close(f.number)
            del f

            ESMValMD("both",
                     oname,
                     self._basetags + ['DM_global', 'PT_geo', 'ST_trend', name],
                     str("Spatially distributed temporal trend of " + name +
                         " and the p-values of these trends (right panel) " +
                         "for the years " + str(self._start_time.year) +
                         " to " + str(self._stop_time.year) +
                         ". The p-values higher than 1.0 are not shown " +
                         "seperately."),
                     '#ID' + 'trend' + self.var)

        else:
            f = plt.figure(figsize=(10, 6))
            ax1 = f.add_subplot(111)

            def submap(data, ax, title, vmin, vmax, cmap,
                       ctick={'ticks': None, 'labels': None}):
                Map = SingleMap(data,
                                backend=self.plot_backend,
                                show_statistic=True,
                                savefile=None,
                                ax=ax,
                                show_unit=True)
                Map.plot(title=title,
                         show_zonal=False,
                         show_histogram=False,
                         show_timeseries=False,
                         nclasses=self.plot_nclasses,
                         colorbar_orientation=self.plot_cborientation,
                         show_colorbar=self.plot_cbshow,
                         cmap=cmap,
                         vmin=vmin,
                         vmax=vmax,
                         proj_prop=self.cfg.projection,
                         ctick_prop=ctick,
                         drawparallels=True,
                         titlefontsize=self.plot_tfont)

            # reasonable range from data in the order of tens (should be
            # similar in different datasets)
            if '_Sm' in self.__dict__.keys():
                if '_Sr' in self.__dict__.keys():
                    var = np.nanmin([
                        np.nanmin([
                            np.abs(np.nanmin(self._Sr.data)), np.abs(
                                np.nanmax(self._Sr.data))
                        ]),
                        np.nanmin([
                            np.abs(np.nanmin(self._Sm.data)), np.abs(
                                np.nanmax(self._Sm.data))
                        ])
                    ])
                else:
                    var = np.nanmin([
                        np.abs(np.nanmin(self._Sm.data)), np.abs(
                            np.nanmax(self._Sm.data))
                    ])
            else:
                var = np.nanmin([
                    np.abs(np.nanmin(self._Sr.data)), np.abs(
                        np.nanmax(self._Sr.data))
                ])
            mima = 10**np.floor(np.log10(var))

            M1 = S.data.mask
            M2 = (P.data > 0.05)
            S.data.mask = M1 + M2.data

            tick_def = np.linspace(-mima, +mima, 11)
            submap(S, ax=ax1, title=name + " pixelwise temporal trend " +
                   "(threshold=0.05, " + str(self._start_time.year) + "-" +
                   str(self._stop_time.year) + ")",
                   vmin=-mima, vmax=+mima, cmap='RdBu',
                   ctick={'ticks': tick_def,
                          'labels': np.append(
                              np.insert(
                                  tick_def.astype('string')[1:10],
                                  0,
                                  '< ' + str(-mima)),
                              '> ' + str(mima))})

            oname = self._plot_dir + os.sep + \
                self._vartype.replace(" ", "_") + '_' + \
                name + "_trend" + '.' + self.output_type
            if os.path.exists(oname):
                os.remove(oname)
            f.savefig(oname)

            plt.close(f.number)  # close figure for memory reasons!
            del f

            ESMValMD("both",
                     oname,
                     self._basetags + ['DM_global', 'PT_geo', 'ST_trend', name],
                     str("Spatially distributed temporal trend of " + name +
                         " for the years " + str(self._start_time.year) +
                         " to " + str(self._stop_time.year) +
                         ". Values are only shown for trends with a p-value " +
                         "smaller than 0.05."),
                     '#ID' + 'trend' + self.var)

    def _write_shape_statistics(self, data, diag, name):
        """
        write regionalized statistics
        """
        oname = self._plot_dir + os.sep + self._vartype.replace(" ", "_") + \
            '_' + 'regionalized_' + self.cfg.shape + '_' + name + '_' + \
            diag + '_stat.csv'
        if os.path.exists(oname):
            os.remove(oname)
        f = open(oname, 'w')
        try:
            writer = csv.writer(f, quoting=csv.QUOTE_NONNUMERIC)
            writer.writerow(('region', 'min', 'mean', 'max', 'sd', 'count'))
            for R, stat in data.iteritems():
                stat.insert(0, R)
                writer.writerow(stat)
        finally:
            f.close()

        ESMValMD("xml",
                 oname,
                 self._basetags + ['DM_reg', 'ST_mean', 'ST_stddev', 'ST_range', name],
                 str('Statistics for ' + name + " regional " + self._vartype +
                     '. All statistics are based on the time dependent ' +
                     'counts and not normalized.'),
                 '#ID' + 'stattabreg' + self.var)

    def _get_files_in_directory(self, directory, pattern, asstring=True):
        """ returns list and number of files with pattern in directory """

        if directory[-1] != os.sep:
            directory += os.sep

        L = glob.glob(directory + pattern)
        N = len(L)
        if asstring:
            L = ' '.join(L)
        return L, N

    # double in ./reformat_scripts/obs/lib/python/preprocessing_basics.py
    def _aggregate_resolution(self, infile, resolution, remove=True):
        """ currenty only T63, T85 and custom"""
        cdo = Cdo()
<<<<<<< HEAD
        oname = self._work_dir + os.sep + "temp" + os.sep + \
            tempfile.NamedTemporaryFile().name.split('/')[-1]
=======

        odir = self._work_dir + os.sep + "temp" + os.sep
        if not os.path.exists(odir):
            os.makedirs(odir)
        oname = odir + tempfile.NamedTemporaryFile().name.split('/')[-1]

>>>>>>> 5b93e93c
        if resolution == "T21":
            gridtype = "t21grid"
        elif resolution == "T63":
            gridtype = "t63grid"
        elif resolution == "T85":
            gridtype = "t85grid"
        elif resolution[0] == "C":
            gridtype = "./diag_scripts/aux/LMU_ESACCI-diagnostics/" +\
                    resolution + ".txt"
            print("      Custom resolution recognized!")
        else:
            assert False, "This resolution cannot be handled yet."

        cdo.remapcon(gridtype, input=infile, output=oname,
                     options='-f nc4 -b F32')

        if remove:
            os.remove(infile)

        return oname

    def _z_transform(self, data):
        """ global z-transormation """

        data_o = data.copy()
        data_o.data = (data_o.data - data_o.timmean(return_object=False)) /\
            data_o.timvar(return_object=False)

        return data_o

    def write_overview(self, plot=True):

        if self.overview:

            if '_stat_m_data' in self.__dict__.keys() and \
                    '_stat_r_data' in self.__dict__.keys():
                    # and \
                    # self.cfg.regionalization:

                rootname = self._plot_dir + os.sep + \
                    self._vartype.replace(" ", "_") + '_' + \
                    self.refname + '_' + "all_models"
                onameM = self._vartype.replace(" ", "_") + \
                    '_regionalized_ts_' + self.cfg.shape + '_' + \
                    "*" + '_stat.csv'

                M_list_d, M_length = self._get_files_in_directory(
                    self._plot_dir + os.sep, onameM, False)

                onameR = self._vartype.replace(" ", "_") + \
                    '_regionalized_ts_' + self.cfg.shape + '_' + \
                    self.refname + "_" + "*" + '_stat.csv'

                R_list_d, R_length = self._get_files_in_directory(
                    self._plot_dir + os.sep, onameR, False)

                M_list_d = filter(lambda x: not(x in R_list_d), M_list_d)

                M_length = M_length - R_length

                def _file_to_arrays(csvfile):
                    a = {}
                    with open(csvfile) as csvfile:
                        # csvfile=csv.reader(csvfile)
                        for row in csvfile:
                            rowL = row.strip().split(',')
                            if rowL[-1] in a.keys():
                                a[rowL[-1]].append(rowL[:-1])
                            else:
                                a[rowL[-1]] = [rowL[:-1]]

                    del a['"region"']
                    keys = a.keys()
                    a = [np.asarray(a[key]) for key in keys]
                    ts = a[0][::, 0]
                    ts = [datetime.datetime.strptime(
                        date, '"%Y-%m-%d"').date() for date in ts]
                    a = [e[::, (2, 6)].astype(np.float) for e in a]

                    return [a, keys, ts]

                M_list = [_file_to_arrays(csvfile) for csvfile in M_list_d]
                R_list = [_file_to_arrays(csvfile) for csvfile in R_list_d]

                print(R_list_d)

                def _R_arrays_aggregate(modlist):
                    ret_a = []
                    wsum_a = []
                    for reg in range(len(modlist[0][0])):
                        wsum = 0
                        for li in range(len(modlist)):
                            wsum = wsum + modlist[li][0][reg][::, 1]
                        wsum_a.append(wsum)
                        ret_a_e = 0
                        for li in range(len(modlist)):
                            ret_a_e = ret_a_e + \
                                modlist[li][0][reg][::, 0] * \
                                modlist[li][0][reg][::, 1] / wsum_a[reg]
                        ret_a.append(ret_a_e)
                    return [ret_a, modlist[0][1], modlist[0][2]]

                R_list = _R_arrays_aggregate(R_list)

                R_list[1] = [reg.replace('"', '') for reg in R_list[1]]

                R_order = sorted(
                    range(len(R_list[1])), key=lambda k: R_list[1][k])

                if self.cfg.regionalization:
                    unit2 = math.ceil(np.sqrt(len(R_list[1])))  # 2
                    unit1 = math.ceil(len(R_list[1]) / unit2)
                    # (10*unit2,4*unit1)) #(15,40)
                    f = plt.figure(figsize=(10*unit2, 4*unit1))
                    f.suptitle(self.refname + " and " + "models" +
                               " spatial mean per region", fontsize=14)
                    colors = cm.Set1(np.linspace(0, 1, M_length), 0.95)
                    # colors=cm.Set1(np.linspace(0,1,M_length))
                    for im in range(len(R_list[1])):
                        ax = f.add_subplot(unit1, unit2, im + 1)
                        for li in range(M_length):
                            ax.plot(self._ts,
                                    M_list[li][0][R_order[im]][::, 0],
                                    linestyle='-', color=colors[li],
                                    label=M_list_d[li].split("_")[-2],
                                    linewidth=2.0)
                        ax.plot(self._ts,
                                R_list[0][R_order[im]], linestyle='-',
                                alpha=0.95, color="k", label=self.refname,
                                linewidth=2.0)
                        plt.title(R_list[1][R_order[im]])
                        plt.gcf().autofmt_xdate()
                        if [im == (unit1 - 1) * unit2 + 1
                                if len(R_list[1]) % unit2
                                else im == (unit1 - 1) * unit2][0]:
                            ax.legend(loc='upper left',
                                      bbox_to_anchor=(0, -0.35), ncol=3)
                        ax.set_xlabel("")
                        ax.set_ylabel(self._vartype +
                                      " [" + self._mod_data.unit + "]")
                        ymin = min(self.cfg.mima_mts)
                        ymax = max(self.cfg.mima_mts)
                        ax.set_ylim(ymin, ymax)
                        start = self._ts[0]
                        start = start.replace(month=1, day=1)
                        stop = self._ts[-1]
                        stop = stop.replace(
                            month=12, day=31) + datetime.timedelta(days=1)
                        ax.set_xlim(start, stop)
                        ax.grid()
                        handles, labels = ax.get_legend_handles_labels()

                    f_name = rootname + '_regionalized_smean_ts.' + \
                        self.output_type
                    f.savefig(f_name)
                    plt.close(f.number)

                    ESMValMD("both",
                             f_name,
<<<<<<< HEAD
                             self._basetags + ['DM_reg', 'PT_times',
                                               'ST_mean'] +
=======
                             self._basetags + ['TimeS', 'MultiMod',
                                               'reg', 'basic'] +
>>>>>>> 5b93e93c
                             labels,
                             str('Time series of spatial mean for different ' +
                                 'regions. The multiple models are: ' +
                                 ", ".join(labels) + '.'),
                             '#ID' + 'regov' + self.var)

    def _month_i2str(self, number):
        m = [
            'jan',
            'feb',
            'mar',
            'apr',
            'may',
            'jun',
            'jul',
            'aug',
            'sep',
            'oct',
            'nov',
            'dec'
        ]

        try:
            out = m[number - 1]
            out = out.capitalize()
            return out
        except:
            raise ValueError('Not a month')<|MERGE_RESOLUTION|>--- conflicted
+++ resolved
@@ -828,11 +828,7 @@
 
         ESMValMD("both",
                  f_name,
-<<<<<<< HEAD
                  self._basetags + ['DM_global', 'ST_diff', 'ST_mean', 'PT_geo', self.modname, self.refname],
-=======
-                 self._basetags + ['gmd', 'basic', self.modname],
->>>>>>> 5b93e93c
                  str('Global mean difference ' +
                      'of the time series between ' + self.modname +
                      ' and ' + self.refname + ' ' + self._vartype + '.'),
@@ -1064,7 +1060,6 @@
                  str('Statistics for ' + name + " " + self._vartype +
                      '. All statistics are based on the time dependent ' +
                      'counts and not normalized.'),
-<<<<<<< HEAD
                  '#ID' + 'stattab' + self.var)
 
     def _write_climatologies_statistic(self, name):
@@ -1091,26 +1086,6 @@
                      'counts and not normalized.'),
                  '#ID' + 'stattab' + self.var)
 
-=======
-                 '#ID' + 'stattab' + self.var)
-
-    def _write_climatologies_statistic(self, name):
-        """ writing portrait statistic as csv """
-        oname = self._plot_dir + os.sep + \
-            self._vartype.replace(" ", "_") + '_' + name + '_climstat.csv'
-        if os.path.exists(oname):
-            os.remove(oname)
-        f = open(oname, 'w')
-        try:
-            writer = csv.writer(f, quoting=csv.QUOTE_NONNUMERIC)
-            writer.writerow(
-                ('month', 'min', 'mean', 'max', 'sd', 'cov', 'count'))
-            writer.writerows(self._climstat_r_data.T if name ==
-                             self.refname else self._climstat_m_data.T)
-        finally:
-            f.close()
-
->>>>>>> 5b93e93c
     def _plot_climatologies(self, month):
         """ plotting 4plots for climatologies/months """
 
@@ -2048,17 +2023,12 @@
     def _aggregate_resolution(self, infile, resolution, remove=True):
         """ currenty only T63, T85 and custom"""
         cdo = Cdo()
-<<<<<<< HEAD
-        oname = self._work_dir + os.sep + "temp" + os.sep + \
-            tempfile.NamedTemporaryFile().name.split('/')[-1]
-=======
 
         odir = self._work_dir + os.sep + "temp" + os.sep
         if not os.path.exists(odir):
             os.makedirs(odir)
         oname = odir + tempfile.NamedTemporaryFile().name.split('/')[-1]
 
->>>>>>> 5b93e93c
         if resolution == "T21":
             gridtype = "t21grid"
         elif resolution == "T63":
@@ -2218,13 +2188,8 @@
 
                     ESMValMD("both",
                              f_name,
-<<<<<<< HEAD
                              self._basetags + ['DM_reg', 'PT_times',
                                                'ST_mean'] +
-=======
-                             self._basetags + ['TimeS', 'MultiMod',
-                                               'reg', 'basic'] +
->>>>>>> 5b93e93c
                              labels,
                              str('Time series of spatial mean for different ' +
                                  'regions. The multiple models are: ' +
