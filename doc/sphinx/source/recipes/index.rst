--- conflicted
+++ resolved
@@ -20,13 +20,6 @@
    recipe_extreme_events
    recipe_heatwaves_coldwaves
    recipe_hyint
-<<<<<<< HEAD
-   recipe_hydrology
-   recipe_landcover
-   recipe_anav13jclim
-   recipe_miles
-=======
->>>>>>> e15fd608
    recipe_modes_of_variability
    recipe_quantilebias
    recipe_spei
@@ -60,6 +53,7 @@
 
    recipe_hydrology
    recipe_landcover
+   recipe_anav13jclim
    recipe_runoff_et
 
 Ocean
