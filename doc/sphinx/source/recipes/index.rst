--- conflicted
+++ resolved
@@ -6,11 +6,8 @@
 
    recipe_capacity_factor
    recipe_clouds
-<<<<<<< HEAD
+   recipe_combined_climate_extreme_index
    recipe_consecdrydays
-=======
-   recipe_combined_climate_extreme_index
->>>>>>> b1dd6f89
    recipe_crem
    recipe_cvdp
    recipe_diurnal_temperature_index
@@ -23,10 +20,7 @@
    recipe_oceans
    recipe_perfmetrics
    recipe_runoff_et
-<<<<<<< HEAD
    recipe_shapeselect_py
    recipe_spei
-=======
    recipe_toymodel
->>>>>>> b1dd6f89
    recipe_zmnam