﻿# Full list of authors and references for the currently implemented 
# diagnostics. Authors, diagnostics, observations and projects references
# are identified by the tags "A", "D", "E" and "P", respectively.
#
# For reporting, the following additional namelist and diagnostic tags
# are defined:
# "R" = CMIP6 realm, "T" = theme
# "DM" = domain, "PT" = plot type, "ST" = statistics
#
# Add new entries alphabetically (for authors) or at the end of the 
# respective lists. Do not change the current entries!
#
# These tags are used by the write_references.ncl function to automatically
# create reference-and-acknowledgements document.
# See ./interface_scripts/write_references.ncl
#
#
### AUTHOR/CONTRIBUTOR LIST ############################################

### Core Team (PI and core developers)
A_eyri_ve = Eyring, Veronika (DLR, Germany - veronika.eyring 'at' dlr.de)
A_laue_ax = Lauer, Axel (DLR, Germany - axel.lauer 'at' dlr.de)
A_righ_ma = Righi, Mattia (DLR, Germany - mattia.righi 'at' dlr.de)
A_eval_ma = Evaldsson, Martin (SMHI, Sweden - martin.evaldsson 'at' smhi.se)
A_loew_al = Loew, Alexander (LMU, Germany - alexander.loew 'at' lmu.de)

### Development team
A_anav_al = Anav, Alessandro (Univ. of Exeter, UK - a.anav 'at' exeter.ac.uk)
A_andr_ol = Andrews, Oliver (Tyndall Centre, UK - oliverdandrews 'at' googlemail.com)
A_chen_ja = Chen, Jack (NCAR, USA - cchen 'at' ucar.edu)
A_cion_ir = Cionni, Irene (ENEA, Italy - irene.cionni 'at' enea.it)
A_davi_ed = Davin, Edouard Leopold (ETH, CH, edouard.davin 'at' env.ethz.ch)
A_ehbr_ca = Ehbrecht, Carsten (DKRZ, Germany - ehbrecht 'at' dkrz.de)
A_fran_fr = Frank, Franziska (DLR, Germany - franziska.frank 'at' dlr.de)
A_gain_al = Gainusa-Bogdan, Alina (France)
A_gall_be = Gallego-Elvira, Belen (NERC, UK - belgal 'at' nerc.ac.uk)
A_gett_an = Gettelman, Andrew (NCAR, USA - andrew 'at' ucar.edu)
A_gott_kl = Gottschaldt, Klaus-Dirk (DLR, Germany - klaus-dirk.gottschaldt 'at' dlr.de)
A_hage_st = Hagemann, Stefan (MPI-M, Germany, stefan.hagemann 'at' mpimet.mpg.de)
A_hann_ul = Hansson, Ulf (SMHI, Sweden - 'at')
A_hemp_ni = Hempelmann, Nils (IPSL, France - nils.hempelmann 'at' ipsl.jussieu.fr)
A_hutj_ro = Hutjes, Ronald (Univ. of Wageningen, NL - ronald.hutjes 'at' wur.nl)
A_juck_ma = Juckes, Martin (BADC, UK - martin.juckes 'at' stfc.ac.uk)
A_kady_ni = Kadygrov, Nikolay (IPSL, France - nikolay.kadygrov 'at' ipsl.jussieu.fr)
A_kind_st = Kindermann, Stephan (DKRZ, Germany - kindermann 'at' dkrz.de)
A_kras_jo = Krasting, John (NOAA, USA - john.krasting 'at' noaa.gov)
A_kune_dm = Kunert, Dominik (DLR, Germany - dominik.kunert 'at' dlr.de)
A_levi_ri = Levine, Richard (MetOffice, UK - richard.levine 'at' metoffice.gov.uk)
A_litt_bi = Little, Bill (MetOffice, UK - bill.little 'at' metoffice.gov.uk)
A_maek_ja = Makela, Jarmo ('at')
A_malo_er = Maloney, Eric (Colorado State University - emaloney 'at' atmos.colostate.edu)
A_maso_er = Mason, Erik (NOAA, USA - erik.mason 'at' noaa.gov)
A_mass_fr = Massonnet, Francois (Spain)
A_mart_gi = Martin, Gill (MetOffice, UK - gill.martin 'at' metoffice.gov.uk)
A_mell_fe = Mello, Felipe (INPE, Brazil)
A_mohi_da = Dalvi, Mohit (MetOffice, UK - mohit.dalvi 'at' metoffice.gov.uk)
A_muel_bn = Mueller, Benjamin (LMU, Germany)
A_niku_gr = Nikulin, Grigory (SMHI, Sweden - grigory.nikulin 'at' smhi.se)
A_nobr_pa = Nobre, Paulo (INPE, Brazil) 
A_oliv_ar = Oliveira, Arildo (INPE, Brazil)
A_phil_ad = Phillips, Adam (NCAR, USA - asphilli 'at' ucar.edu)
A_pugh_th = Pugh, Thomas (KIT, Germany - thomas.pugh 'at' kit.edu)
A_read_si = Read, Simon (Univ. of Reading, UK - s.read 'at' reading.ac.uk)
A_ring_ma = Ringer, Mark (MetOffice, UK - mark.ringer 'at' metoffice.gov.uk)
A_rio_ca  = Rio, Catherine (IPSL, France - catherine.rio 'at' lmd.jussieu.fr)
A_roeh_ro = Roehrig, Romain (MeteoFr, France - romain.roehrig 'at' meteo.fr)
A_senf_da = Senftleben, Daniel (DLR, Germany - daniel.senftleben 'at' dlr.de)
A_somm_ph = Sommer, Philipp (Univ. of Hamburg, Germany - 'at')
A_ster_an = Sterl, Andreas (KNMI, Netherlands - sterl 'at' knmi.nl)
A_teic_ca = Teichmann, Claas (CSC2, Germany - claas.teichmann 'at' hzg.de)
A_tsus_yo = Tsushima, Yoko (MetOffice, UK - yoko.tsushima 'al' metoffice.gov.uk)
A_vanu_be = van Ulft, Bert (KNMI, Netherlands - bert.van.ulft 'at' knmi.nl)
A_vini_ca = Vinicius, Capistrano (INPE, Brazil)
A_walt_je = Walton, Jeremy (MetOffice, UK - jeremy.walton 'at' metoffice.gov.uk)
A_wang_sh = Wang, Shiyu (SMHI, Sweden - shiyu.wang 'at' smhi.se)
A_wenz_sa = Wenzel, Sabrina (DLR, Germany - sabrina.wenzel 'at' dlr.de)
A_will_ke = Williams, Keith (MetOffice, UK - keith.williams 'at' metoffice.gov.uk)

A_surn_na = Surname, Name (Institute, Country - E-Mail)

### Viewers (not active developers)
A_bala_ve = Balaji, Venkatramani (GFDL, USA - balaji 'at' princeton.edu)
A_bunz_fe = Bunzel, Felix (MPI-M, Germany - felix.bunzel 'at' mpimet.mpg.de)
A_char_an = Charlton-Perez, Andrew (Univ. of Reading, UK - a.j.charlton-perez 'at' reading.ac.uk)
A_denn_jo = Dennis, John (NCAR, USA - dennis 'at' ucar.edu)
A_graf_po = Graf, Phoebe (DLR, Germany - phoebe.graf 'at' dlr.de)
A_hegg_mi = Hegglin, Michaela (Univ. of Reading, UK - m.i.hegglin 'at' reading.ac.uk)
A_hend_jo = Hendricks, Johannes (DLR, Germany - johannes.hendricks 'at' dlr.de)
A_john_ja = John, Jasmin (NOAA, USA - jasmin.john 'at' noaa.gov)
A_jone_co = Jones, Colin (MetOffice, UK - colin.jones 'at' metoffice.gov.uk)
A_kais_ch = Kaiser, Christopher (DLR, Germany - christopher.kaiser 'at' dlr.de)
A_karp_al = Karpechko, Alexey, (FMI, Finland - Alexey.Karpechko 'at' fmi.fi)
A_lawr_br = Lawrence, Bryan (STFC, UK - Bryan.Lawrence 'at' stfc.ac.uk)
A_mick_sh = Mickelson, Sheri (NCAR, USA - mickelso 'at' ucar.edu)
A_ocon_fi = OConnor, Fiona (MetOffice, UK - fiona.oconnor 'at' metoffice.gov.uk)
A_radh_ap = Radhakrishnan, Aparna (GFDL, USA - aparna.radhakrishnan 'at' noaa.gov)
A_sell_al = Sellar, Alistair (MetOffice, UK - alistair.sellar 'at' metoffice.gov.uk)
A_wyse_kl = Wyser, Klaus (SMHI, Sweden - klaus.wyser 'at' smhi.se)

### Former developers
A_brae_me = Braeu, Melanie (DLR, Germany - braeu.melanie 'at' physik.uni-muenchen.de)
A_dusc_ch = Duscha, Christiane (DLR, Germany - christiane.duscha 'at' dlr.de)
A_enri_cl = Enright, Clare (UEA, UK - c.enright 'at' uea.ac.uk)
A_halu_al = Haluszczynski, Alexander (DLR, Germany - alexander.haluszczynski 'at' dlr.de)
A_herm_mi = Herman, Michael (New Mexico Tech, USA - mherman 'at' nmt.edu)
A_hueb_mi = Huebner, Michael (DLR, Germany - michael.huebner 'at' dlr.de)
A_john_ma = Johnston, Marston (SMHI, Sweden - shejo284 'at' gmail.com) 
A_klin_ca = Klinger, Carolin (DLR, Germany - carolin.klinger 'at' physik.uni-muenchen.de)
A_kola_mi = Kolax, Michael ('at')
A_neal_ri = Neale, Richard (NCAR, US - rneale 'at' ucar.edu)
A_orlo_bo = Orlowsky, Boris (ETH, Switzerland - boris.orlowsky 'at' env.ethz.ch)
A_pasc_st = Pascoe, Stephen (STFC, UK - stephen.pascoe 'at' stfc.ac.uk)
A_stev_ma = Stevens, Mark (NCAR, US - stevens 'at' ucar.edu)

### Former viewers (not active viewers)
A_butc_ne = Butchart, Neal (MetOffice, UK- neal.butchart 'at' metoffice.gov.uk)
A_hass_da = Hassell, David (Univ. of Reading, UK - d.c.hassell 'at' reading.ac.uk)
A_ivan_de = Ivanova, Detelina (NERSC, Norway - detelina.ivanova 'at' nersc.no)
A_mois_au = Moise, Aurel (BOM, Australia - a.moise 'at' bom.gov.au)
A_pend_di = Pendlebury, Diane (Univ. of Toronto, Canada - diane 'at' atmosp.physics.utoronto.ca)
A_step_da = Stepanova, Daria (FMI, Finland - daria.stepanova 'at' fmi.fi)
A_tilm_si = Tilmes, Simone (NCAR, US - tilmes 'at' ucar.edu)

### DIAGNOSTICS REFERENCES #############################################

D_0000 = Please acknowledge the author(s).
D_0001 = Please contact the author(s) to discuss acknowledgment or co-authorship.
D_0002 = Please acknowledge the project(s).
D_anav13jclim = Anav et al., J. Clim., 26, 6801-6843, doi: http://dx.doi.org/10.1175/JCLI-D-12-00417.1, 2013.
D_antonov10usgov = Antonov, J. I. et al., World Ocean Atlas 2009, Volume 2: Salinity. S. Levitus, Ed. NOAA Atlas NESDIS 69, U.S. Government Printing Office, Washington, D.C., 184 pp. (2010)
D_aquila11gmd = Aquila et al., Geosci. Model Dev. 4, 325-355, doi:10.5194/gmd-4-325-2011, 2011.
D_bakker14essd, Bakker, D. C. E. et al., Earth Syst. Sci. Data, 6, 69-90, doi:10.5194/essd-6-69-2014, 2014.
D_bianchi12gbc, Bianchi, D. et al., Global Biogeochem. Cy., 26, GB2009, doi:10.1029/2011GB004209, 2012.
D_cionni11acp = Cionni et al., Atmos. Chem. Phys., 11, 11267-11292, doi:10.5194/acp-11-11267-2011, 2011.
D_clivar09jclim = CLIVAR Madden-Julian Oscillation Working Group, J. Climate, 22, 3006–3030, doi: http://dx.doi.org/10.1175/2008JCLI2731.1 (2009)
D_dong08grl = Dong, S. et al., J. Geophys. Res., 113, C06013, doi:10.1029/2006JC004051 (2008)
D_duemenil00mpimr: Duemenil Gates et al., Observed historical discharge data from major rivers for climate model validation. Max Planck Institute for Meteorology Report 307, Hamburg, Germany (2000)
D_emmons00jgr = Emmons et al., J. Geophys. Res., 105, D16, 20497-20538, 2000.
D_eyring06jgr = Eyring et al., J. Geophys. Res., 111, D22308, doi:10.1029/2006JD007327, 2006.
D_eyring13jgr = Eyring et al., J. Geophys. Res., 118, 5029-5060, doi:10.1002/jgrd.50316, 2013.
D_flato13ipcc = Flato, G. et al., Evaluation of climate models, in: Climate Change 2013: the Physical Science Basis, 2013.
D_gen14jclim = Gen, L. et al., J. Climate, 27, 1765–1780, doi:10.1175/JCLI-D-13-00337.1 (2014)
D_gleckler08jgr = Gleckler et al., J. Geophys. Res., 113, D06104, doi:10.1029/2007JD008972, 2008.
D_goswami99qjrms = Goswami, B., V. Krishnamurthy, and H. Annamalai, Q. J. R. Meteorol. Soc., 125, 611–633, doi:10.1002/qj.49712555412 (1999).
D_hagemann13jadvmodelearthsyst = Hagemann et al., J. Adv. Model. Earth Syst., 5, doi:10.1029/2012MS000173, 2013.
D_jones15james, J. Adv. Model. Earth Syst., 7, 1554–1575, doi:10.1002/2014MS000416, 2015.
D_kerry06jclim = Kerry H. et al, J. Climate, 19, 3681-3703, doi:10.1175/JCLI3814.1 (2006)
D_kim09jclim = Kim, D. et al., J. Climate, 22, 6413–6436, doi:10.1175/2009JCLI3063.1 (2009)
D_kim12grl = Kim and Yu, Geophys. Res. Lett., 39, L11704, doi:10.1029/2012GL052006, 2012.
D_key04gbc = Key, R. M. et al., Global Biogeochem. Cy., 18, GB4031, doi:10.109/2004GB002247, 2004.
D_lauer05acp = Lauer et al., Atmos. Chem. Phys., 5, 3251-3276, doi:10.5194/acp-5-3251-2005, 2005.
D_lauer13jclim = Lauer and Hamilton, J. Climate, 26, 3823-3845, doi:10.1175/JCLI-D-12-00451.1, 2013.
D_lauer17rse = Lauer et al., Remote Sens. Environ., in press, 2017.
D_li14jclim = Li and Xie, J. Climate, 27, 1765-1780, doi:http://dx.doi.org/10.1175/JCLI-D-13-00337.1, 2014.
D_lin08jclim = Lin, J-L. et al., J. Climate, 21, 4541–4567, doi: 10.1175/2008JCLI1816.1, 2008.
D_lloyd-hughes02jclim = Lloyd-Hughes, B. and Saunders, M. A., Int. J. Climatol., 22, 1571-1592, doi:10.1002/joc.846 (2002)
D_locarini10usgov = Locarnini, R. A. et al., World Ocean Atlas 2009, Volume 1: Temperature. S. Levitus, Ed. NOAA Atlas NESDIS 68, U.S. Government Printing Office, Washington, D.C., 184 pp. (2010)
D_mueller14grl = Mueller, B. and Seneviratne, S. I. Geophys. Res. Lett., 41, 128-134, doi:10.1002/2013GL058055 (2014)
D_mueller13hess = Mueller, B. et al., Hydrol. Earth Syst. Sci., 17, 3707-3720, doi:10.5194/hess-17-3707-2013 (2013)
D_phillips14eos = Phillips, A. S. et al., EOS T. Am. Geophys. Un., 95, 453-455 (2
D_righi13acp = Righi et al., Atmos. Chem. Phys., 13, 9939-9970, doi:10.5194/acp-13-9939-2013, 2013.
D_righi15gmd = Righi et al., Geosci. Model Dev., 8, 733-768 doi:10.5194/gmd-8-733-2015, 2015.
D_roedenbeck13os = Roedenbeck, C. et al., Ocean Sci., 9, 193-216, doi:10.5194/os-9-193-2013, 2013.
D_roehrig13jclim = Roehrig, R. et al., J. Climate, 26, 6471-6505, doi:10.1175/JCLI-D-12-00505.1 (2013)
D_sperber12asl = Sperber and Kim, Atmos. Sci. Lett., 13, 3, 187-193, doi:10.1002/asl.378, 2012.
D_stroeve07grl = Stroeve, J. et al., Geophys. Res. Lett., 34, L09501, doi:10.1029/2007GL029703, 2007.
D_taylor12 = Taylor et al., Nature, 489, 423-426, doi:10.1038/nature11377 (2012)
D_takahashi14marchem = Takahashi et al., Mar. Chem., 164, 95–125, doi:10.1016/j.marchem.2014.06.004, 2014.
D_wang99bams = Wang, B. and Z. Fan, Bull. Amer. Meteor. Soc., 80, 629-638, doi:10.1175/1520-0477(1999)080&lt;0629:COSASM&gt;2.0.CO;2 (1999)
D_wang11climdyn = Wang, B. et al., Clim. Dyn., 39, 1123-1135, doi:10.1007/s00382-011-1266-z (2011)
D_webster92qjrms = Webster, P. J. and Yang, S., Q.J.R. Meteorol. Soc., 118: 877–926. doi:10.1002/qj.49711850705
D_weedon14wrr = Weedon, G. P. et al., Water Resour. Res., 50, 7505–7514, doi:10.1002/2014WR015638 (2014)
D_wenzel14jgr = Wenzel et al., J. Geophys. Res. Biogeosci., 119(5), doi:2013JG002591, 2014.
D_williams09climdyn = Williams and Webb, Clim. Dynam., 33, 141-157, doi:10.1007/s00382-008-0443-1, 2009.

### OBSERVATIONS REFERENCES ############################################

E_access2 = ACCESS2 - Roiger et al., accepted
E_aeronet = AERONET - See http://aeronet.gsfc.nasa.gov/new_web/data_usage.html
E_airs = AIRS
E_auramls = Aura MLS
E_cirrus = CIRRUS - Baumgardner et al., Environ. Res. Lett., 3, 025010, 2008.
E_castnet = CASTNET - See http://epa.gov/castnet/javaweb/index.html
E_ceresebaf = CERES-EBAF
E_concert = CONCERT - Dahlkoetter et al., Atmos. Chem. Phys., 14, 6111-6137, 2014.
E_cr-ave = CR-AVE - Schwarz et al., J. Geophys. Res., 113, D03203, 2008.
E_dc3 = DC3 - B. Weinzierl (DLR)
E_duemenil00mpi = GRDC station observations - Duemenil et al., Max Planck Institute for Meteorology Report 307, Hamburg, Germany, 2000.
E_eanet = EANET - See http://www.eanet.cc/
E_emep = EMEP - See http://www.emep.int/
E_emmons00jgr = Emmons et al., J. Geophys. Res., 105, D16, 20497-20538, 2000.
E_era40 = ERA40
E_erainterim = ERA-Interim
E_esacci-aerosol = ESACCI-AEROSOL - Popp, T. et al. (2015): ESA Aerosol Climate Change Initiative (ESA Aerosol_cci) data: AOD v4.21 via Centre for Environmental Data Analysis, May 2016
E_esacci-landcover = ESACCI-LANDCOVER - Defourny et al. (2015): ESA Land Cover Climate Change Initiative (ESA LC_cci) data: ESACCI-LC-L4-LCCS-Map-300m-P5Y-[2000,2005,2010]-v1.6.1 via Centre for Environmental Data Analysis
E_esacci-sm = ESACCI-SOILMOISTURE - Liu, et al. (2011), Hydrology and Earth System Sciences, 15, 425-436; Liu, et al. (2012), Remote Sensing of Environment, 123, 280-297; Wagner, et al. (2012), Remote Sensing and Spatial Information Sciences, Volume I-7
E_esacci-sst = ESACCI-SST - Merchant, et al. (2014): ESA Sea Surface Temperature Climate Change Initiative (ESA SST CCI): Analysis long term product version 1.0, NERC Earth Observation Data Centre, 24th February 2014, doi: 10.5285/878bef44-d32a-40cd-a02d-49b6286f0ea4.
<<<<<<< HEAD
E_haloe = HALOE
E_hippo = HIPPO - Schwarz et al., Geophys. Res. Lett., 40, 5542-5547, 2013.
E_improve = IMPROVE - See http://vista.cira.colostate.edu/improve/data/improve/improve_data.htm
E_inca = INCA - Minikin et al., Geophys. Res. Lett., 30, 1503, 2003.
E_isccp_d1 = ISCCP D1 - Rossow and Schiffer, Bull. Amer. Meteor. Soc., 80, 2261-2287, 1999.
E_king03tgrs = MODIS-CFMIP - King, M. D., et al., IEEE Trans. Geosci. Remote Sens., 41, 442-458, 2003.
E_ncep = NCEP - Kalnay et al., Bull. Amer. Meteor. Soc., 77, 437-470, 1996.
E_misr = MISR
E_modis = MODIS
E_niwa = NIWA
E_odell08jcli = UWisc - O'Dell et al., J. Climate, 21, 1721-1739, 2008.
E_lace1 = LACE - Petzold et al., J. Geophys. Res., 107, D21, 8128, 2002.
E_lace2 = LACE - Schroeder et al., J. Geophys. Res., 107, D21, 8126, 2002.
E_pincus08jcli = MODIS-CFMIP - Pincus et al., J. Climate, 25, 4699-4720, 2012.
E_saltrace1 = SALTRACE - B. Weinzierl (DLR)
E_saltrace2 = SALTRACE - K. Fomba (TROPOS)
E_samum1 = SAMUM - Weinzierl et al., Tellus B 2009.
E_samum2 = SAMUM - K. Kandler (TU Darmstadt)
E_srb = SRB
E_tc4 = TC4 - Spackman et al., Geophys. Res. Lett., 38, L09803, 2011.
E_texas = Texas - Schwarz et al., J. Geophys. Res., 111, D16207, 2006.
E_ucnpacific = UCN-Pacific - Clarke and Kapustin, J. Atmos. Sci. 59, 363, 2002.
E_ukmo = UKMO
E_weedon14waterresourres = WFDEI - Weedon et al., Water Resour. Res. 50, 2014

### PROJECTS REFERENCES ################################################

P_climval = BMBF MiKlip Project ClimVal
P_cmip6dicad = BMBF CMIP6 Project Germany
P_cmug = ESA CMUG
P_crescendo = EU H2020 project CRESCENDO
P_dlrveu = DLR project VEU
P_dlrveu2 = DLR project VEU2
P_embrace = EU FP7 project EMBRACE
P_esmval = DLR project ESMVal
P_qa4ecv = QA4ECV

### CMIP6 REALMS (for reporting) #####################################

R_aerosol = aerosol
R_atmos = atmosphere
R_atmosChem = atmospheric chemistry
R_land = land
R_landIce = land ice
R_ocean = ocean
R_ocnBgchem = ocean biogeochemistry
R_seaIce = sea ice

### THEME (for reporting) ############################################

T_aerosols = aerosols
T_atmDyn = atmospheric dynamics
T_bgchem = biogeochemistry
T_bgphys = biogeophysics
T_carbon = carbon cycle
T_chem = chemistry
T_clouds = clouds
T_EC = emergent constraint
T_ghg = greenhouse gases
T_monsoon = monsoons
T_phys = physics
T_seaIce = sea ice
T_varmodes = modes of variability

### DOMAIN (for reporting) ##########################################

DM_et = extra tropics
DM_global = global
DM_midlat = mid-latittudes
DM_nh = northern hemisphere
DM_polar = polar
DM_reg = regional
DM_sh = southern hemisphere
DM_trop = tropics

### PLOT TYPE (for reporting) ######################################

PT_errorbar = error bar plot
PT_bar = bar chart
PT_diurn = diurnal cycle
PT_geo = geographical distribution
PT_portrait = portrait diagram
PT_polar = polar-stereographic plot
PT_scatter = scatter plot
PT_seas = seasonal cycle
PT_size = size-distribution
PT_vert = vertical profile
PT_taylor = taylor diagram
PT_times = time series
PT_zonal = zonal mean
PT_pro = profile (any other kind of line chart)

### STATISTICS (for reporting) #####################################

ST_anomaly = anomaly
ST_corr = correlation
ST_diff = difference
ST_eof = empirical orthogonal function (EOF)
ST_mean = mean
ST_spectrum = spectrum
ST_stddev = standard deviation
ST_var = variability
ST_rmsd = rmsd
ST_range = range of values
ST_trend = temporal trend
ST_clim = climatology
ST_perc = percentiles
ST_median = median
ST_detrend = detrend

=======
E_haloe = HALOE
E_hippo = HIPPO - Schwarz et al., Geophys. Res. Lett., 40, 5542-5547, 2013.
E_improve = IMPROVE - See http://vista.cira.colostate.edu/improve/data/improve/improve_data.htm
E_inca = INCA - Minikin et al., Geophys. Res. Lett., 30, 1503, 2003.
E_isccp_d1 = ISCCP D1 - Rossow and Schiffer, Bull. Amer. Meteor. Soc., 80, 2261-2287, 1999.
E_king03tgrs = MODIS-CFMIP - King, M. D., et al., IEEE Trans. Geosci. Remote Sens., 41, 442-458, 2003.
E_ncep = NCEP - Kalnay et al., Bull. Amer. Meteor. Soc., 77, 437-470, 1996.
E_misr = MISR
E_modis = MODIS
E_niwa = NIWA
E_odell08jcli = UWisc - O'Dell et al., J. Climate, 21, 1721-1739, 2008.
E_lace1 = LACE - Petzold et al., J. Geophys. Res., 107, D21, 8128, 2002.
E_lace2 = LACE - Schroeder et al., J. Geophys. Res., 107, D21, 8126, 2002.
E_pincus08jcli = MODIS-CFMIP - Pincus et al., J. Climate, 25, 4699-4720, 2012.
E_saltrace1 = SALTRACE - B. Weinzierl (DLR)
E_saltrace2 = SALTRACE - K. Fomba (TROPOS)
E_samum1 = SAMUM - Weinzierl et al., Tellus B 2009.
E_samum2 = SAMUM - K. Kandler (TU Darmstadt)
E_srb = SRB
E_tc4 = TC4 - Spackman et al., Geophys. Res. Lett., 38, L09803, 2011.
E_oct-ave = Oct-AVE - Schwarz et al., J. Geophys. Res., 111, D16207, 2006.
E_ucnpacific = UCN-Pacific - Clarke and Kapustin, J. Atmos. Sci. 59, 363, 2002.
E_ukmo = UKMO
E_weedon14waterresourres = WFDEI - Weedon et al., Water Resour. Res. 50, 2014

### PROJECTS REFERENCES ################################################

P_climval = BMBF MiKlip Project ClimVal
P_cmug = ESA CMUG
P_dlrveu = DLR project VEU
P_dlrveu2 = DLR project VEU2
P_embrace = EU FP7 project EMBRACE
P_esmval = DLR project ESMVal
>>>>>>> 65820c02
<|MERGE_RESOLUTION|>--- conflicted
+++ resolved
@@ -1,343 +1,306 @@
-﻿# Full list of authors and references for the currently implemented 
-# diagnostics. Authors, diagnostics, observations and projects references
-# are identified by the tags "A", "D", "E" and "P", respectively.
-#
-# For reporting, the following additional namelist and diagnostic tags
-# are defined:
-# "R" = CMIP6 realm, "T" = theme
-# "DM" = domain, "PT" = plot type, "ST" = statistics
-#
-# Add new entries alphabetically (for authors) or at the end of the 
-# respective lists. Do not change the current entries!
-#
-# These tags are used by the write_references.ncl function to automatically
-# create reference-and-acknowledgements document.
-# See ./interface_scripts/write_references.ncl
-#
-#
-### AUTHOR/CONTRIBUTOR LIST ############################################
-
-### Core Team (PI and core developers)
-A_eyri_ve = Eyring, Veronika (DLR, Germany - veronika.eyring 'at' dlr.de)
-A_laue_ax = Lauer, Axel (DLR, Germany - axel.lauer 'at' dlr.de)
-A_righ_ma = Righi, Mattia (DLR, Germany - mattia.righi 'at' dlr.de)
-A_eval_ma = Evaldsson, Martin (SMHI, Sweden - martin.evaldsson 'at' smhi.se)
-A_loew_al = Loew, Alexander (LMU, Germany - alexander.loew 'at' lmu.de)
-
-### Development team
-A_anav_al = Anav, Alessandro (Univ. of Exeter, UK - a.anav 'at' exeter.ac.uk)
-A_andr_ol = Andrews, Oliver (Tyndall Centre, UK - oliverdandrews 'at' googlemail.com)
-A_chen_ja = Chen, Jack (NCAR, USA - cchen 'at' ucar.edu)
-A_cion_ir = Cionni, Irene (ENEA, Italy - irene.cionni 'at' enea.it)
-A_davi_ed = Davin, Edouard Leopold (ETH, CH, edouard.davin 'at' env.ethz.ch)
-A_ehbr_ca = Ehbrecht, Carsten (DKRZ, Germany - ehbrecht 'at' dkrz.de)
-A_fran_fr = Frank, Franziska (DLR, Germany - franziska.frank 'at' dlr.de)
-A_gain_al = Gainusa-Bogdan, Alina (France)
-A_gall_be = Gallego-Elvira, Belen (NERC, UK - belgal 'at' nerc.ac.uk)
-A_gett_an = Gettelman, Andrew (NCAR, USA - andrew 'at' ucar.edu)
-A_gott_kl = Gottschaldt, Klaus-Dirk (DLR, Germany - klaus-dirk.gottschaldt 'at' dlr.de)
-A_hage_st = Hagemann, Stefan (MPI-M, Germany, stefan.hagemann 'at' mpimet.mpg.de)
-A_hann_ul = Hansson, Ulf (SMHI, Sweden - 'at')
-A_hemp_ni = Hempelmann, Nils (IPSL, France - nils.hempelmann 'at' ipsl.jussieu.fr)
-A_hutj_ro = Hutjes, Ronald (Univ. of Wageningen, NL - ronald.hutjes 'at' wur.nl)
-A_juck_ma = Juckes, Martin (BADC, UK - martin.juckes 'at' stfc.ac.uk)
-A_kady_ni = Kadygrov, Nikolay (IPSL, France - nikolay.kadygrov 'at' ipsl.jussieu.fr)
-A_kind_st = Kindermann, Stephan (DKRZ, Germany - kindermann 'at' dkrz.de)
-A_kras_jo = Krasting, John (NOAA, USA - john.krasting 'at' noaa.gov)
-A_kune_dm = Kunert, Dominik (DLR, Germany - dominik.kunert 'at' dlr.de)
-A_levi_ri = Levine, Richard (MetOffice, UK - richard.levine 'at' metoffice.gov.uk)
-A_litt_bi = Little, Bill (MetOffice, UK - bill.little 'at' metoffice.gov.uk)
-A_maek_ja = Makela, Jarmo ('at')
-A_malo_er = Maloney, Eric (Colorado State University - emaloney 'at' atmos.colostate.edu)
-A_maso_er = Mason, Erik (NOAA, USA - erik.mason 'at' noaa.gov)
-A_mass_fr = Massonnet, Francois (Spain)
-A_mart_gi = Martin, Gill (MetOffice, UK - gill.martin 'at' metoffice.gov.uk)
-A_mell_fe = Mello, Felipe (INPE, Brazil)
-A_mohi_da = Dalvi, Mohit (MetOffice, UK - mohit.dalvi 'at' metoffice.gov.uk)
-A_muel_bn = Mueller, Benjamin (LMU, Germany)
-A_niku_gr = Nikulin, Grigory (SMHI, Sweden - grigory.nikulin 'at' smhi.se)
-A_nobr_pa = Nobre, Paulo (INPE, Brazil) 
-A_oliv_ar = Oliveira, Arildo (INPE, Brazil)
-A_phil_ad = Phillips, Adam (NCAR, USA - asphilli 'at' ucar.edu)
-A_pugh_th = Pugh, Thomas (KIT, Germany - thomas.pugh 'at' kit.edu)
-A_read_si = Read, Simon (Univ. of Reading, UK - s.read 'at' reading.ac.uk)
-A_ring_ma = Ringer, Mark (MetOffice, UK - mark.ringer 'at' metoffice.gov.uk)
-A_rio_ca  = Rio, Catherine (IPSL, France - catherine.rio 'at' lmd.jussieu.fr)
-A_roeh_ro = Roehrig, Romain (MeteoFr, France - romain.roehrig 'at' meteo.fr)
-A_senf_da = Senftleben, Daniel (DLR, Germany - daniel.senftleben 'at' dlr.de)
-A_somm_ph = Sommer, Philipp (Univ. of Hamburg, Germany - 'at')
-A_ster_an = Sterl, Andreas (KNMI, Netherlands - sterl 'at' knmi.nl)
-A_teic_ca = Teichmann, Claas (CSC2, Germany - claas.teichmann 'at' hzg.de)
-A_tsus_yo = Tsushima, Yoko (MetOffice, UK - yoko.tsushima 'al' metoffice.gov.uk)
-A_vanu_be = van Ulft, Bert (KNMI, Netherlands - bert.van.ulft 'at' knmi.nl)
-A_vini_ca = Vinicius, Capistrano (INPE, Brazil)
-A_walt_je = Walton, Jeremy (MetOffice, UK - jeremy.walton 'at' metoffice.gov.uk)
-A_wang_sh = Wang, Shiyu (SMHI, Sweden - shiyu.wang 'at' smhi.se)
-A_wenz_sa = Wenzel, Sabrina (DLR, Germany - sabrina.wenzel 'at' dlr.de)
-A_will_ke = Williams, Keith (MetOffice, UK - keith.williams 'at' metoffice.gov.uk)
-
-A_surn_na = Surname, Name (Institute, Country - E-Mail)
-
-### Viewers (not active developers)
-A_bala_ve = Balaji, Venkatramani (GFDL, USA - balaji 'at' princeton.edu)
-A_bunz_fe = Bunzel, Felix (MPI-M, Germany - felix.bunzel 'at' mpimet.mpg.de)
-A_char_an = Charlton-Perez, Andrew (Univ. of Reading, UK - a.j.charlton-perez 'at' reading.ac.uk)
-A_denn_jo = Dennis, John (NCAR, USA - dennis 'at' ucar.edu)
-A_graf_po = Graf, Phoebe (DLR, Germany - phoebe.graf 'at' dlr.de)
-A_hegg_mi = Hegglin, Michaela (Univ. of Reading, UK - m.i.hegglin 'at' reading.ac.uk)
-A_hend_jo = Hendricks, Johannes (DLR, Germany - johannes.hendricks 'at' dlr.de)
-A_john_ja = John, Jasmin (NOAA, USA - jasmin.john 'at' noaa.gov)
-A_jone_co = Jones, Colin (MetOffice, UK - colin.jones 'at' metoffice.gov.uk)
-A_kais_ch = Kaiser, Christopher (DLR, Germany - christopher.kaiser 'at' dlr.de)
-A_karp_al = Karpechko, Alexey, (FMI, Finland - Alexey.Karpechko 'at' fmi.fi)
-A_lawr_br = Lawrence, Bryan (STFC, UK - Bryan.Lawrence 'at' stfc.ac.uk)
-A_mick_sh = Mickelson, Sheri (NCAR, USA - mickelso 'at' ucar.edu)
-A_ocon_fi = OConnor, Fiona (MetOffice, UK - fiona.oconnor 'at' metoffice.gov.uk)
-A_radh_ap = Radhakrishnan, Aparna (GFDL, USA - aparna.radhakrishnan 'at' noaa.gov)
-A_sell_al = Sellar, Alistair (MetOffice, UK - alistair.sellar 'at' metoffice.gov.uk)
-A_wyse_kl = Wyser, Klaus (SMHI, Sweden - klaus.wyser 'at' smhi.se)
-
-### Former developers
-A_brae_me = Braeu, Melanie (DLR, Germany - braeu.melanie 'at' physik.uni-muenchen.de)
-A_dusc_ch = Duscha, Christiane (DLR, Germany - christiane.duscha 'at' dlr.de)
-A_enri_cl = Enright, Clare (UEA, UK - c.enright 'at' uea.ac.uk)
-A_halu_al = Haluszczynski, Alexander (DLR, Germany - alexander.haluszczynski 'at' dlr.de)
-A_herm_mi = Herman, Michael (New Mexico Tech, USA - mherman 'at' nmt.edu)
-A_hueb_mi = Huebner, Michael (DLR, Germany - michael.huebner 'at' dlr.de)
-A_john_ma = Johnston, Marston (SMHI, Sweden - shejo284 'at' gmail.com) 
-A_klin_ca = Klinger, Carolin (DLR, Germany - carolin.klinger 'at' physik.uni-muenchen.de)
-A_kola_mi = Kolax, Michael ('at')
-A_neal_ri = Neale, Richard (NCAR, US - rneale 'at' ucar.edu)
-A_orlo_bo = Orlowsky, Boris (ETH, Switzerland - boris.orlowsky 'at' env.ethz.ch)
-A_pasc_st = Pascoe, Stephen (STFC, UK - stephen.pascoe 'at' stfc.ac.uk)
-A_stev_ma = Stevens, Mark (NCAR, US - stevens 'at' ucar.edu)
-
-### Former viewers (not active viewers)
-A_butc_ne = Butchart, Neal (MetOffice, UK- neal.butchart 'at' metoffice.gov.uk)
-A_hass_da = Hassell, David (Univ. of Reading, UK - d.c.hassell 'at' reading.ac.uk)
-A_ivan_de = Ivanova, Detelina (NERSC, Norway - detelina.ivanova 'at' nersc.no)
-A_mois_au = Moise, Aurel (BOM, Australia - a.moise 'at' bom.gov.au)
-A_pend_di = Pendlebury, Diane (Univ. of Toronto, Canada - diane 'at' atmosp.physics.utoronto.ca)
-A_step_da = Stepanova, Daria (FMI, Finland - daria.stepanova 'at' fmi.fi)
-A_tilm_si = Tilmes, Simone (NCAR, US - tilmes 'at' ucar.edu)
-
-### DIAGNOSTICS REFERENCES #############################################
-
-D_0000 = Please acknowledge the author(s).
-D_0001 = Please contact the author(s) to discuss acknowledgment or co-authorship.
-D_0002 = Please acknowledge the project(s).
-D_anav13jclim = Anav et al., J. Clim., 26, 6801-6843, doi: http://dx.doi.org/10.1175/JCLI-D-12-00417.1, 2013.
-D_antonov10usgov = Antonov, J. I. et al., World Ocean Atlas 2009, Volume 2: Salinity. S. Levitus, Ed. NOAA Atlas NESDIS 69, U.S. Government Printing Office, Washington, D.C., 184 pp. (2010)
-D_aquila11gmd = Aquila et al., Geosci. Model Dev. 4, 325-355, doi:10.5194/gmd-4-325-2011, 2011.
-D_bakker14essd, Bakker, D. C. E. et al., Earth Syst. Sci. Data, 6, 69-90, doi:10.5194/essd-6-69-2014, 2014.
-D_bianchi12gbc, Bianchi, D. et al., Global Biogeochem. Cy., 26, GB2009, doi:10.1029/2011GB004209, 2012.
-D_cionni11acp = Cionni et al., Atmos. Chem. Phys., 11, 11267-11292, doi:10.5194/acp-11-11267-2011, 2011.
-D_clivar09jclim = CLIVAR Madden-Julian Oscillation Working Group, J. Climate, 22, 3006–3030, doi: http://dx.doi.org/10.1175/2008JCLI2731.1 (2009)
-D_dong08grl = Dong, S. et al., J. Geophys. Res., 113, C06013, doi:10.1029/2006JC004051 (2008)
-D_duemenil00mpimr: Duemenil Gates et al., Observed historical discharge data from major rivers for climate model validation. Max Planck Institute for Meteorology Report 307, Hamburg, Germany (2000)
-D_emmons00jgr = Emmons et al., J. Geophys. Res., 105, D16, 20497-20538, 2000.
-D_eyring06jgr = Eyring et al., J. Geophys. Res., 111, D22308, doi:10.1029/2006JD007327, 2006.
-D_eyring13jgr = Eyring et al., J. Geophys. Res., 118, 5029-5060, doi:10.1002/jgrd.50316, 2013.
-D_flato13ipcc = Flato, G. et al., Evaluation of climate models, in: Climate Change 2013: the Physical Science Basis, 2013.
-D_gen14jclim = Gen, L. et al., J. Climate, 27, 1765–1780, doi:10.1175/JCLI-D-13-00337.1 (2014)
-D_gleckler08jgr = Gleckler et al., J. Geophys. Res., 113, D06104, doi:10.1029/2007JD008972, 2008.
-D_goswami99qjrms = Goswami, B., V. Krishnamurthy, and H. Annamalai, Q. J. R. Meteorol. Soc., 125, 611–633, doi:10.1002/qj.49712555412 (1999).
-D_hagemann13jadvmodelearthsyst = Hagemann et al., J. Adv. Model. Earth Syst., 5, doi:10.1029/2012MS000173, 2013.
-D_jones15james, J. Adv. Model. Earth Syst., 7, 1554–1575, doi:10.1002/2014MS000416, 2015.
-D_kerry06jclim = Kerry H. et al, J. Climate, 19, 3681-3703, doi:10.1175/JCLI3814.1 (2006)
-D_kim09jclim = Kim, D. et al., J. Climate, 22, 6413–6436, doi:10.1175/2009JCLI3063.1 (2009)
-D_kim12grl = Kim and Yu, Geophys. Res. Lett., 39, L11704, doi:10.1029/2012GL052006, 2012.
-D_key04gbc = Key, R. M. et al., Global Biogeochem. Cy., 18, GB4031, doi:10.109/2004GB002247, 2004.
-D_lauer05acp = Lauer et al., Atmos. Chem. Phys., 5, 3251-3276, doi:10.5194/acp-5-3251-2005, 2005.
-D_lauer13jclim = Lauer and Hamilton, J. Climate, 26, 3823-3845, doi:10.1175/JCLI-D-12-00451.1, 2013.
-D_lauer17rse = Lauer et al., Remote Sens. Environ., in press, 2017.
-D_li14jclim = Li and Xie, J. Climate, 27, 1765-1780, doi:http://dx.doi.org/10.1175/JCLI-D-13-00337.1, 2014.
-D_lin08jclim = Lin, J-L. et al., J. Climate, 21, 4541–4567, doi: 10.1175/2008JCLI1816.1, 2008.
-D_lloyd-hughes02jclim = Lloyd-Hughes, B. and Saunders, M. A., Int. J. Climatol., 22, 1571-1592, doi:10.1002/joc.846 (2002)
-D_locarini10usgov = Locarnini, R. A. et al., World Ocean Atlas 2009, Volume 1: Temperature. S. Levitus, Ed. NOAA Atlas NESDIS 68, U.S. Government Printing Office, Washington, D.C., 184 pp. (2010)
-D_mueller14grl = Mueller, B. and Seneviratne, S. I. Geophys. Res. Lett., 41, 128-134, doi:10.1002/2013GL058055 (2014)
-D_mueller13hess = Mueller, B. et al., Hydrol. Earth Syst. Sci., 17, 3707-3720, doi:10.5194/hess-17-3707-2013 (2013)
-D_phillips14eos = Phillips, A. S. et al., EOS T. Am. Geophys. Un., 95, 453-455 (2
-D_righi13acp = Righi et al., Atmos. Chem. Phys., 13, 9939-9970, doi:10.5194/acp-13-9939-2013, 2013.
-D_righi15gmd = Righi et al., Geosci. Model Dev., 8, 733-768 doi:10.5194/gmd-8-733-2015, 2015.
-D_roedenbeck13os = Roedenbeck, C. et al., Ocean Sci., 9, 193-216, doi:10.5194/os-9-193-2013, 2013.
-D_roehrig13jclim = Roehrig, R. et al., J. Climate, 26, 6471-6505, doi:10.1175/JCLI-D-12-00505.1 (2013)
-D_sperber12asl = Sperber and Kim, Atmos. Sci. Lett., 13, 3, 187-193, doi:10.1002/asl.378, 2012.
-D_stroeve07grl = Stroeve, J. et al., Geophys. Res. Lett., 34, L09501, doi:10.1029/2007GL029703, 2007.
-D_taylor12 = Taylor et al., Nature, 489, 423-426, doi:10.1038/nature11377 (2012)
-D_takahashi14marchem = Takahashi et al., Mar. Chem., 164, 95–125, doi:10.1016/j.marchem.2014.06.004, 2014.
-D_wang99bams = Wang, B. and Z. Fan, Bull. Amer. Meteor. Soc., 80, 629-638, doi:10.1175/1520-0477(1999)080&lt;0629:COSASM&gt;2.0.CO;2 (1999)
-D_wang11climdyn = Wang, B. et al., Clim. Dyn., 39, 1123-1135, doi:10.1007/s00382-011-1266-z (2011)
-D_webster92qjrms = Webster, P. J. and Yang, S., Q.J.R. Meteorol. Soc., 118: 877–926. doi:10.1002/qj.49711850705
-D_weedon14wrr = Weedon, G. P. et al., Water Resour. Res., 50, 7505–7514, doi:10.1002/2014WR015638 (2014)
-D_wenzel14jgr = Wenzel et al., J. Geophys. Res. Biogeosci., 119(5), doi:2013JG002591, 2014.
-D_williams09climdyn = Williams and Webb, Clim. Dynam., 33, 141-157, doi:10.1007/s00382-008-0443-1, 2009.
-
-### OBSERVATIONS REFERENCES ############################################
-
-E_access2 = ACCESS2 - Roiger et al., accepted
-E_aeronet = AERONET - See http://aeronet.gsfc.nasa.gov/new_web/data_usage.html
-E_airs = AIRS
-E_auramls = Aura MLS
-E_cirrus = CIRRUS - Baumgardner et al., Environ. Res. Lett., 3, 025010, 2008.
-E_castnet = CASTNET - See http://epa.gov/castnet/javaweb/index.html
-E_ceresebaf = CERES-EBAF
-E_concert = CONCERT - Dahlkoetter et al., Atmos. Chem. Phys., 14, 6111-6137, 2014.
-E_cr-ave = CR-AVE - Schwarz et al., J. Geophys. Res., 113, D03203, 2008.
-E_dc3 = DC3 - B. Weinzierl (DLR)
-E_duemenil00mpi = GRDC station observations - Duemenil et al., Max Planck Institute for Meteorology Report 307, Hamburg, Germany, 2000.
-E_eanet = EANET - See http://www.eanet.cc/
-E_emep = EMEP - See http://www.emep.int/
-E_emmons00jgr = Emmons et al., J. Geophys. Res., 105, D16, 20497-20538, 2000.
-E_era40 = ERA40
-E_erainterim = ERA-Interim
-E_esacci-aerosol = ESACCI-AEROSOL - Popp, T. et al. (2015): ESA Aerosol Climate Change Initiative (ESA Aerosol_cci) data: AOD v4.21 via Centre for Environmental Data Analysis, May 2016
-E_esacci-landcover = ESACCI-LANDCOVER - Defourny et al. (2015): ESA Land Cover Climate Change Initiative (ESA LC_cci) data: ESACCI-LC-L4-LCCS-Map-300m-P5Y-[2000,2005,2010]-v1.6.1 via Centre for Environmental Data Analysis
-E_esacci-sm = ESACCI-SOILMOISTURE - Liu, et al. (2011), Hydrology and Earth System Sciences, 15, 425-436; Liu, et al. (2012), Remote Sensing of Environment, 123, 280-297; Wagner, et al. (2012), Remote Sensing and Spatial Information Sciences, Volume I-7
-E_esacci-sst = ESACCI-SST - Merchant, et al. (2014): ESA Sea Surface Temperature Climate Change Initiative (ESA SST CCI): Analysis long term product version 1.0, NERC Earth Observation Data Centre, 24th February 2014, doi: 10.5285/878bef44-d32a-40cd-a02d-49b6286f0ea4.
-<<<<<<< HEAD
-E_haloe = HALOE
-E_hippo = HIPPO - Schwarz et al., Geophys. Res. Lett., 40, 5542-5547, 2013.
-E_improve = IMPROVE - See http://vista.cira.colostate.edu/improve/data/improve/improve_data.htm
-E_inca = INCA - Minikin et al., Geophys. Res. Lett., 30, 1503, 2003.
-E_isccp_d1 = ISCCP D1 - Rossow and Schiffer, Bull. Amer. Meteor. Soc., 80, 2261-2287, 1999.
-E_king03tgrs = MODIS-CFMIP - King, M. D., et al., IEEE Trans. Geosci. Remote Sens., 41, 442-458, 2003.
-E_ncep = NCEP - Kalnay et al., Bull. Amer. Meteor. Soc., 77, 437-470, 1996.
-E_misr = MISR
-E_modis = MODIS
-E_niwa = NIWA
-E_odell08jcli = UWisc - O'Dell et al., J. Climate, 21, 1721-1739, 2008.
-E_lace1 = LACE - Petzold et al., J. Geophys. Res., 107, D21, 8128, 2002.
-E_lace2 = LACE - Schroeder et al., J. Geophys. Res., 107, D21, 8126, 2002.
-E_pincus08jcli = MODIS-CFMIP - Pincus et al., J. Climate, 25, 4699-4720, 2012.
-E_saltrace1 = SALTRACE - B. Weinzierl (DLR)
-E_saltrace2 = SALTRACE - K. Fomba (TROPOS)
-E_samum1 = SAMUM - Weinzierl et al., Tellus B 2009.
-E_samum2 = SAMUM - K. Kandler (TU Darmstadt)
-E_srb = SRB
-E_tc4 = TC4 - Spackman et al., Geophys. Res. Lett., 38, L09803, 2011.
-E_texas = Texas - Schwarz et al., J. Geophys. Res., 111, D16207, 2006.
-E_ucnpacific = UCN-Pacific - Clarke and Kapustin, J. Atmos. Sci. 59, 363, 2002.
-E_ukmo = UKMO
-E_weedon14waterresourres = WFDEI - Weedon et al., Water Resour. Res. 50, 2014
-
-### PROJECTS REFERENCES ################################################
-
-P_climval = BMBF MiKlip Project ClimVal
-P_cmip6dicad = BMBF CMIP6 Project Germany
-P_cmug = ESA CMUG
-P_crescendo = EU H2020 project CRESCENDO
-P_dlrveu = DLR project VEU
-P_dlrveu2 = DLR project VEU2
-P_embrace = EU FP7 project EMBRACE
-P_esmval = DLR project ESMVal
-P_qa4ecv = QA4ECV
-
-### CMIP6 REALMS (for reporting) #####################################
-
-R_aerosol = aerosol
-R_atmos = atmosphere
-R_atmosChem = atmospheric chemistry
-R_land = land
-R_landIce = land ice
-R_ocean = ocean
-R_ocnBgchem = ocean biogeochemistry
-R_seaIce = sea ice
-
-### THEME (for reporting) ############################################
-
-T_aerosols = aerosols
-T_atmDyn = atmospheric dynamics
-T_bgchem = biogeochemistry
-T_bgphys = biogeophysics
-T_carbon = carbon cycle
-T_chem = chemistry
-T_clouds = clouds
-T_EC = emergent constraint
-T_ghg = greenhouse gases
-T_monsoon = monsoons
-T_phys = physics
-T_seaIce = sea ice
-T_varmodes = modes of variability
-
-### DOMAIN (for reporting) ##########################################
-
-DM_et = extra tropics
-DM_global = global
-DM_midlat = mid-latittudes
-DM_nh = northern hemisphere
-DM_polar = polar
-DM_reg = regional
-DM_sh = southern hemisphere
-DM_trop = tropics
-
-### PLOT TYPE (for reporting) ######################################
-
-PT_errorbar = error bar plot
-PT_bar = bar chart
-PT_diurn = diurnal cycle
-PT_geo = geographical distribution
-PT_portrait = portrait diagram
-PT_polar = polar-stereographic plot
-PT_scatter = scatter plot
-PT_seas = seasonal cycle
-PT_size = size-distribution
-PT_vert = vertical profile
-PT_taylor = taylor diagram
-PT_times = time series
-PT_zonal = zonal mean
-PT_pro = profile (any other kind of line chart)
-
-### STATISTICS (for reporting) #####################################
-
-ST_anomaly = anomaly
-ST_corr = correlation
-ST_diff = difference
-ST_eof = empirical orthogonal function (EOF)
-ST_mean = mean
-ST_spectrum = spectrum
-ST_stddev = standard deviation
-ST_var = variability
-ST_rmsd = rmsd
-ST_range = range of values
-ST_trend = temporal trend
-ST_clim = climatology
-ST_perc = percentiles
-ST_median = median
-ST_detrend = detrend
-
-=======
-E_haloe = HALOE
-E_hippo = HIPPO - Schwarz et al., Geophys. Res. Lett., 40, 5542-5547, 2013.
-E_improve = IMPROVE - See http://vista.cira.colostate.edu/improve/data/improve/improve_data.htm
-E_inca = INCA - Minikin et al., Geophys. Res. Lett., 30, 1503, 2003.
-E_isccp_d1 = ISCCP D1 - Rossow and Schiffer, Bull. Amer. Meteor. Soc., 80, 2261-2287, 1999.
-E_king03tgrs = MODIS-CFMIP - King, M. D., et al., IEEE Trans. Geosci. Remote Sens., 41, 442-458, 2003.
-E_ncep = NCEP - Kalnay et al., Bull. Amer. Meteor. Soc., 77, 437-470, 1996.
-E_misr = MISR
-E_modis = MODIS
-E_niwa = NIWA
-E_odell08jcli = UWisc - O'Dell et al., J. Climate, 21, 1721-1739, 2008.
-E_lace1 = LACE - Petzold et al., J. Geophys. Res., 107, D21, 8128, 2002.
-E_lace2 = LACE - Schroeder et al., J. Geophys. Res., 107, D21, 8126, 2002.
-E_pincus08jcli = MODIS-CFMIP - Pincus et al., J. Climate, 25, 4699-4720, 2012.
-E_saltrace1 = SALTRACE - B. Weinzierl (DLR)
-E_saltrace2 = SALTRACE - K. Fomba (TROPOS)
-E_samum1 = SAMUM - Weinzierl et al., Tellus B 2009.
-E_samum2 = SAMUM - K. Kandler (TU Darmstadt)
-E_srb = SRB
-E_tc4 = TC4 - Spackman et al., Geophys. Res. Lett., 38, L09803, 2011.
-E_oct-ave = Oct-AVE - Schwarz et al., J. Geophys. Res., 111, D16207, 2006.
-E_ucnpacific = UCN-Pacific - Clarke and Kapustin, J. Atmos. Sci. 59, 363, 2002.
-E_ukmo = UKMO
-E_weedon14waterresourres = WFDEI - Weedon et al., Water Resour. Res. 50, 2014
-
-### PROJECTS REFERENCES ################################################
-
-P_climval = BMBF MiKlip Project ClimVal
-P_cmug = ESA CMUG
-P_dlrveu = DLR project VEU
-P_dlrveu2 = DLR project VEU2
-P_embrace = EU FP7 project EMBRACE
-P_esmval = DLR project ESMVal
->>>>>>> 65820c02
+# Full list of authors and references for the currently implemented 
+# diagnostics. Authors, diagnostics, observations and projects references
+# are identified by the tags "A", "D", "E" and "P", respectively.
+#
+# For reporting, the following additional namelist and diagnostic tags
+# are defined:
+# "R" = CMIP6 realm, "T" = theme
+# "DM" = domain, "PT" = plot type, "ST" = statistics
+#
+# Add new entries alphabetically (for authors) or at the end of the 
+# respective lists. Do not change the current entries!
+#
+# These tags are used by the write_references.ncl function to automatically
+# create reference-and-acknowledgements document.
+# See ./interface_scripts/write_references.ncl
+#
+#
+### AUTHOR/CONTRIBUTOR LIST ############################################
+
+### Core Team (PI and core developers)
+A_eyri_ve = Eyring, Veronika (DLR, Germany - veronika.eyring 'at' dlr.de)
+A_laue_ax = Lauer, Axel (DLR, Germany - axel.lauer 'at' dlr.de)
+A_righ_ma = Righi, Mattia (DLR, Germany - mattia.righi 'at' dlr.de)
+A_eval_ma = Evaldsson, Martin (SMHI, Sweden - martin.evaldsson 'at' smhi.se)
+A_loew_al = Loew, Alexander (LMU, Germany - alexander.loew 'at' lmu.de)
+
+### Development team
+A_anav_al = Anav, Alessandro (Univ. of Exeter, UK - a.anav 'at' exeter.ac.uk)
+A_andr_ol = Andrews, Oliver (Tyndall Centre, UK - oliverdandrews 'at' googlemail.com)
+A_chen_ja = Chen, Jack (NCAR, USA - cchen 'at' ucar.edu)
+A_cion_ir = Cionni, Irene (ENEA, Italy - irene.cionni 'at' enea.it)
+A_davi_ed = Davin, Edouard Leopold (ETH, CH, edouard.davin 'at' env.ethz.ch)
+A_ehbr_ca = Ehbrecht, Carsten (DKRZ, Germany - ehbrecht 'at' dkrz.de)
+A_fran_fr = Frank, Franziska (DLR, Germany - franziska.frank 'at' dlr.de)
+A_gain_al = Gainusa-Bogdan, Alina (France)
+A_gall_be = Gallego-Elvira, Belen (NERC, UK - belgal 'at' nerc.ac.uk)
+A_gett_an = Gettelman, Andrew (NCAR, USA - andrew 'at' ucar.edu)
+A_gott_kl = Gottschaldt, Klaus-Dirk (DLR, Germany - klaus-dirk.gottschaldt 'at' dlr.de)
+A_hage_st = Hagemann, Stefan (MPI-M, Germany, stefan.hagemann 'at' mpimet.mpg.de)
+A_hann_ul = Hansson, Ulf (SMHI, Sweden - 'at')
+A_hemp_ni = Hempelmann, Nils (IPSL, France - nils.hempelmann 'at' ipsl.jussieu.fr)
+A_hutj_ro = Hutjes, Ronald (Univ. of Wageningen, NL - ronald.hutjes 'at' wur.nl)
+A_juck_ma = Juckes, Martin (BADC, UK - martin.juckes 'at' stfc.ac.uk)
+A_kady_ni = Kadygrov, Nikolay (IPSL, France - nikolay.kadygrov 'at' ipsl.jussieu.fr)
+A_kind_st = Kindermann, Stephan (DKRZ, Germany - kindermann 'at' dkrz.de)
+A_kras_jo = Krasting, John (NOAA, USA - john.krasting 'at' noaa.gov)
+A_kune_dm = Kunert, Dominik (DLR, Germany - dominik.kunert 'at' dlr.de)
+A_levi_ri = Levine, Richard (MetOffice, UK - richard.levine 'at' metoffice.gov.uk)
+A_litt_bi = Little, Bill (MetOffice, UK - bill.little 'at' metoffice.gov.uk)
+A_maek_ja = Makela, Jarmo ('at')
+A_malo_er = Maloney, Eric (Colorado State University - emaloney 'at' atmos.colostate.edu)
+A_maso_er = Mason, Erik (NOAA, USA - erik.mason 'at' noaa.gov)
+A_mass_fr = Massonnet, Francois (Spain)
+A_mart_gi = Martin, Gill (MetOffice, UK - gill.martin 'at' metoffice.gov.uk)
+A_mell_fe = Mello, Felipe (INPE, Brazil)
+A_mohi_da = Dalvi, Mohit (MetOffice, UK - mohit.dalvi 'at' metoffice.gov.uk)
+A_muel_bn = Mueller, Benjamin (LMU, Germany)
+A_niku_gr = Nikulin, Grigory (SMHI, Sweden - grigory.nikulin 'at' smhi.se)
+A_nobr_pa = Nobre, Paulo (INPE, Brazil) 
+A_oliv_ar = Oliveira, Arildo (INPE, Brazil)
+A_phil_ad = Phillips, Adam (NCAR, USA - asphilli 'at' ucar.edu)
+A_pugh_th = Pugh, Thomas (KIT, Germany - thomas.pugh 'at' kit.edu)
+A_read_si = Read, Simon (Univ. of Reading, UK - s.read 'at' reading.ac.uk)
+A_ring_ma = Ringer, Mark (MetOffice, UK - mark.ringer 'at' metoffice.gov.uk)
+A_rio_ca  = Rio, Catherine (IPSL, France - catherine.rio 'at' lmd.jussieu.fr)
+A_roeh_ro = Roehrig, Romain (MeteoFr, France - romain.roehrig 'at' meteo.fr)
+A_senf_da = Senftleben, Daniel (DLR, Germany - daniel.senftleben 'at' dlr.de)
+A_somm_ph = Sommer, Philipp (Univ. of Hamburg, Germany - 'at')
+A_ster_an = Sterl, Andreas (KNMI, Netherlands - sterl 'at' knmi.nl)
+A_teic_ca = Teichmann, Claas (CSC2, Germany - claas.teichmann 'at' hzg.de)
+A_tsus_yo = Tsushima, Yoko (MetOffice, UK - yoko.tsushima 'al' metoffice.gov.uk)
+A_vanu_be = van Ulft, Bert (KNMI, Netherlands - bert.van.ulft 'at' knmi.nl)
+A_vini_ca = Vinicius, Capistrano (INPE, Brazil)
+A_walt_je = Walton, Jeremy (MetOffice, UK - jeremy.walton 'at' metoffice.gov.uk)
+A_wang_sh = Wang, Shiyu (SMHI, Sweden - shiyu.wang 'at' smhi.se)
+A_wenz_sa = Wenzel, Sabrina (DLR, Germany - sabrina.wenzel 'at' dlr.de)
+A_will_ke = Williams, Keith (MetOffice, UK - keith.williams 'at' metoffice.gov.uk)
+
+A_surn_na = Surname, Name (Institute, Country - E-Mail)
+
+### Viewers (not active developers)
+A_bala_ve = Balaji, Venkatramani (GFDL, USA - balaji 'at' princeton.edu)
+A_bunz_fe = Bunzel, Felix (MPI-M, Germany - felix.bunzel 'at' mpimet.mpg.de)
+A_char_an = Charlton-Perez, Andrew (Univ. of Reading, UK - a.j.charlton-perez 'at' reading.ac.uk)
+A_denn_jo = Dennis, John (NCAR, USA - dennis 'at' ucar.edu)
+A_graf_po = Graf, Phoebe (DLR, Germany - phoebe.graf 'at' dlr.de)
+A_hegg_mi = Hegglin, Michaela (Univ. of Reading, UK - m.i.hegglin 'at' reading.ac.uk)
+A_hend_jo = Hendricks, Johannes (DLR, Germany - johannes.hendricks 'at' dlr.de)
+A_john_ja = John, Jasmin (NOAA, USA - jasmin.john 'at' noaa.gov)
+A_jone_co = Jones, Colin (MetOffice, UK - colin.jones 'at' metoffice.gov.uk)
+A_kais_ch = Kaiser, Christopher (DLR, Germany - christopher.kaiser 'at' dlr.de)
+A_karp_al = Karpechko, Alexey, (FMI, Finland - Alexey.Karpechko 'at' fmi.fi)
+A_lawr_br = Lawrence, Bryan (STFC, UK - Bryan.Lawrence 'at' stfc.ac.uk)
+A_mick_sh = Mickelson, Sheri (NCAR, USA - mickelso 'at' ucar.edu)
+A_ocon_fi = OConnor, Fiona (MetOffice, UK - fiona.oconnor 'at' metoffice.gov.uk)
+A_radh_ap = Radhakrishnan, Aparna (GFDL, USA - aparna.radhakrishnan 'at' noaa.gov)
+A_sell_al = Sellar, Alistair (MetOffice, UK - alistair.sellar 'at' metoffice.gov.uk)
+A_wyse_kl = Wyser, Klaus (SMHI, Sweden - klaus.wyser 'at' smhi.se)
+
+### Former developers
+A_brae_me = Braeu, Melanie (DLR, Germany - braeu.melanie 'at' physik.uni-muenchen.de)
+A_dusc_ch = Duscha, Christiane (DLR, Germany - christiane.duscha 'at' dlr.de)
+A_enri_cl = Enright, Clare (UEA, UK - c.enright 'at' uea.ac.uk)
+A_halu_al = Haluszczynski, Alexander (DLR, Germany - alexander.haluszczynski 'at' dlr.de)
+A_herm_mi = Herman, Michael (New Mexico Tech, USA - mherman 'at' nmt.edu)
+A_hueb_mi = Huebner, Michael (DLR, Germany - michael.huebner 'at' dlr.de)
+A_john_ma = Johnston, Marston (SMHI, Sweden - shejo284 'at' gmail.com) 
+A_klin_ca = Klinger, Carolin (DLR, Germany - carolin.klinger 'at' physik.uni-muenchen.de)
+A_kola_mi = Kolax, Michael ('at')
+A_neal_ri = Neale, Richard (NCAR, US - rneale 'at' ucar.edu)
+A_orlo_bo = Orlowsky, Boris (ETH, Switzerland - boris.orlowsky 'at' env.ethz.ch)
+A_pasc_st = Pascoe, Stephen (STFC, UK - stephen.pascoe 'at' stfc.ac.uk)
+A_stev_ma = Stevens, Mark (NCAR, US - stevens 'at' ucar.edu)
+
+### Former viewers (not active viewers)
+A_butc_ne = Butchart, Neal (MetOffice, UK- neal.butchart 'at' metoffice.gov.uk)
+A_hass_da = Hassell, David (Univ. of Reading, UK - d.c.hassell 'at' reading.ac.uk)
+A_ivan_de = Ivanova, Detelina (NERSC, Norway - detelina.ivanova 'at' nersc.no)
+A_mois_au = Moise, Aurel (BOM, Australia - a.moise 'at' bom.gov.au)
+A_pend_di = Pendlebury, Diane (Univ. of Toronto, Canada - diane 'at' atmosp.physics.utoronto.ca)
+A_step_da = Stepanova, Daria (FMI, Finland - daria.stepanova 'at' fmi.fi)
+A_tilm_si = Tilmes, Simone (NCAR, US - tilmes 'at' ucar.edu)
+
+### DIAGNOSTICS REFERENCES #############################################
+
+D_0000 = Please acknowledge the author(s).
+D_0001 = Please contact the author(s) to discuss acknowledgment or co-authorship.
+D_0002 = Please acknowledge the project(s).
+D_anav13jclim = Anav et al., J. Clim., 26, 6801-6843, doi: http://dx.doi.org/10.1175/JCLI-D-12-00417.1, 2013.
+D_antonov10usgov = Antonov, J. I. et al., World Ocean Atlas 2009, Volume 2: Salinity. S. Levitus, Ed. NOAA Atlas NESDIS 69, U.S. Government Printing Office, Washington, D.C., 184 pp. (2010)
+D_aquila11gmd = Aquila et al., Geosci. Model Dev. 4, 325-355, doi:10.5194/gmd-4-325-2011, 2011.
+D_bakker14essd, Bakker, D. C. E. et al., Earth Syst. Sci. Data, 6, 69-90, doi:10.5194/essd-6-69-2014, 2014.
+D_bianchi12gbc, Bianchi, D. et al., Global Biogeochem. Cy., 26, GB2009, doi:10.1029/2011GB004209, 2012.
+D_cionni11acp = Cionni et al., Atmos. Chem. Phys., 11, 11267-11292, doi:10.5194/acp-11-11267-2011, 2011.
+D_clivar09jclim = CLIVAR Madden-Julian Oscillation Working Group, J. Climate, 22, 3006–3030, doi: http://dx.doi.org/10.1175/2008JCLI2731.1 (2009)
+D_dong08grl = Dong, S. et al., J. Geophys. Res., 113, C06013, doi:10.1029/2006JC004051 (2008)
+D_duemenil00mpimr: Duemenil Gates et al., Observed historical discharge data from major rivers for climate model validation. Max Planck Institute for Meteorology Report 307, Hamburg, Germany (2000)
+D_emmons00jgr = Emmons et al., J. Geophys. Res., 105, D16, 20497-20538, 2000.
+D_eyring06jgr = Eyring et al., J. Geophys. Res., 111, D22308, doi:10.1029/2006JD007327, 2006.
+D_eyring13jgr = Eyring et al., J. Geophys. Res., 118, 5029-5060, doi:10.1002/jgrd.50316, 2013.
+D_flato13ipcc = Flato, G. et al., Evaluation of climate models, in: Climate Change 2013: the Physical Science Basis, 2013.
+D_gen14jclim = Gen, L. et al., J. Climate, 27, 1765–1780, doi:10.1175/JCLI-D-13-00337.1 (2014)
+D_gleckler08jgr = Gleckler et al., J. Geophys. Res., 113, D06104, doi:10.1029/2007JD008972, 2008.
+D_goswami99qjrms = Goswami, B., V. Krishnamurthy, and H. Annamalai, Q. J. R. Meteorol. Soc., 125, 611–633, doi:10.1002/qj.49712555412 (1999).
+D_hagemann13jadvmodelearthsyst = Hagemann et al., J. Adv. Model. Earth Syst., 5, doi:10.1029/2012MS000173, 2013.
+D_jones15james, J. Adv. Model. Earth Syst., 7, 1554–1575, doi:10.1002/2014MS000416, 2015.
+D_kerry06jclim = Kerry H. et al, J. Climate, 19, 3681-3703, doi:10.1175/JCLI3814.1 (2006)
+D_kim09jclim = Kim, D. et al., J. Climate, 22, 6413–6436, doi:10.1175/2009JCLI3063.1 (2009)
+D_kim12grl = Kim and Yu, Geophys. Res. Lett., 39, L11704, doi:10.1029/2012GL052006, 2012.
+D_key04gbc = Key, R. M. et al., Global Biogeochem. Cy., 18, GB4031, doi:10.109/2004GB002247, 2004.
+D_lauer05acp = Lauer et al., Atmos. Chem. Phys., 5, 3251-3276, doi:10.5194/acp-5-3251-2005, 2005.
+D_lauer13jclim = Lauer and Hamilton, J. Climate, 26, 3823-3845, doi:10.1175/JCLI-D-12-00451.1, 2013.
+D_lauer17rse = Lauer et al., Remote Sens. Environ., in press, 2017.
+D_li14jclim = Li and Xie, J. Climate, 27, 1765-1780, doi:http://dx.doi.org/10.1175/JCLI-D-13-00337.1, 2014.
+D_lin08jclim = Lin, J-L. et al., J. Climate, 21, 4541–4567, doi: 10.1175/2008JCLI1816.1, 2008.
+D_lloyd-hughes02jclim = Lloyd-Hughes, B. and Saunders, M. A., Int. J. Climatol., 22, 1571-1592, doi:10.1002/joc.846 (2002)
+D_locarini10usgov = Locarnini, R. A. et al., World Ocean Atlas 2009, Volume 1: Temperature. S. Levitus, Ed. NOAA Atlas NESDIS 68, U.S. Government Printing Office, Washington, D.C., 184 pp. (2010)
+D_mueller14grl = Mueller, B. and Seneviratne, S. I. Geophys. Res. Lett., 41, 128-134, doi:10.1002/2013GL058055 (2014)
+D_mueller13hess = Mueller, B. et al., Hydrol. Earth Syst. Sci., 17, 3707-3720, doi:10.5194/hess-17-3707-2013 (2013)
+D_phillips14eos = Phillips, A. S. et al., EOS T. Am. Geophys. Un., 95, 453-455 (2
+D_righi13acp = Righi et al., Atmos. Chem. Phys., 13, 9939-9970, doi:10.5194/acp-13-9939-2013, 2013.
+D_righi15gmd = Righi et al., Geosci. Model Dev., 8, 733-768 doi:10.5194/gmd-8-733-2015, 2015.
+D_roedenbeck13os = Roedenbeck, C. et al., Ocean Sci., 9, 193-216, doi:10.5194/os-9-193-2013, 2013.
+D_roehrig13jclim = Roehrig, R. et al., J. Climate, 26, 6471-6505, doi:10.1175/JCLI-D-12-00505.1 (2013)
+D_sperber12asl = Sperber and Kim, Atmos. Sci. Lett., 13, 3, 187-193, doi:10.1002/asl.378, 2012.
+D_stroeve07grl = Stroeve, J. et al., Geophys. Res. Lett., 34, L09501, doi:10.1029/2007GL029703, 2007.
+D_taylor12 = Taylor et al., Nature, 489, 423-426, doi:10.1038/nature11377 (2012)
+D_takahashi14marchem = Takahashi et al., Mar. Chem., 164, 95–125, doi:10.1016/j.marchem.2014.06.004, 2014.
+D_wang99bams = Wang, B. and Z. Fan, Bull. Amer. Meteor. Soc., 80, 629-638, doi:10.1175/1520-0477(1999)080&lt;0629:COSASM&gt;2.0.CO;2 (1999)
+D_wang11climdyn = Wang, B. et al., Clim. Dyn., 39, 1123-1135, doi:10.1007/s00382-011-1266-z (2011)
+D_webster92qjrms = Webster, P. J. and Yang, S., Q.J.R. Meteorol. Soc., 118: 877–926. doi:10.1002/qj.49711850705
+D_weedon14wrr = Weedon, G. P. et al., Water Resour. Res., 50, 7505–7514, doi:10.1002/2014WR015638 (2014)
+D_wenzel14jgr = Wenzel et al., J. Geophys. Res. Biogeosci., 119(5), doi:2013JG002591, 2014.
+D_williams09climdyn = Williams and Webb, Clim. Dynam., 33, 141-157, doi:10.1007/s00382-008-0443-1, 2009.
+
+### OBSERVATIONS REFERENCES ############################################
+
+E_access2 = ACCESS2 - Roiger et al., accepted
+E_aeronet = AERONET - See http://aeronet.gsfc.nasa.gov/new_web/data_usage.html
+E_airs = AIRS
+E_auramls = Aura MLS
+E_cirrus = CIRRUS - Baumgardner et al., Environ. Res. Lett., 3, 025010, 2008.
+E_castnet = CASTNET - See http://epa.gov/castnet/javaweb/index.html
+E_ceresebaf = CERES-EBAF
+E_concert = CONCERT - Dahlkoetter et al., Atmos. Chem. Phys., 14, 6111-6137, 2014.
+E_cr-ave = CR-AVE - Schwarz et al., J. Geophys. Res., 113, D03203, 2008.
+E_dc3 = DC3 - B. Weinzierl (DLR)
+E_duemenil00mpi = GRDC station observations - Duemenil et al., Max Planck Institute for Meteorology Report 307, Hamburg, Germany, 2000.
+E_eanet = EANET - See http://www.eanet.cc/
+E_emep = EMEP - See http://www.emep.int/
+E_emmons00jgr = Emmons et al., J. Geophys. Res., 105, D16, 20497-20538, 2000.
+E_era40 = ERA40
+E_erainterim = ERA-Interim
+E_esacci-aerosol = ESACCI-AEROSOL - Popp, T. et al. (2015): ESA Aerosol Climate Change Initiative (ESA Aerosol_cci) data: AOD v4.21 via Centre for Environmental Data Analysis, May 2016
+E_esacci-landcover = ESACCI-LANDCOVER - Defourny et al. (2015): ESA Land Cover Climate Change Initiative (ESA LC_cci) data: ESACCI-LC-L4-LCCS-Map-300m-P5Y-[2000,2005,2010]-v1.6.1 via Centre for Environmental Data Analysis
+E_esacci-sm = ESACCI-SOILMOISTURE - Liu, et al. (2011), Hydrology and Earth System Sciences, 15, 425-436; Liu, et al. (2012), Remote Sensing of Environment, 123, 280-297; Wagner, et al. (2012), Remote Sensing and Spatial Information Sciences, Volume I-7
+E_esacci-sst = ESACCI-SST - Merchant, et al. (2014): ESA Sea Surface Temperature Climate Change Initiative (ESA SST CCI): Analysis long term product version 1.0, NERC Earth Observation Data Centre, 24th February 2014, doi: 10.5285/878bef44-d32a-40cd-a02d-49b6286f0ea4.
+E_haloe = HALOE
+E_hippo = HIPPO - Schwarz et al., Geophys. Res. Lett., 40, 5542-5547, 2013.
+E_improve = IMPROVE - See http://vista.cira.colostate.edu/improve/data/improve/improve_data.htm
+E_inca = INCA - Minikin et al., Geophys. Res. Lett., 30, 1503, 2003.
+E_isccp_d1 = ISCCP D1 - Rossow and Schiffer, Bull. Amer. Meteor. Soc., 80, 2261-2287, 1999.
+E_king03tgrs = MODIS-CFMIP - King, M. D., et al., IEEE Trans. Geosci. Remote Sens., 41, 442-458, 2003.
+E_ncep = NCEP - Kalnay et al., Bull. Amer. Meteor. Soc., 77, 437-470, 1996.
+E_misr = MISR
+E_modis = MODIS
+E_niwa = NIWA
+E_odell08jcli = UWisc - O'Dell et al., J. Climate, 21, 1721-1739, 2008.
+E_lace1 = LACE - Petzold et al., J. Geophys. Res., 107, D21, 8128, 2002.
+E_lace2 = LACE - Schroeder et al., J. Geophys. Res., 107, D21, 8126, 2002.
+E_pincus08jcli = MODIS-CFMIP - Pincus et al., J. Climate, 25, 4699-4720, 2012.
+E_saltrace1 = SALTRACE - B. Weinzierl (DLR)
+E_saltrace2 = SALTRACE - K. Fomba (TROPOS)
+E_samum1 = SAMUM - Weinzierl et al., Tellus B 2009.
+E_samum2 = SAMUM - K. Kandler (TU Darmstadt)
+E_srb = SRB
+E_tc4 = TC4 - Spackman et al., Geophys. Res. Lett., 38, L09803, 2011.
+E_texas = Texas - Schwarz et al., J. Geophys. Res., 111, D16207, 2006.
+E_ucnpacific = UCN-Pacific - Clarke and Kapustin, J. Atmos. Sci. 59, 363, 2002.
+E_ukmo = UKMO
+E_weedon14waterresourres = WFDEI - Weedon et al., Water Resour. Res. 50, 2014
+
+### PROJECTS REFERENCES ################################################
+
+P_climval = BMBF MiKlip Project ClimVal
+P_cmip6dicad = BMBF CMIP6 Project Germany
+P_cmug = ESA CMUG
+P_crescendo = EU H2020 project CRESCENDO
+P_dlrveu = DLR project VEU
+P_dlrveu2 = DLR project VEU2
+P_embrace = EU FP7 project EMBRACE
+P_esmval = DLR project ESMVal
+P_qa4ecv = QA4ECV
+
+### CMIP6 REALMS (for reporting) #####################################
+
+R_aerosol = aerosol
+R_atmos = atmosphere
+R_atmosChem = atmospheric chemistry
+R_land = land
+R_landIce = land ice
+R_ocean = ocean
+R_ocnBgchem = ocean biogeochemistry
+R_seaIce = sea ice
+
+### THEME (for reporting) ############################################
+
+T_aerosols = aerosols
+T_atmDyn = atmospheric dynamics
+T_bgchem = biogeochemistry
+T_bgphys = biogeophysics
+T_carbon = carbon cycle
+T_chem = chemistry
+T_clouds = clouds
+T_EC = emergent constraint
+T_ghg = greenhouse gases
+T_monsoon = monsoons
+T_phys = physics
+T_seaIce = sea ice
+T_varmodes = modes of variability
+
+### DOMAIN (for reporting) ##########################################
+
+DM_et = extra tropics
+DM_global = global
+DM_midlat = mid-latittudes
+DM_nh = northern hemisphere
+DM_polar = polar
+DM_reg = regional
+DM_sh = southern hemisphere
+DM_trop = tropics
+
+### PLOT TYPE (for reporting) ######################################
+
+PT_errorbar = error bar plot
+PT_bar = bar chart
+PT_diurn = diurnal cycle
+PT_geo = geographical distribution
+PT_portrait = portrait diagram
+PT_polar = polar-stereographic plot
+PT_scatter = scatter plot
+PT_seas = seasonal cycle
+PT_size = size-distribution
+PT_vert = vertical profile
+PT_taylor = taylor diagram
+PT_times = time series
+PT_zonal = zonal mean
+PT_pro = profile (any other kind of line chart)
+
+### STATISTICS (for reporting) #####################################
+
+ST_anomaly = anomaly
+ST_corr = correlation
+ST_diff = difference
+ST_eof = empirical orthogonal function (EOF)
+ST_mean = mean
+ST_spectrum = spectrum
+ST_stddev = standard deviation
+ST_var = variability
+ST_rmsd = rmsd
+ST_range = range of values
+ST_trend = temporal trend
+ST_clim = climatology
+ST_perc = percentiles
+ST_median = median
+ST_detrend = detrend
