# Conda build recipe
---

# Build commmand:
# conda build . -c conda-forge -c birdhouse

# Package version number
{% set version = "2.0a1" %}

package:
  name: esmvaltool
  version: {{ version }}

source:
  # Use these two lines to build a release:
  # git_rev: v{{ version }}
  # git_url: https://github.com/ESMValGroup/ESMValTool.git
  # Use this line instead of the above to test building without a release:
  path: .

build:
  # Increment the build number when building a new conda package of the same
  # esmvaltool version, reset to 0 when building a new version.
  number: 1
  script: |
      python setup.py install --single-version-externally-managed --record=/tmp/record.txt
      POST_LINK="${PREFIX}/bin/.esmvaltool-post-link.sh"
      cp -v ${RECIPE_DIR}/language_support.sh ${POST_LINK};
      chmod +x ${POST_LINK};

requirements:
  build:
    - git
    - python {{ python }}
    # Normally installed via pip:
    - setuptools_scm
  run:
    # esmvaltool
    - python
    - graphviz    
    - iris=1.13
    - python-stratify
    # Normally installed via pip:
    - cartopy
    - cf_units
    - cython
    - esmpy
    - matplotlib<3
    - netCDF4
    - numba
    - numpy
    - pillow
    - prov
    - psutil
    - pydot
    - python-cdo
    - pyyaml
    - shapely
    - six
    - vmprof
    - yamale  # in birdhouse channel
    # Multi language support:
    - ncl
    - ncurses=6.1=hfc679d8_1
<<<<<<< HEAD
    - julia=1.0.2
    - gcc
    - r-base
    - r-rcpp
    - libgfortran-ng
=======
    - r-base
    - r-rcpp
    # TODO: add julia
>>>>>>> 5e1715ab
test:
  # TODO: add unit tests? This seems to require installing the tests
  imports:
    - esmvaltool
  commands:
    - esmvaltool -h

about:
  home: https://www.esmvaltool.org
  license: Apache License, Version 2.0
  license_file: LICENSE<|MERGE_RESOLUTION|>--- conflicted
+++ resolved
@@ -62,17 +62,9 @@
     # Multi language support:
     - ncl
     - ncurses=6.1=hfc679d8_1
-<<<<<<< HEAD
-    - julia=1.0.2
-    - gcc
+    - julia>=1.0.3
     - r-base
     - r-rcpp
-    - libgfortran-ng
-=======
-    - r-base
-    - r-rcpp
-    # TODO: add julia
->>>>>>> 5e1715ab
 test:
   # TODO: add unit tests? This seems to require installing the tests
   imports:
