# Conda build recipe
---

# Build commmand:
# conda build . -c conda-forge -c birdhouse

# Package version number
{% set version = "2.0a1" %}

package:
  name: esmvaltool
  version: {{ version }}

source:
  # Use these two lines to build a release:
  # git_rev: v{{ version }}
  # git_url: https://github.com/ESMValGroup/ESMValTool.git
  # Use this line instead of the above to test building without a release:
  path: .

build:
  # Increment the build number when building a new conda package of the same
  # esmvaltool version, reset to 0 when building a new version.
  number: 1
  script: |
      python setup.py install --single-version-externally-managed --record=/tmp/record.txt
      POST_LINK="${PREFIX}/bin/.esmvaltool-post-link.sh"
      cp -v ${RECIPE_DIR}/language_support.sh ${POST_LINK};
      chmod +x ${POST_LINK};

requirements:
  build:
    - git
    - python {{ python }}
    # Normally installed via pip:
    - setuptools_scm
  run:
    # esmvaltool
    - python
    - graphviz    
    - iris=1.13
    - python-stratify
    # Normally installed via pip:
    - cartopy
    - cf_units
    - cython
    - esmpy
    - matplotlib<3
    - netCDF4
    - numba
    - numpy
    - pillow
    - prov
    - psutil
    - pydot
    - python-cdo
    - pyyaml
    - shapely
    - six
    - vmprof
    - yamale  # in birdhouse channel
    # Multi language support:
    - ncl
    - ncurses=6.1=hfc679d8_1
    - r-base
    - r-rcpp
<<<<<<< HEAD
    - libgfortran-ng
    - sklearn
    - pandas
    - eofs
=======
>>>>>>> 3cec7581
    # TODO: add julia
test:
  # TODO: add unit tests? This seems to require installing the tests
  imports:
    - esmvaltool
  commands:
    - esmvaltool -h

about:
  home: https://www.esmvaltool.org
  license: Apache License, Version 2.0
  license_file: LICENSE<|MERGE_RESOLUTION|>--- conflicted
+++ resolved
@@ -64,13 +64,9 @@
     - ncurses=6.1=hfc679d8_1
     - r-base
     - r-rcpp
-<<<<<<< HEAD
-    - libgfortran-ng
     - sklearn
     - pandas
     - eofs
-=======
->>>>>>> 3cec7581
     # TODO: add julia
 test:
   # TODO: add unit tests? This seems to require installing the tests
