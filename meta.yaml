# Conda build recipe
---

# Build commmand:
# conda build . -c conda-forge -c birdhouse

# Package version number
{% set version = "2.0a1" %}

package:
  name: esmvaltool
  version: {{ version }}

source:
  # Use these two lines to build a release:
  # git_rev: v{{ version }}
  # git_url: https://github.com/ESMValGroup/ESMValTool.git
  # Use this line instead of the above to test building without a release:
  path: .

build:
  # Increment the build number when building a new conda package of the same
  # esmvaltool version, reset to 0 when building a new version.
  number: 1
  script: |
      python setup.py install --single-version-externally-managed --record=/tmp/record.txt
      POST_LINK="${PREFIX}/bin/.esmvaltool-post-link.sh"
      cp -v ${RECIPE_DIR}/language_support.sh ${POST_LINK};
      chmod +x ${POST_LINK};

requirements:
  build:
    - git
    - python {{ python }}
    # Normally installed via pip:
    - setuptools_scm
  run:
    # esmvaltool
    - python
    - libunwind  #  specifically for Python3.7+
    - graphviz    
    - iris
    - python-stratify
    # Normally installed via pip:
    - cartopy
    - cf_units
    - cython
    - esmpy
    - matplotlib<3
    - nc-time-axis
    - netCDF4
    - numba
    - numpy
    - pillow
    - prov
    - psutil
    - pydot
    - python-cdo
    - pyyaml
    - shapely
    - six
    - vmprof
    - xarray
    - yamale  # in birdhouse channel
    # Multi language support:
    - ncl
    - jasper!=1.900.31  # pinned NCL dependency
    - r-base
    - r-rcpp
<<<<<<< HEAD
    - sklearn
    - pandas
    - eofs
=======
    - cdo=1.9.3
>>>>>>> 8573b827
    # TODO: add julia
test:
  # TODO: add unit tests? This seems to require installing the tests
  imports:
    - esmvaltool
  commands:
    - esmvaltool -h

about:
  home: https://www.esmvaltool.org
  license: Apache License, Version 2.0
  license_file: LICENSE<|MERGE_RESOLUTION|>--- conflicted
+++ resolved
@@ -67,13 +67,10 @@
     - jasper!=1.900.31  # pinned NCL dependency
     - r-base
     - r-rcpp
-<<<<<<< HEAD
     - sklearn
     - pandas
     - eofs
-=======
     - cdo=1.9.3
->>>>>>> 8573b827
     # TODO: add julia
 test:
   # TODO: add unit tests? This seems to require installing the tests
