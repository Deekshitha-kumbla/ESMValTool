# ESMValTool
# recipe_eyring06jgr.yml
---
documentation:

  description: |
    Diagnostics of stratospheric dynamics and chemistry reproducing selected
    figures from Eyring et al. JGR (2006).

  authors:
    - cionni_irene

  maintainer:
    - cionni_irene

  references:
    - eyring06jgr

  projects:
    - crescendo

datasets:
#  - {dataset: ERA-40, project: OBS, type: reanaly, version: v1,
#     start_year: 1980, end_year: 1999, tier: 3}
#  - {dataset: ACCESS1-0, project: CMIP5, exp: historical, ensemble: r1i1p1,
#     start_year: 1990, end_year: 1999}
#  - {dataset: ACCESS1-3, project: CMIP5, exp: historical, ensemble: r1i1p1,
#     start_year: 1980, end_year: 1999}
#  - {dataset: bcc-csm1-1, project: CMIP5, exp: historical, ensemble: r1i1p1,
#     start_year: 1980, end_year: 1999}
#  - {dataset: bcc-csm1-1-m, project: CMIP5, exp: historical, ensemble: r1i1p1,
#     start_year: 1980, end_year: 1999}
#  - {dataset: BNU-ESM, project: CMIP5, exp: historical, ensemble: r1i1p1,
#     start_year: 1980, end_year: 1999}
#  - {dataset: CanESM2, project: CMIP5, exp: historical, ensemble: r1i1p1,
#     start_year: 1980, end_year: 1999}
#  - {dataset: CCSM4, project: CMIP5, exp: historical, ensemble: r1i1p1,
#     start_year: 1980, end_year: 1999}
#  - {dataset: CESM1-BGC, project: CMIP5, exp: historical, ensemble: r1i1p1,
#     start_year: 1980, end_year: 1999}
  # - {dataset: CESM1-CAM5-1-FV, project: CMIP5, exp: historical,
  #    ensemble: r1i1p1, start_year: 1980, end_year: 1999}
#  - {dataset: CESM1-CAM5, project: CMIP5, exp: historical, ensemble: r1i1p1,
#     start_year: 1980, end_year: 1999}
#  - {dataset: CESM1-FASTCHEM, project: CMIP5, exp: historical,
#     ensemble: r1i1p1, start_year: 1986, end_year: 1999}
#  - {dataset: CESM1-WACCM, project: CMIP5, exp: historical, ensemble: r1i1p1,
#     start_year: 1980, end_year: 1999}
#  - {dataset: CMCC-CESM, project: CMIP5, exp: historical, ensemble: r1i1p1,
#     start_year: 1980, end_year: 1999}
  # - {dataset: CMCC-CM, project: CMIP5, exp: historical, ensemble: r1i1p1,
  #    start_year: 1980, end_year: 1999}
  # - {dataset: CMCC-CMS, project: CMIP5, exp: historical, ensemble: r1i1p1,
  #    start_year: 1980, end_year: 1999}
  # - {dataset: CNRM-CM5-2, project: CMIP5, exp: historical, ensemble: r1i1p1,
  #    start_year: 1986, end_year: 1999}
  - {dataset: CNRM-CM5, project: CMIP5, exp: historical, ensemble: r1i1p1,
     start_year: 1960, end_year: 2005}
 # - {dataset: CSIRO-Mk3-6-0, project: CMIP5, exp: historical, ensemble: r1i1p1,
 #    start_year: 1980, end_year: 1999}
  # - {dataset: FGOALS-g2, project: CMIP5, exp: historical, ensemble: r1i1p1,
  #    start_year: 1980, end_year: 1999}
 # - {dataset: GFDL-CM3, project: CMIP5, exp: historical, ensemble: r1i1p1,
 #    start_year: 1980, end_year: 1999}
 # - {dataset: GFDL-ESM2G, project: CMIP5, exp: historical, ensemble: r1i1p1,
 #    start_year: 1980, end_year: 1999}
 # - {dataset: GFDL-ESM2M, project: CMIP5, exp: historical, ensemble: r1i1p1,
 #    start_year: 1980, end_year: 1999}
 # - {dataset: GISS-E2-H-CC, project: CMIP5, exp: historical, ensemble: r1i1p1,
 #    start_year: 1980, end_year: 1999}
  # - {dataset: GISS-E2-H, project: CMIP5, exp: historical, ensemble: r1i1p1,
  #    start_year: 1980, end_year: 1999}
 # - {dataset: GISS-E2-R-CC, project: CMIP5, exp: historical, ensemble: r1i1p1,
 #    start_year: 1980, end_year: 1999}
 # - {dataset: GISS-E2-R, project: CMIP5, exp: historical, ensemble: r1i1p1,
 #    start_year: 1980, end_year: 1999}
  # - {dataset: HadGEM2-CC, project: CMIP5, exp: historical, ensemble: r1i1p1,
  #    start_year: 1980, end_year: 1999}
  # - {dataset: HadGEM2-ES, project: CMIP5, exp: historical, ensemble: r1i1p1,
  #    start_year: 1980, end_year: 1999}
 # - {dataset: inmcm4, project: CMIP5, exp: historical, ensemble: r1i1p1,
 #    start_year: 1980, end_year: 1999}
 # - {dataset: IPSL-CM5A-LR, project: CMIP5, exp: historical, ensemble: r1i1p1,
 #    start_year: 1986, end_year: 1999}
 # - {dataset: IPSL-CM5A-MR, project: CMIP5, exp: historical, ensemble: r1i1p1,
 #    start_year: 1986, end_year: 1999}
 # - {dataset: IPSL-CM5B-LR, project: CMIP5, exp: historical, ensemble: r1i1p1,
 #    start_year: 1986, end_year: 1999}
 # - {dataset: MIROC4h, project: CMIP5, exp: historical, ensemble: r1i1p1,
 #    start_year: 1986, end_year: 1999}
 # - {dataset: MIROC5, project: CMIP5, exp: historical, ensemble: r1i1p1,
 #    start_year: 1986, end_year: 1999}
 # - {dataset: MIROC-ESM, project: CMIP5, exp: historical, ensemble: r1i1p1,
 #    start_year: 1986, end_year: 1999}
  - {dataset: MIROC-ESM-CHEM, project: CMIP5, exp: historical,
     ensemble: r1i1p1, start_year: 1960, end_year: 2005}
 # - {dataset: MPI-ESM-LR, project: CMIP5, exp: historical, ensemble: r1i1p1,
 #    start_year: 1986, end_year: 1999}
 # - {dataset: MPI-ESM-MR, project: CMIP5, exp: historical, ensemble: r1i1p1,
 #    start_year: 1986, end_year: 1999}
 # - {dataset: MPI-ESM-P, project: CMIP5, exp: historical, ensemble: r1i1p1,
 #    start_year: 1986, end_year: 1999}
 # - {dataset: MRI-CGCM3, project: CMIP5, exp: historical, ensemble: r1i1p1,
 #    start_year: 1986, end_year: 1999}
 # - {dataset: NorESM1-M, project: CMIP5, exp: historical, ensemble: r1i1p1,
 #    start_year: 1986, end_year: 1999}
 # - {dataset: NorESM1-ME, project: CMIP5, exp: historical, ensemble: r1i1p1,
 #    start_year: 1986, end_year: 1999}

preprocessors:
#regridding and interpolation reference_dataset levels used by fig1,fig5a,fig5b
  regrid_interp_lev:
    extract_levels:
      scheme: linear
      levels: reference_dataset
    regrid:
      target_grid: reference_dataset
      scheme: linear

#regridding and interpolation reference_dataset levels selection of lat/lon area and average
  regrid_interp_lev_mean_lat:
    extract_levels:
      scheme: linear
      levels: reference_dataset
    regrid:
      target_grid: reference_dataset
      scheme: linear
    mask_fillvalues:
      threshold_fraction: 0.95
    extract_region:
      start_latitude: -60
      end_latitude: -55
      start_longitude: 0
      end_longitude: 360
    area_statistics:
      operator: mean
#regridding on  reference_dataset  grid and extraction of a Pa level
  regrid_extract_lev:
    extract_levels:
      scheme: linear
      levels: 5000
    regrid:
      target_grid: reference_dataset
      scheme: linear
#levels are in Pa
    mask_fillvalues:
      threshold_fraction: 0.95

#regridding on  reference_dataset  grid and extraction of a Pa level and area selection and mean
  regrid_extract_lev_mean_lat:
    extract_levels:
      scheme: linear
      levels: 10000
    regrid:
      target_grid: reference_dataset
      scheme: linear
    extract_region:
      start_latitude: -10
      end_latitude: 10
      start_longitude: 0
      end_longitude: 360
    mask_fillvalues:
      threshold_fraction: 0.95
    area_statistics:
      operator: mean
# level interpolation region extraction and mean
  interp_lev_mean_lat:
      extract_levels:
         scheme: linear
         levels: reference_dataset
      extract_region:
         start_latitude: -10
         end_latitude:  10
         start_longitude: 0
         end_longitude: 360
      area_statistics:
         operator: mean
# zonal mean
  zonal:
    regrid:
      target_grid: reference_dataset
      scheme: linear
    zonal_statistics:
      operator: mean
    mask_fillvalues:
      threshold_fraction: 0.95
diagnostics:

  # ==========================================================================
  # Eyring et al. (2006) - Figure 1
  # Vertical profile climatological mean bias,
  # climatological mean for selected seasons and latitudinal region
  # ==========================================================================

  eyring06jgr_fig01:
    description: vertical profile climatological seasonal means bias
    themes:
      - chem
    realms:
      - atmos
    variables:
      ta:
        preprocessor: regrid_interp_lev
        reference_dataset: ERA-Interim
        mip: Amon
    additional_datasets:
      - {dataset: ERA-Interim, project: OBS6, type: reanaly, version: 1,
         start_year: 1980, end_year: 1999, tier: 3}
    scripts:
      fig01:
        script: eyring06jgr/eyring06jgr_fig01.ncl
        latmin: [60., 60., -90., -90.]
        latmax: [90., 90., -60., -60.]
        styleset: CMIP5
        season: ["DJF", "MAM", "JJA", "SON"]
        XMin: [-30., -30., -30., -30.]
        XMax: [20., 20., 20., 20.]
        levmin: [1., 1., 1., 1.]
        levmax: [350., 350., 350., 350.]
        start_year: 1980
        end_year: 1999
        multimean: True


  # ==========================================================================
  # Eyring et al. (2006) - Figure 2
  # Transition to easterlies at 60S,
  # climatological mean for selected seasons and latitudinal region
  # ==========================================================================

  eyring06jgr_fig02:
    description: Descent of the zero zonal mean wind lines at 60°S based on the climatological mean annual cycle calculated from the monthly mean zonal mean winds
    themes:
      - chem
    realms:
      - atmos
    variables:
      ua:
        preprocessor: regrid_interp_lev_mean_lat
        reference_dataset: ERA-Interim
        mip: Amon
    additional_datasets:
      - {dataset: ERA-Interim, project: OBS6, type: reanaly, version: 1,
         start_year: 1980, end_year: 1999, tier: 3}
    scripts:
       clim:
        script: eyring06jgr/eyring06jgr_fig02.ncl
        # projection
        # ----------
        # map projection, e.g., Mollweide, Mercator, CylindricalEquidistant
        projection: CylindricalEquidistant
       # timemean: annualclim
       # timemean
        # --------
        showdiff: false
        styleset: CMIP5
        e06fig02_latrange: ["60S"]
        e06fig02_season: ["ONDJ"]
        e06fig02_levmin: [0.1]
        e06fig02_levmax: [100.]
        e06fig02_start_year: [1980]
        e06fig02_end_year: [1999]
        e06fig02_multimean: True


  # ==========================================================================
  # Eyring et al. (2006) - Figure 4
  # Time series of monthly anomalies respect to a reference period
  # at selected level,trend
  # climatological mean for selected seasons and latitudinal region
  # ==========================================================================

  eyring06jgr_fig04:
    description: Time series anomalies and trend
    themes:
      - chem
    realms:
      - atmos
    variables:
      ta:
        preprocessor: regrid_extract_lev
        reference_dataset: ERA-Interim
        mip: Amon
    additional_datasets:
      - {dataset: ERA-Interim, project: OBS6, type: reanaly, version: 1,
         start_year: 1980, end_year: 2001, tier: 3}
    scripts:
      clim:
        script: eyring06jgr/eyring06jgr_fig04.ncl
        # projection
        # ----------
        # map projection, e.g., Mollweide, Mercator, CylindricalEquidistant
        projection: CylindricalEquidistant
        # timemean
        # --------
        # - annualclim: 1 plot (annual mean)
        # - seasonalclim: 4 plots (DJF, MAM, JJA, SON)
        #timemean: annualclim
        showdiff: false
        e06fig04_latmin: [ 60.,  -90., -90. ]
        e06fig04_latmax: [ 90.,  -60., 90. ]
        styleset: CMIP5
        e06fig04_season: ["FMA", "SON","ANN"]
        e06fig04_yMin: [-10., -10.,-2.]
        e06fig04_yMax: [20.,20.,6.]
        e06fig04_xMin: [1960]
        e06fig04_xMax: [2005]
        e06fig04_trend_yearmin: [1980]
        e06fig04_trend_yearmax: [1999]
        e06fig04_show_trend: True
        e06fig04_reference_yearmin: [1980]
        e06fig04_reference_yearmax: [1989]
        e06fig04_multimean: True


  # ===========================================================================
  # Eyring et al. (2006) - Figure 5 two sets of figures a (vertical profiles)
  # and b (latitudinal profiles)
  # Vertical profile climatological mean bias, climatological mean for selected
  # seasons and latitudinal region this figure and setting is valid for
  # figure 5(CH4) figure 6(H2O) figure 11(HCL) figure 13 (tro3)
  # ===========================================================================

  eyring06jgr_fig05a:
    description: vertical profile climatological seasonal means bias
    themes:
      - chem
    realms:
      - atmos
    variables:
      tro3:
        preprocessor: regrid_interp_lev
        reference_dataset: HALOE
        mip: Amon
    additional_datasets:
      - {dataset: HALOE, project: OBS, type: sat, version: 1,
         start_year: 1991, end_year: 2002, tier: 2}
    scripts:
      fig05a:
        script: eyring06jgr/eyring06jgr_fig05a.ncl
        projection: CylindricalEquidistant
        timemean: annualclim
        showdiff: false
        e06fig05a_latmin: [80., -10., -82.5]
        e06fig05a_latmax: [82.5, 10., -80. ]
        styleset: CMIP5
        e06fig05a_month: ["3", "3", "9"]
        e06fig05a_XMin: [0., 0., 0.]
        e06fig05a_XMax: [7., 12., 7.]
        e06fig05a_levmin: [1., 1., 1.]
        e06fig05a_levmax: [200., 200., 200.]
        e06fig05a_start_year: 1991
        e06fig05a_end_year: 2002
        e06fig05a_multimean: True

  eyring06jgr_fig05b:
    description: latitudinal profile climatological seasonal mean
    themes:
      - chem
    realms:
      - atmos
    variables:
      tro3:
        preprocessor: regrid_interp_lev
        reference_dataset: HALOE
        mip: Amon
    additional_datasets:
      - {dataset: HALOE, project: OBS, type: sat, version: 1,
         start_year: 1991, end_year: 2002, tier: 2}
    scripts:
      fig5b:
        script: eyring06jgr/eyring06jgr_fig05b.ncl
        projection: CylindricalEquidistant
        timemean: annualclim
        showdiff: false
        styleset: CMIP5
<<<<<<< HEAD
        e06fig05b_lev: ["5000", "5000"]
        e06fig05b_month: ["3", "9"]
        e06fig05b_YMin: [0., 0.]
        e06fig05b_YMax: [5., 5.]
        e06fig05a_start_year: 1991
        e06fig05a_end_year: 2002  
=======
        e06fig05b_lev: ["5000","5000"]
        e06fig05b_month: ["3","9"]
        e06fig05b_YMin: [0.,0.]
        e06fig05b_YMax: [5.,5.]
        e06fig05a_start_year: [1991]
        e06fig05a_end_year: [2002]
>>>>>>> 10a8ffc3
        e06fig05b_multimean: True

  # ===========================================================================
  # Eyring et al. (2006) - Figure 7,
  # climatological mean at selected level (100hPa)  and latitudinal region
  # (Equator) a) temperature and b)water vapor
  # ===========================================================================
  eyring06jgr_fig07a:
    description: Annual cycle for temperature or H20 mixing ratio at selected levels and regions
    themes:
      - chem
    realms:
      - atmos
    variables:
      ta:
        preprocessor: regrid_extract_lev_mean_lat
        reference_dataset: ERA-Interim
        mip: Amon
    additional_datasets:
      - {dataset: ERA-Interim, project: OBS6, type: reanaly, version: 1,
         start_year: 1992, end_year: 2001, tier: 3}
    scripts:
      clim:
        script:  eyring06jgr/eyring06jgr_fig07.ncl
        projection: CylindricalEquidistant
        showdiff: false
        styleset: CMIP5
        e06fig07_lev:  "100 hPa"
        e06fig07_latrange: "Equator"
        e06fig07_Ymin: [185]
        e06fig07_Ymax: [200.]
        e06fig07_refMode: "ERA-Interim"
        e06fig07_multimean: True
        e06fig07_start_year: [1991]
        e06fig07_end_year: [2002]
#

  eyring06jgr_fig07b:
    description: Annual cycle for temperature or H20 mixing ratio at selected levels and regions
    themes:
      - chem
    realms:
      - atmos
    variables:
      hus:
        preprocessor: regrid_extract_lev_mean_lat
        reference_dataset: HALOE
        mip: Amon
    additional_datasets:
        - {dataset: HALOE, project: OBS, type: sat, version: 1,
         start_year: 1992, end_year: 2001, tier: 2}
    scripts:
      clim:
        script:  eyring06jgr/eyring06jgr_fig07.ncl
        projection: CylindricalEquidistant
        showdiff: false
        styleset: CMIP5
        e06fig07_lev:  "100 hPa"
        e06fig07_latrange: "Equator"
        e06fig07_Ymin: [0]
        e06fig07_Ymax: [10.]
        e06fig07_refMode: "HALOE"
        e06fig07_multimean: True
        e06fig07_start_year: [1991]
        e06fig07_end_year: [2002]


# ==========================================================================
# Eyring et al. (2006) - Figure  8
# Tape recorder
# climatological mean for l selected atitudinal region
# ==========================================================================

  eyring06jgr_fig08:
    description: Time-height sections of water vapor mixing ratio shown as the deviation (in parts per million by volume) from the time mean profile, averaged between 10°S and 10°
    themes:
      - chem
    realms:
      - atmos
    variables:
      hus:
        preprocessor: interp_lev_mean_lat
        reference_dataset: MIROC-ESM-CHEM
        mip: Amon
    additional_datasets:
      - {dataset: HALOE, project: OBS, type: sat, version: 1,
         start_year: 1992, end_year: 2001, tier: 2}
    scripts:
      clim:
        script:  eyring06jgr/eyring06jgr_fig08.ncl
        projection: CylindricalEquidistant
        showdiff: false
        styleset: CMIP5
        e06fig08_latrange: "Equator"
        e06fig08_cnMin: [-1.]
        e06fig08_cnMax: [1.]
        e06fig08_cnSpacing: [0.1]
        e06fig08_start_year: [1991.]
        e06fig08_end_year: [1999.]
        e06fig08_multimean: True


# ==========================================================================
# Eyring et al. (2006) - Figure  9
# Tape recorder phase and amplitude
# climatological mean for l selected atitudinal region at all levels
# ==========================================================================
  eyring06jgr_fig09:
    description: Vertical variation of (a) amplitude and (b) phase lag of annual cycle of water vapor averaged between 10°S and 10°N.
    themes:
      - chem
    realms:
      - atmos
    variables:
      hus:
        preprocessor: interp_lev_mean_lat
        reference_dataset: MIROC-ESM-CHEM
        mip: Amon
    additional_datasets:
      - {dataset: HALOE, project: OBS, type: sat, version: 1,
         start_year: 1992, end_year: 2001, tier: 2}
    scripts:
      clim:
        script:  eyring06jgr/eyring06jgr_fig09.ncl
        projection: CylindricalEquidistant
        showdiff: false
        styleset: CMIP5
        e06fig09_latrange: "Equator"
        e06fig09_bMin: [0]
        e06fig09_bMax: [20.]
        e06fig09_start_year: [1992.]
        e06fig09_end_year: [1999.]
        e06fig09_multimean: True


  # ===========================================================================
  # Eyring et al. (2006) - Figure 10 latitudinal profiles of mean age of air
  # climatological mean for selected seasons and levels
  # ===========================================================================
  # eyring06jgr_fig10:
  #   description: latirudinal profile climatological seasonal mean
  #   themes:
  #     - chem
  #   realms:
  #     - atmos
  #   variables:
  #     mean_age:
  #      preprocessor: regrid_interp_lev
  #      reference_dataset: HALOE
  #      mip: Amon
  #   additional_datasets:
  #     - {dataset: HALOE, project: OBS, type: sat, version: v1,
  #        start_year: 1991, end_year: 2002, tier: 3}
  #   scripts:
  #     clim:
  #       script:  eyring06jgr/eyring06jgr_fig10.ncl
  #       projection: CylindricalEquidistant
  #       timemean: annualclim
  #       showdiff: false
  #       styleset: CMIP5
  #       e06fig05b_lev: ["500","1000","5000"]
  #       e06fig05b_month: ["ANN","ANN","ANN"]
  #       e06fig05b_YMin: [0.,0.,0.]
  #       e06fig05b_YMax: [8.,8.,8.]
  #       e06fig05a_start_year: [1991]
  #       e06fig05a_end_year: [2002]
  #       e06fig05b_multimean: True


  # ===========================================================================
  # Eyring et al. (2006) - Figure 12a
  # a)Climatological mean vertical profiles (altitude Km)  at selected latitude
  # and month for chemical tracers
  # b)Time series at selecte level ad month for chemical tracers
  # ===========================================================================

  eyring06jgr_fig12a:
    description: vertical profile (z) climatological monthly means
    themes:
      - chem
    realms:
      - atmos
    variables:
      tro3:
        preprocessor: regrid_interp_lev
        reference_dataset: HALOE
        mip: Amon
    additional_datasets:
      - {dataset: HALOE, project: OBS, type: sat, version: 1,
         start_year: 1991, end_year: 2002, tier: 2}
    scripts:
      clim:
        script: eyring06jgr/eyring06jgr_fig12a.ncl
        projection: CylindricalEquidistant
        timemean: annualclim
        showdiff: false
        e06fig12a_latmin: [ -82.5,]
        e06fig12a_latmax: [ -77.5, ]
        e06fig12a_start_year: [1991.]
        e06fig12a_end_year: [1999.]
        styleset: CMIP5
        e06fig12a_month: ["ANN"]
        e06fig12a_XMin: [0.]
        e06fig12a_XMax: [6000.]
        e06fig12a_levmin: [10.]
        e06fig12a_levmax: [50.]
        e06fig12a_multimean: True

  eyring06jgr_fig12b:
    description: Time series at selected latitudes and months
    themes:
      - chem
    realms:
      - atmos
    variables:
      tro3:
        preprocessor: regrid_extract_lev
        reference_dataset: HALOE
        mip: Amon
    additional_datasets:
      - {dataset: HALOE, project: OBS, type: sat, version: 1,
         start_year: 1991, end_year: 2002, tier: 2}
    scripts:
      clim:
        script: eyring06jgr/eyring06jgr_fig12b.ncl
        projection: CylindricalEquidistant
        showdiff: false
        e06fig12b_latmin: [ -82.5 ]
        e06fig12b_latmax: [ -77.5 ]
        styleset: CMIP5
        e06fig12b_levstring: ["50hPa"]
        e06fig12b_month: ["10"]
        e06fig12b_yMin: [0.]
        e06fig12b_yMax: [4000.]
        e06fig12b_xMin: [1980]
        e06fig12b_xMax: [2005]
        e06fig12b_multimean: True

  # ==========================================================================
  # Eyring et al. (2006) - Figure 14
  # Annual cycle for total ozone
  # ==========================================================================

  eyring06jgr_fig14:
    description: Annual cycle for total ozone latitudinal map
    themes:
      - chem
    realms:
      - atmos
    variables:
      toz:
        derive: true
        force_derivation: false
        preprocessor: zonal
        reference_dataset: NIWA-BS
        mip: Amon
    additional_datasets:
      - {dataset: NIWA-BS, project: OBS, type: sat, version: v3.3,
         start_year: 1980, end_year: 2005, tier: 3}
    scripts:
      clim:
        script:  eyring06jgr/eyring06jgr_fig14.ncl
        projection: CylindricalEquidistant
        showdiff: false
        styleset: CMIP5
        e06fig14_Min: [185]
        e06fig14_Max: [200.]
        e06fig14_Max: [25.]
        e06fig14_start_year: [1980]
        e06fig14_end_year: [1999]
        e06fig14_multimean: True

  # ==========================================================================
  # Eyring et al. (2006) - Figure 15
  # Timeseries detrended
  # ==========================================================================

  eyring06jgr_fig15:
    description: Total ozone anomalies at different latitudinal band and seasons
    themes:
      - chem
    realms:
      - atmos
    variables:
      toz:
        derive: true
        force_derivation: false
        preprocessor: zonal
        reference_dataset: NIWA-BS
        mip: Amon
    additional_datasets:
      - {dataset: NIWA-BS, project: OBS, type: sat, version: v3.3,
         start_year: 1980, end_year: 2005, tier: 3}
    scripts:
      clim:
        script:  eyring06jgr/eyring06jgr_fig15.ncl
        projection: CylindricalEquidistant
        showdiff: false
        styleset: CMIP5
        e06fig15_latmin: [ 60.,  -90., -90. ]
        e06fig15_latmax: [ 90.,  -60., 90. ]
        e06fig15_season: ["FMA", "SON","ANN"]
        e06fig15_yMin: [-25., -40.,-10.]
        e06fig15_yMax: [15.,25.,10.]
        e06fig15_xMin: [1960]
        e06fig15_xMax: [2005]
        e06fig15_cycle_yearmin: [1980]
        e06fig15_cycle_yearmax: [1989]
        e06fig15_cycle_yMin: [250., 450.,260.]
        e06fig15_cycle_yMax: [550.,200.,380.]
        e06fig15_multimean: True

#
<|MERGE_RESOLUTION|>--- conflicted
+++ resolved
@@ -374,21 +374,12 @@
         timemean: annualclim
         showdiff: false
         styleset: CMIP5
-<<<<<<< HEAD
         e06fig05b_lev: ["5000", "5000"]
         e06fig05b_month: ["3", "9"]
         e06fig05b_YMin: [0., 0.]
         e06fig05b_YMax: [5., 5.]
         e06fig05a_start_year: 1991
         e06fig05a_end_year: 2002  
-=======
-        e06fig05b_lev: ["5000","5000"]
-        e06fig05b_month: ["3","9"]
-        e06fig05b_YMin: [0.,0.]
-        e06fig05b_YMax: [5.,5.]
-        e06fig05a_start_year: [1991]
-        e06fig05a_end_year: [2002]
->>>>>>> 10a8ffc3
         e06fig05b_multimean: True
 
   # ===========================================================================
