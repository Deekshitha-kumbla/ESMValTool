--- conflicted
+++ resolved
@@ -1249,15 +1249,11 @@
 
   ### pr: PRECIPITATION #######################################################
   pr:
-<<<<<<< HEAD
-    description: Precipitations
+    description: Precipitation
     themes:
       - phys
     realms:
       - atmos
-=======
-    description: Precipitation
->>>>>>> 60a89f78
     variables:
       pr:
         preprocessor: ppNOLEV1
