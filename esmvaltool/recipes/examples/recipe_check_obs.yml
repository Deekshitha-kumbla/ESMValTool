--- conflicted
+++ resolved
@@ -634,14 +634,10 @@
 
 
   ERA5:
-<<<<<<< HEAD
     description: ERA5 check
     additional_datasets:
       - {project: OBS6, dataset: ERA5, tier: 3, type: reanaly,
          version: 1, start_year: 1990, end_year: 1990}
-=======
-    description: ERA5 check check
->>>>>>> fa57385c
     variables:
       clt: &E1hr
         mip: E1hr
