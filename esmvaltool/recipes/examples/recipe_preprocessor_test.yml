--- conflicted
+++ resolved
@@ -11,13 +11,8 @@
     - schlund_manuel
 
   maintainer:
-<<<<<<< HEAD
-    - righ_ma
+    - righi_mattia
 
-=======
-    - righi_mattia
-    
->>>>>>> 552136af
   projects:
     - c3s-magic
 
