9.# ESMValTool
# recipe_flato13ipcc.yml
---
documentation:

  description: |
    Reproducing selected figures from IPCC AR5, chap. 9 (Flato et al., 2013)
<<<<<<< HEAD
    9.2, 9.4, 9.5, 9.8, 9.14, 9.42a, 9.45a.
=======
    9.2, 9.4, 9.5, 9.8, 9.14, 9.24, 9.42a.
>>>>>>> 681f0829

  authors:
    - bock_lisa
    - lauer_axel
    - schlund_manuel
    - senftleben_daniel
    - zimmermann_klaus

  maintainer:
    - righi_mattia

  references:
    - flato13ipcc

  projects:
    - embrace
    - esmval
    - crescendo


preprocessors:

  clim:
    regrid:
      target_grid: 2x2
      scheme: linear
    mask_fillvalues:
      threshold_fraction: 0.95
    multi_model_statistics:
      span: overlap
      statistics: [mean]
      exclude: [reference_dataset]

  spatial_mean:
    area_statistics:
      operator: mean

  clim_ref:
    regrid:
      target_grid: reference_dataset
      scheme: linear
    multi_model_statistics:
      span: overlap
      statistics: [mean]
      exclude: [reference_dataset]

  zonal_mean:
    custom_order: true
    climate_statistics:
    regrid:
      target_grid: 1x1
      scheme: linear
    zonal_means:
      coordinate: longitude
      mean_type: mean
    convert_units:
      units: degC

  equatorial:
    custom_order: true
    climate_statistics:
    regrid:
      target_grid: 1x1
      scheme: linear
    extract_region:
      start_longitude: 0.
      end_longitude: 360.
      start_latitude: -5.
      end_latitude: 5.
    zonal_means:
      coordinate: latitude
      mean_type: mean
    convert_units:
      units: degC

diagnostics:

  # **********************************************************************
  # Flato et al. (2013) - IPCC AR5, chap. 9
  # similar to fig. 9.2 a/b/c
  # **********************************************************************
  # Multi model mean, multi model mean bias, and mean absolute error
  # (geographical distributions)
  # **********************************************************************

  fig09-2:
    description: IPCC AR5 Ch. 9, Fig. 9.2 (near-surface temperature)
    themes:
      - phys
    realms:
      - atmos
    variables:
      tas:
        preprocessor: clim
        reference_dataset: ERA-Interim
        mip: Amon
    additional_datasets:
      - {dataset: ERA-Interim, project: OBS6, type: reanaly, version: 1,
         start_year: 1986, end_year: 2005, tier: 3}
      - {dataset: ACCESS1-0, project: CMIP5, exp: historical, ensemble: r1i1p1,
         start_year: 1986, end_year: 2005}
      - {dataset: ACCESS1-3, project: CMIP5, exp: historical, ensemble: r1i1p1,
         start_year: 1986, end_year: 2005}
      - {dataset: bcc-csm1-1, project: CMIP5, exp: historical, ensemble: r1i1p1,
         start_year: 1986, end_year: 2005}
      - {dataset: bcc-csm1-1-m, project: CMIP5, exp: historical,
         ensemble: r1i1p1, start_year: 1986, end_year: 2005}
      - {dataset: BNU-ESM, project: CMIP5, exp: historical, ensemble: r1i1p1,
         start_year: 1986, end_year: 2005}
      - {dataset: CanESM2, project: CMIP5, exp: historical, ensemble: r1i1p1,
         start_year: 1986, end_year: 2005}
      - {dataset: CCSM4, project: CMIP5, exp: historical, ensemble: r1i1p1,
         start_year: 1986, end_year: 2005}
      - {dataset: CESM1-BGC, project: CMIP5, exp: historical, ensemble: r1i1p1,
         start_year: 1986, end_year: 2005}
      # - {dataset: CESM1-CAM5-1-FV, project: CMIP5, exp: historical,
      #    ensemble: r1i1p1, start_year: 1986, end_year: 2005}
      - {dataset: CESM1-CAM5, project: CMIP5, exp: historical, ensemble: r1i1p1,
         start_year: 1986, end_year: 2005}
      - {dataset: CESM1-FASTCHEM, project: CMIP5, exp: historical,
         ensemble: r1i1p1, start_year: 1986, end_year: 2005}
      - {dataset: CESM1-WACCM, project: CMIP5, exp: historical,
         ensemble: r1i1p1, start_year: 1986, end_year: 2005}
      - {dataset: CMCC-CESM, project: CMIP5, exp: historical, ensemble: r1i1p1,
         start_year: 1986, end_year: 2005}
      # - {dataset: CMCC-CM, project: CMIP5, exp: historical, ensemble: r1i1p1,
      #    start_year: 1986, end_year: 2005}
      # - {dataset: CMCC-CMS, project: CMIP5, exp: historical, ensemble: r1i1p1,
      #    start_year: 1986, end_year: 2005}
      # - {dataset: CNRM-CM5-2, project: CMIP5, exp: historical,
      #    ensemble: r1i1p1, start_year: 1986, end_year: 2005}
      - {dataset: CNRM-CM5, project: CMIP5, exp: historical, ensemble: r1i1p1,
         start_year: 1986, end_year: 2005}
      - {dataset: CSIRO-Mk3-6-0, project: CMIP5, exp: historical,
         ensemble: r1i1p1, start_year: 1986, end_year: 2005}
      # - {dataset: FGOALS-g2, project: CMIP5, exp: historical,
      #    ensemble: r1i1p1, start_year: 1986, end_year: 2005}
      - {dataset: GFDL-CM3, project: CMIP5, exp: historical, ensemble: r1i1p1,
         start_year: 1986, end_year: 2005}
      - {dataset: GFDL-ESM2G, project: CMIP5, exp: historical, ensemble: r1i1p1,
         start_year: 1986, end_year: 2005}
      - {dataset: GFDL-ESM2M, project: CMIP5, exp: historical, ensemble: r1i1p1,
         start_year: 1986, end_year: 2005}
      - {dataset: GISS-E2-H-CC, project: CMIP5, exp: historical,
         ensemble: r1i1p1, start_year: 1986, end_year: 2005}
      # - {dataset: GISS-E2-H, project: CMIP5, exp: historical,
      #    ensemble: r1i1p1, start_year: 1986, end_year: 2005}
      - {dataset: GISS-E2-R-CC, project: CMIP5, exp: historical,
         ensemble: r1i1p1, start_year: 1986, end_year: 2005}
      - {dataset: GISS-E2-R, project: CMIP5, exp: historical, ensemble: r1i1p1,
         start_year: 1986, end_year: 2005}
      # - {dataset: HadGEM2-CC, project: CMIP5, exp: historical,
      #    ensemble: r1i1p1, start_year: 1986, end_year: 2005}
      # - {dataset: HadGEM2-ES, project: CMIP5, exp: historical,
      #    ensemble: r1i1p1, start_year: 1986, end_year: 2005}
      - {dataset: inmcm4, project: CMIP5, exp: historical, ensemble: r1i1p1,
         start_year: 1986, end_year: 2005}
      - {dataset: IPSL-CM5A-LR, project: CMIP5, exp: historical,
         ensemble: r1i1p1, start_year: 1986, end_year: 2005}
      - {dataset: IPSL-CM5A-MR, project: CMIP5, exp: historical,
         ensemble: r1i1p1, start_year: 1986, end_year: 2005}
      - {dataset: IPSL-CM5B-LR, project: CMIP5, exp: historical,
         ensemble: r1i1p1, start_year: 1986, end_year: 2005}
      - {dataset: MIROC4h, project: CMIP5, exp: historical, ensemble: r1i1p1,
         start_year: 1986, end_year: 2005}
      - {dataset: MIROC5, project: CMIP5, exp: historical, ensemble: r1i1p1,
         start_year: 1986, end_year: 2005}
      - {dataset: MIROC-ESM, project: CMIP5, exp: historical, ensemble: r1i1p1,
         start_year: 1986, end_year: 2005}
      - {dataset: MIROC-ESM-CHEM, project: CMIP5, exp: historical,
         ensemble: r1i1p1, start_year: 1986, end_year: 2005}
      - {dataset: MPI-ESM-LR, project: CMIP5, exp: historical, ensemble: r1i1p1,
         start_year: 1986, end_year: 2005}
      - {dataset: MPI-ESM-MR, project: CMIP5, exp: historical, ensemble: r1i1p1,
         start_year: 1986, end_year: 2005}
      - {dataset: MPI-ESM-P, project: CMIP5, exp: historical, ensemble: r1i1p1,
         start_year: 1986, end_year: 2005}
      - {dataset: MRI-CGCM3, project: CMIP5, exp: historical, ensemble: r1i1p1,
         start_year: 1986, end_year: 2005}
      - {dataset: NorESM1-M, project: CMIP5, exp: historical, ensemble: r1i1p1,
         start_year: 1986, end_year: 2005}
      - {dataset: NorESM1-ME, project: CMIP5, exp: historical, ensemble: r1i1p1,
         start_year: 1986, end_year: 2005}
    scripts:
      fig09-2: &fig-9-2_and_9-4_settings
        script: clouds/clouds_bias.ncl
        projection: Robinson
        timemean: annualclim
        plot_abs_diff: true
        plot_rel_diff: false

  # **********************************************************************
  # Flato et al. (2013) - IPCC AR5, chap. 9
  # similar to fig. 9.4
  # **********************************************************************
  # Multi model mean, multi model mean bias, mean absolute error, and
  # mean relative error (geographical ditributions)
  # **********************************************************************

  fig09-4:
    description: IPCC AR5 Ch. 9, Fig. 9.4 (precipitation)
    themes:
      - clouds
    realms:
      - atmos
    variables:
      pr:
        preprocessor: clim
        reference_dataset: GPCP-SG
        mip: Amon
    additional_datasets:
      - {dataset: GPCP-SG, project: obs4mips, level: L3, version: v2.2,
         start_year: 1986, end_year: 2005, tier: 1}
      - {dataset: ACCESS1-0, project: CMIP5, exp: historical, ensemble: r1i1p1,
         start_year: 1986, end_year: 2005}
      - {dataset: ACCESS1-3, project: CMIP5, exp: historical, ensemble: r1i1p1,
         start_year: 1986, end_year: 2005}
      - {dataset: bcc-csm1-1, project: CMIP5, exp: historical, ensemble: r1i1p1,
         start_year: 1986, end_year: 2005}
      - {dataset: bcc-csm1-1-m, project: CMIP5, exp: historical,
         ensemble: r1i1p1, start_year: 1986, end_year: 2005}
      - {dataset: BNU-ESM, project: CMIP5, exp: historical, ensemble: r1i1p1,
         start_year: 1986, end_year: 2005}
      - {dataset: CanESM2, project: CMIP5, exp: historical, ensemble: r1i1p1,
         start_year: 1986, end_year: 2005}
      - {dataset: CCSM4, project: CMIP5, exp: historical, ensemble: r1i1p1,
         start_year: 1986, end_year: 2005}
      - {dataset: CESM1-BGC, project: CMIP5, exp: historical, ensemble: r1i1p1,
         start_year: 1986, end_year: 2005}
      # - {dataset: CESM1-CAM5-1-FV, project: CMIP5, exp: historical,
      #    ensemble: r1i1p1, start_year: 1986, end_year: 2005}
      - {dataset: CESM1-CAM5, project: CMIP5, exp: historical, ensemble: r1i1p1,
         start_year: 1986, end_year: 2005}
      - {dataset: CESM1-FASTCHEM, project: CMIP5, exp: historical,
         ensemble: r1i1p1, start_year: 1986, end_year: 2005}
      - {dataset: CESM1-WACCM, project: CMIP5, exp: historical,
         ensemble: r1i1p1, start_year: 1986, end_year: 2005}
      - {dataset: CMCC-CESM, project: CMIP5, exp: historical, ensemble: r1i1p1,
         start_year: 1986, end_year: 2005}
      # - {dataset: CMCC-CM, project: CMIP5, exp: historical, ensemble: r1i1p1,
      #    start_year: 1986, end_year: 2005}
      # - {dataset: CMCC-CMS, project: CMIP5, exp: historical, ensemble: r1i1p1,
      #    start_year: 1986, end_year: 2005}
      # - {dataset: CNRM-CM5-2, project: CMIP5, exp: historical,
      #    ensemble: r1i1p1, start_year: 1986, end_year: 2005}
      - {dataset: CNRM-CM5, project: CMIP5, exp: historical, ensemble: r1i1p1,
         start_year: 1986, end_year: 2005}
      - {dataset: CSIRO-Mk3-6-0, project: CMIP5, exp: historical,
         ensemble: r1i1p1, start_year: 1986, end_year: 2005}
      # - {dataset: FGOALS-g2, project: CMIP5, exp: historical,
      #    ensemble: r1i1p1, start_year: 1986, end_year: 2005}
      - {dataset: GFDL-CM3, project: CMIP5, exp: historical, ensemble: r1i1p1,
         start_year: 1986, end_year: 2005}
      - {dataset: GFDL-ESM2G, project: CMIP5, exp: historical, ensemble: r1i1p1,
         start_year: 1986, end_year: 2005}
      - {dataset: GFDL-ESM2M, project: CMIP5, exp: historical, ensemble: r1i1p1,
         start_year: 1986, end_year: 2005}
      - {dataset: GISS-E2-H-CC, project: CMIP5, exp: historical,
         ensemble: r1i1p1, start_year: 1986, end_year: 2005}
      # - {dataset: GISS-E2-H, project: CMIP5, exp: historical,
      #    ensemble: r1i1p1, start_year: 1986, end_year: 2005}
      - {dataset: GISS-E2-R-CC, project: CMIP5, exp: historical,
         ensemble: r1i1p1, start_year: 1986, end_year: 2005}
      - {dataset: GISS-E2-R, project: CMIP5, exp: historical, ensemble: r1i1p1,
         start_year: 1986, end_year: 2005}
      # - {dataset: HadGEM2-CC, project: CMIP5, exp: historical,
      #    ensemble: r1i1p1, start_year: 1986, end_year: 2005}
      # - {dataset: HadGEM2-ES, project: CMIP5, exp: historical,
      #    ensemble: r1i1p1, start_year: 1986, end_year: 2005}
      - {dataset: inmcm4, project: CMIP5, exp: historical, ensemble: r1i1p1,
         start_year: 1986, end_year: 2005}
      - {dataset: IPSL-CM5A-LR, project: CMIP5, exp: historical,
         ensemble: r1i1p1, start_year: 1986, end_year: 2005}
      - {dataset: IPSL-CM5A-MR, project: CMIP5, exp: historical,
         ensemble: r1i1p1, start_year: 1986, end_year: 2005}
      - {dataset: IPSL-CM5B-LR, project: CMIP5, exp: historical,
         ensemble: r1i1p1, start_year: 1986, end_year: 2005}
      - {dataset: MIROC4h, project: CMIP5, exp: historical, ensemble: r1i1p1,
         start_year: 1986, end_year: 2005}
      - {dataset: MIROC5, project: CMIP5, exp: historical, ensemble: r1i1p1,
         start_year: 1986, end_year: 2005}
      - {dataset: MIROC-ESM, project: CMIP5, exp: historical, ensemble: r1i1p1,
         start_year: 1986, end_year: 2005}
      - {dataset: MIROC-ESM-CHEM, project: CMIP5, exp: historical,
         ensemble: r1i1p1, start_year: 1986, end_year: 2005}
      - {dataset: MPI-ESM-LR, project: CMIP5, exp: historical, ensemble: r1i1p1,
         start_year: 1986, end_year: 2005}
      - {dataset: MPI-ESM-MR, project: CMIP5, exp: historical, ensemble: r1i1p1,
         start_year: 1986, end_year: 2005}
      - {dataset: MPI-ESM-P, project: CMIP5, exp: historical, ensemble: r1i1p1,
         start_year: 1986, end_year: 2005}
      - {dataset: MRI-CGCM3, project: CMIP5, exp: historical, ensemble: r1i1p1,
         start_year: 1986, end_year: 2005}
      - {dataset: NorESM1-M, project: CMIP5, exp: historical, ensemble: r1i1p1,
         start_year: 1986, end_year: 2005}
      - {dataset: NorESM1-ME, project: CMIP5, exp: historical, ensemble: r1i1p1,
         start_year: 1986, end_year: 2005}
    scripts:
      fig09-4:
        <<: *fig-9-2_and_9-4_settings
        plot_abs_diff: true
        plot_rel_diff: true

  # **********************************************************************
  # Flato et al. (2013) - IPCC AR5, chap. 9
  # similar to fig. 9.5
  # **********************************************************************
  # Difference of multi-model mean and reference data set (geographical
  # distribution, annual mean) + zonal averages of individual models
  # and multi-model mean (annual means).
  # **********************************************************************

  fig09-5a:
    description: differences of multi-model mean and reference dataset
    themes:
      - clouds
    realms:
      - atmos
    variables:
      swcre:
        preprocessor: clim
        reference_dataset: CERES-EBAF
        mip: Amon
        derive: true
    additional_datasets:
      - {dataset: CERES-EBAF, project: obs4mips, level: L3B, version: Ed2-7,
         start_year: 2001, end_year: 2010, tier: 1}
      - {dataset: ACCESS1-0, project: CMIP5, exp: historical, ensemble: r1i1p1,
         start_year: 1986, end_year: 2005}
      - {dataset: ACCESS1-3, project: CMIP5, exp: historical, ensemble: r1i1p1,
         start_year: 1986, end_year: 2005}
      - {dataset: bcc-csm1-1, project: CMIP5, exp: historical, ensemble: r1i1p1,
         start_year: 1986, end_year: 2005}
      - {dataset: bcc-csm1-1-m, project: CMIP5, exp: historical,
         ensemble: r1i1p1, start_year: 1986, end_year: 2005}
      - {dataset: BNU-ESM, project: CMIP5, exp: historical, ensemble: r1i1p1,
         start_year: 1986, end_year: 2005}
      - {dataset: CanESM2, project: CMIP5, exp: historical, ensemble: r1i1p1,
         start_year: 1986, end_year: 2005}
      - {dataset: CCSM4, project: CMIP5, exp: historical, ensemble: r1i1p1,
         start_year: 1986, end_year: 2005}
      - {dataset: CESM1-BGC, project: CMIP5, exp: historical, ensemble: r1i1p1,
         start_year: 1986, end_year: 2005}
      # - {dataset: CESM1-CAM5-1-FV, project: CMIP5, exp: historical,
      #    ensemble: r1i1p1, start_year: 1986, end_year: 2005}
      - {dataset: CESM1-CAM5, project: CMIP5, exp: historical, ensemble: r1i1p1,
         start_year: 1986, end_year: 2005}
      - {dataset: CESM1-FASTCHEM, project: CMIP5, exp: historical,
         ensemble: r1i1p1, start_year: 1986, end_year: 2005}
      - {dataset: CESM1-WACCM, project: CMIP5, exp: historical,
         ensemble: r1i1p1, start_year: 1986, end_year: 2005}
      - {dataset: CMCC-CESM, project: CMIP5, exp: historical, ensemble: r1i1p1,
         start_year: 1986, end_year: 2005}
      # - {dataset: CMCC-CM, project: CMIP5, exp: historical, ensemble: r1i1p1,
      #    start_year: 1986, end_year: 2005}
      # - {dataset: CMCC-CMS, project: CMIP5, exp: historical, ensemble: r1i1p1,
      #    start_year: 1986, end_year: 2005}
      # - {dataset: CNRM-CM5-2, project: CMIP5, exp: historical,
      #    ensemble: r1i1p1, start_year: 1986, end_year: 2005}
      - {dataset: CNRM-CM5, project: CMIP5, exp: historical, ensemble: r1i1p1,
         start_year: 1986, end_year: 2005}
      - {dataset: CSIRO-Mk3-6-0, project: CMIP5, exp: historical,
         ensemble: r1i1p1, start_year: 1986, end_year: 2005}
      # - {dataset: FGOALS-g2, project: CMIP5, exp: historical,
      #    ensemble: r1i1p1, start_year: 1986, end_year: 2005}
      - {dataset: GFDL-CM3, project: CMIP5, exp: historical, ensemble: r1i1p1,
         start_year: 1986, end_year: 2005}
      - {dataset: GFDL-ESM2G, project: CMIP5, exp: historical, ensemble: r1i1p1,
         start_year: 1986, end_year: 2005}
      - {dataset: GFDL-ESM2M, project: CMIP5, exp: historical, ensemble: r1i1p1,
         start_year: 1986, end_year: 2005}
      - {dataset: GISS-E2-H-CC, project: CMIP5, exp: historical,
         ensemble: r1i1p1, start_year: 1986, end_year: 2005}
      # - {dataset: GISS-E2-H, project: CMIP5, exp: historical,
      #    ensemble: r1i1p1, start_year: 1986, end_year: 2005}
      - {dataset: GISS-E2-R-CC, project: CMIP5, exp: historical,
         ensemble: r1i1p1, start_year: 1986, end_year: 2005}
      - {dataset: GISS-E2-R, project: CMIP5, exp: historical, ensemble: r1i1p1,
         start_year: 1986, end_year: 2005}
      # - {dataset: HadGEM2-CC, project: CMIP5, exp: historical,
      #    ensemble: r1i1p1, start_year: 1986, end_year: 2005}
      # - {dataset: HadGEM2-ES, project: CMIP5, exp: historical,
      #    ensemble: r1i1p1, start_year: 1986, end_year: 2005}
      - {dataset: inmcm4, project: CMIP5, exp: historical, ensemble: r1i1p1,
         start_year: 1986, end_year: 2005}
      - {dataset: IPSL-CM5A-LR, project: CMIP5, exp: historical,
         ensemble: r1i1p1, start_year: 1986, end_year: 2005}
      - {dataset: IPSL-CM5A-MR, project: CMIP5, exp: historical,
         ensemble: r1i1p1, start_year: 1986, end_year: 2005}
      - {dataset: IPSL-CM5B-LR, project: CMIP5, exp: historical,
         ensemble: r1i1p1, start_year: 1986, end_year: 2005}
      - {dataset: MIROC4h, project: CMIP5, exp: historical, ensemble: r1i1p1,
         start_year: 1986, end_year: 2005}
      - {dataset: MIROC5, project: CMIP5, exp: historical, ensemble: r1i1p1,
         start_year: 1986, end_year: 2005}
      - {dataset: MIROC-ESM, project: CMIP5, exp: historical, ensemble: r1i1p1,
         start_year: 1986, end_year: 2005}
      - {dataset: MIROC-ESM-CHEM, project: CMIP5, exp: historical,
         ensemble: r1i1p1, start_year: 1986, end_year: 2005}
      - {dataset: MPI-ESM-LR, project: CMIP5, exp: historical, ensemble: r1i1p1,
         start_year: 1986, end_year: 2005}
      - {dataset: MPI-ESM-MR, project: CMIP5, exp: historical, ensemble: r1i1p1,
         start_year: 1986, end_year: 2005}
      - {dataset: MPI-ESM-P, project: CMIP5, exp: historical, ensemble: r1i1p1,
         start_year: 1986, end_year: 2005}
      - {dataset: MRI-CGCM3, project: CMIP5, exp: historical, ensemble: r1i1p1,
         start_year: 1986, end_year: 2005}
      - {dataset: NorESM1-M, project: CMIP5, exp: historical, ensemble: r1i1p1,
         start_year: 1986, end_year: 2005}
      - {dataset: NorESM1-ME, project: CMIP5, exp: historical, ensemble: r1i1p1,
         start_year: 1986, end_year: 2005}
    scripts:
      fig09-5a: &fig-9-5_settings
        script: clouds/clouds_ipcc.ncl
        projection: Robinson
        colormap: WhiteBlueGreenYellowRed
        timemean: annualclim

  fig09-5b:
    description: differences of multi-model mean and reference dataset
    themes:
      - clouds
    realms:
      - atmos
    variables:
      lwcre:
        preprocessor: clim
        reference_dataset: CERES-EBAF
        mip: Amon
        derive: true
    additional_datasets:
      - {dataset: CERES-EBAF, project: obs4mips, level: L3B, version: Ed2-7,
         start_year: 2001, end_year: 2010, tier: 1}
      - {dataset: ACCESS1-0, project: CMIP5, exp: historical, ensemble: r1i1p1,
         start_year: 1986, end_year: 2005}
      - {dataset: ACCESS1-3, project: CMIP5, exp: historical, ensemble: r1i1p1,
         start_year: 1986, end_year: 2005}
      - {dataset: bcc-csm1-1, project: CMIP5, exp: historical, ensemble: r1i1p1,
         start_year: 1986, end_year: 2005}
      - {dataset: bcc-csm1-1-m, project: CMIP5, exp: historical,
         ensemble: r1i1p1, start_year: 1986, end_year: 2005}
      - {dataset: BNU-ESM, project: CMIP5, exp: historical, ensemble: r1i1p1,
         start_year: 1986, end_year: 2005}
      - {dataset: CanESM2, project: CMIP5, exp: historical, ensemble: r1i1p1,
         start_year: 1986, end_year: 2005}
      - {dataset: CCSM4, project: CMIP5, exp: historical, ensemble: r1i1p1,
         start_year: 1986, end_year: 2005}
      - {dataset: CESM1-BGC, project: CMIP5, exp: historical, ensemble: r1i1p1,
         start_year: 1986, end_year: 2005}
      # - {dataset: CESM1-CAM5-1-FV, project: CMIP5, exp: historical,
      #    ensemble: r1i1p1, start_year: 1986, end_year: 2005}
      - {dataset: CESM1-CAM5, project: CMIP5, exp: historical, ensemble: r1i1p1,
         start_year: 1986, end_year: 2005}
      - {dataset: CESM1-FASTCHEM, project: CMIP5, exp: historical,
         ensemble: r1i1p1, start_year: 1986, end_year: 2005}
      - {dataset: CESM1-WACCM, project: CMIP5, exp: historical,
         ensemble: r1i1p1, start_year: 1986, end_year: 2005}
      - {dataset: CMCC-CESM, project: CMIP5, exp: historical, ensemble: r1i1p1,
         start_year: 1986, end_year: 2005}
      # - {dataset: CMCC-CM, project: CMIP5, exp: historical, ensemble: r1i1p1,
      #    start_year: 1986, end_year: 2005}
      # - {dataset: CMCC-CMS, project: CMIP5, exp: historical, ensemble: r1i1p1,
      #    start_year: 1986, end_year: 2005}
      # - {dataset: CNRM-CM5-2, project: CMIP5, exp: historical,
      #    ensemble: r1i1p1, start_year: 1986, end_year: 2005}
      - {dataset: CNRM-CM5, project: CMIP5, exp: historical, ensemble: r1i1p1,
         start_year: 1986, end_year: 2005}
      - {dataset: CSIRO-Mk3-6-0, project: CMIP5, exp: historical,
         ensemble: r1i1p1, start_year: 1986, end_year: 2005}
      # - {dataset: FGOALS-g2, project: CMIP5, exp: historical,
      #    ensemble: r1i1p1, start_year: 1986, end_year: 2005}
      - {dataset: GFDL-CM3, project: CMIP5, exp: historical, ensemble: r1i1p1,
         start_year: 1986, end_year: 2005}
      - {dataset: GFDL-ESM2G, project: CMIP5, exp: historical, ensemble: r1i1p1,
         start_year: 1986, end_year: 2005}
      - {dataset: GFDL-ESM2M, project: CMIP5, exp: historical, ensemble: r1i1p1,
         start_year: 1986, end_year: 2005}
      - {dataset: GISS-E2-H-CC, project: CMIP5, exp: historical,
         ensemble: r1i1p1, start_year: 1986, end_year: 2005}
      # - {dataset: GISS-E2-H, project: CMIP5, exp: historical,
      #    ensemble: r1i1p1, start_year: 1986, end_year: 2005}
      - {dataset: GISS-E2-R-CC, project: CMIP5, exp: historical,
         ensemble: r1i1p1, start_year: 1986, end_year: 2005}
      - {dataset: GISS-E2-R, project: CMIP5, exp: historical, ensemble: r1i1p1,
         start_year: 1986, end_year: 2005}
      # - {dataset: HadGEM2-CC, project: CMIP5, exp: historical,
      #    ensemble: r1i1p1, start_year: 1986, end_year: 2005}
      # - {dataset: HadGEM2-ES, project: CMIP5, exp: historical,
      #    ensemble: r1i1p1, start_year: 1986, end_year: 2005}
      - {dataset: inmcm4, project: CMIP5, exp: historical, ensemble: r1i1p1,
         start_year: 1986, end_year: 2005}
      - {dataset: IPSL-CM5A-LR, project: CMIP5, exp: historical,
         ensemble: r1i1p1, start_year: 1986, end_year: 2005}
      - {dataset: IPSL-CM5A-MR, project: CMIP5, exp: historical,
         ensemble: r1i1p1, start_year: 1986, end_year: 2005}
      - {dataset: IPSL-CM5B-LR, project: CMIP5, exp: historical,
         ensemble: r1i1p1, start_year: 1986, end_year: 2005}
      - {dataset: MIROC4h, project: CMIP5, exp: historical, ensemble: r1i1p1,
         start_year: 1986, end_year: 2005}
      - {dataset: MIROC5, project: CMIP5, exp: historical, ensemble: r1i1p1,
         start_year: 1986, end_year: 2005}
      - {dataset: MIROC-ESM, project: CMIP5, exp: historical, ensemble: r1i1p1,
         start_year: 1986, end_year: 2005}
      - {dataset: MIROC-ESM-CHEM, project: CMIP5, exp: historical,
         ensemble: r1i1p1, start_year: 1986, end_year: 2005}
      - {dataset: MPI-ESM-LR, project: CMIP5, exp: historical, ensemble: r1i1p1,
         start_year: 1986, end_year: 2005}
      - {dataset: MPI-ESM-MR, project: CMIP5, exp: historical, ensemble: r1i1p1,
         start_year: 1986, end_year: 2005}
      - {dataset: MPI-ESM-P, project: CMIP5, exp: historical, ensemble: r1i1p1,
         start_year: 1986, end_year: 2005}
      - {dataset: MRI-CGCM3, project: CMIP5, exp: historical, ensemble: r1i1p1,
         start_year: 1986, end_year: 2005}
      - {dataset: NorESM1-M, project: CMIP5, exp: historical, ensemble: r1i1p1,
         start_year: 1986, end_year: 2005}
      - {dataset: NorESM1-ME, project: CMIP5, exp: historical, ensemble: r1i1p1,
         start_year: 1986, end_year: 2005}
    scripts:
      fig09-5b:
        <<: *fig-9-5_settings

  fig09-5c:
    description: differences of multi-model mean and reference dataset
    themes:
      - clouds
    realms:
      - atmos
    variables:
      netcre:
        preprocessor: clim
        reference_dataset: CERES-EBAF
        mip: Amon
        derive: true
    additional_datasets:
      - {dataset: CERES-EBAF, project: obs4mips, level: L3B, version: Ed2-7,
         start_year: 2001, end_year: 2010, tier: 1}
      - {dataset: ACCESS1-0, project: CMIP5, exp: historical, ensemble: r1i1p1,
         start_year: 1986, end_year: 2005}
      - {dataset: ACCESS1-3, project: CMIP5, exp: historical, ensemble: r1i1p1,
         start_year: 1986, end_year: 2005}
      - {dataset: bcc-csm1-1, project: CMIP5, exp: historical, ensemble: r1i1p1,
         start_year: 1986, end_year: 2005}
      - {dataset: bcc-csm1-1-m, project: CMIP5, exp: historical,
         ensemble: r1i1p1, start_year: 1986, end_year: 2005}
      - {dataset: BNU-ESM, project: CMIP5, exp: historical, ensemble: r1i1p1,
         start_year: 1986, end_year: 2005}
      - {dataset: CanESM2, project: CMIP5, exp: historical, ensemble: r1i1p1,
         start_year: 1986, end_year: 2005}
      - {dataset: CCSM4, project: CMIP5, exp: historical, ensemble: r1i1p1,
         start_year: 1986, end_year: 2005}
      - {dataset: CESM1-BGC, project: CMIP5, exp: historical, ensemble: r1i1p1,
         start_year: 1986, end_year: 2005}
      # - {dataset: CESM1-CAM5-1-FV, project: CMIP5, exp: historical,
      #    ensemble: r1i1p1, start_year: 1986, end_year: 2005}
      - {dataset: CESM1-CAM5, project: CMIP5, exp: historical, ensemble: r1i1p1,
         start_year: 1986, end_year: 2005}
      - {dataset: CESM1-FASTCHEM, project: CMIP5, exp: historical,
         ensemble: r1i1p1, start_year: 1986, end_year: 2005}
      - {dataset: CESM1-WACCM, project: CMIP5, exp: historical,
         ensemble: r1i1p1, start_year: 1986, end_year: 2005}
      - {dataset: CMCC-CESM, project: CMIP5, exp: historical, ensemble: r1i1p1,
         start_year: 1986, end_year: 2005}
      # - {dataset: CMCC-CM, project: CMIP5, exp: historical, ensemble: r1i1p1,
      #    start_year: 1986, end_year: 2005}
      # - {dataset: CMCC-CMS, project: CMIP5, exp: historical, ensemble: r1i1p1,
      #    start_year: 1986, end_year: 2005}
      # - {dataset: CNRM-CM5-2, project: CMIP5, exp: historical,
      #    ensemble: r1i1p1, start_year: 1986, end_year: 2005}
      - {dataset: CNRM-CM5, project: CMIP5, exp: historical, ensemble: r1i1p1,
         start_year: 1986, end_year: 2005}
      - {dataset: CSIRO-Mk3-6-0, project: CMIP5, exp: historical,
         ensemble: r1i1p1, start_year: 1986, end_year: 2005}
      # - {dataset: FGOALS-g2, project: CMIP5, exp: historical,
      #    ensemble: r1i1p1, start_year: 1986, end_year: 2005}
      - {dataset: GFDL-CM3, project: CMIP5, exp: historical, ensemble: r1i1p1,
         start_year: 1986, end_year: 2005}
      - {dataset: GFDL-ESM2G, project: CMIP5, exp: historical, ensemble: r1i1p1,
         start_year: 1986, end_year: 2005}
      - {dataset: GFDL-ESM2M, project: CMIP5, exp: historical, ensemble: r1i1p1,
         start_year: 1986, end_year: 2005}
      - {dataset: GISS-E2-H-CC, project: CMIP5, exp: historical,
         ensemble: r1i1p1, start_year: 1986, end_year: 2005}
      # - {dataset: GISS-E2-H, project: CMIP5, exp: historical,
      #    ensemble: r1i1p1, start_year: 1986, end_year: 2005}
      - {dataset: GISS-E2-R-CC, project: CMIP5, exp: historical,
         ensemble: r1i1p1, start_year: 1986, end_year: 2005}
      - {dataset: GISS-E2-R, project: CMIP5, exp: historical, ensemble: r1i1p1,
         start_year: 1986, end_year: 2005}
      # - {dataset: HadGEM2-CC, project: CMIP5, exp: historical,
      #    ensemble: r1i1p1, start_year: 1986, end_year: 2005}
      # - {dataset: HadGEM2-ES, project: CMIP5, exp: historical,
      #    ensemble: r1i1p1, start_year: 1986, end_year: 2005}
      - {dataset: inmcm4, project: CMIP5, exp: historical, ensemble: r1i1p1,
         start_year: 1986, end_year: 2005}
      - {dataset: IPSL-CM5A-LR, project: CMIP5, exp: historical,
         ensemble: r1i1p1, start_year: 1986, end_year: 2005}
      - {dataset: IPSL-CM5A-MR, project: CMIP5, exp: historical,
         ensemble: r1i1p1, start_year: 1986, end_year: 2005}
      - {dataset: IPSL-CM5B-LR, project: CMIP5, exp: historical,
         ensemble: r1i1p1, start_year: 1986, end_year: 2005}
      - {dataset: MIROC4h, project: CMIP5, exp: historical, ensemble: r1i1p1,
         start_year: 1986, end_year: 2005}
      - {dataset: MIROC5, project: CMIP5, exp: historical, ensemble: r1i1p1,
         start_year: 1986, end_year: 2005}
      - {dataset: MIROC-ESM, project: CMIP5, exp: historical, ensemble: r1i1p1,
         start_year: 1986, end_year: 2005}
      - {dataset: MIROC-ESM-CHEM, project: CMIP5, exp: historical,
         ensemble: r1i1p1, start_year: 1986, end_year: 2005}
      - {dataset: MPI-ESM-LR, project: CMIP5, exp: historical, ensemble: r1i1p1,
         start_year: 1986, end_year: 2005}
      - {dataset: MPI-ESM-MR, project: CMIP5, exp: historical, ensemble: r1i1p1,
         start_year: 1986, end_year: 2005}
      - {dataset: MPI-ESM-P, project: CMIP5, exp: historical, ensemble: r1i1p1,
         start_year: 1986, end_year: 2005}
      - {dataset: MRI-CGCM3, project: CMIP5, exp: historical, ensemble: r1i1p1,
         start_year: 1986, end_year: 2005}
      - {dataset: NorESM1-M, project: CMIP5, exp: historical, ensemble: r1i1p1,
         start_year: 1986, end_year: 2005}
      - {dataset: NorESM1-ME, project: CMIP5, exp: historical, ensemble: r1i1p1,
         start_year: 1986, end_year: 2005}
    scripts:
      fig09-5c:
        <<: *fig-9-5_settings


  # **********************************************************************
  # Flato et al. (2013) - IPCC AR5, chap. 9
  # similar to fig. 9.8
  # **********************************************************************
  # Time series of anomalies of annual and global surface temperature
  # **********************************************************************

  fig09-8:
    description: IPCC AR5 Ch. 9, Fig. 9.8 (near-surface temperature)
    themes:
      - phys
    realms:
      - atmos
    variables:
      tas:
        preprocessor: clim_ref
        reference_dataset: HadCRUT4
        mip: Amon
        project: CMIP5
        exp: [historical, rcp45]
        ensemble: r1i1p1
        start_year: 1870
        end_year: 2017
    additional_datasets:
      - {dataset: ACCESS1-0}
      - {dataset: ACCESS1-3}
      # Historical data end year is 2012, not 2005 (overlaps with RCP4.5)
      # - {dataset: bcc-csm1-1}
      # Historical data end year is 2012, not 2005 (overlaps with RCP4.5)
      # - {dataset: bcc-csm1-1-m}
      - {dataset: BNU-ESM}
      # - {dataset: CanCM4}
      # - {dataset: CanESM2}
      # rcp starts with year 2005 - not 2006
      # - {dataset: CCSM4}
      - {dataset: CESM1-BGC}
      - {dataset: CESM1-CAM5}
      # - {dataset: CESM1-CAM5-1-FV2}
      # no rcp45 at DKRZ
      # - {dataset: CESM1-FASTCHEM}
      # no historival and rcp45 from the same exp
      # - {dataset: CESM1-WACCM}
      # no rcp45 at DKRZ
      # - {dataset: CMCC-CESM}
      - {dataset: CMCC-CM}
      - {dataset: CMCC-CMS}
      # no rcp45 at DKRZ
      # - {dataset: CNRM-CM5}
      # no rcp45 at DKRZ
      # - {dataset: CNRM-CM5-2}
      - {dataset: CSIRO-Mk3-6-0}
      #- {dataset: EC-EARTH, ensemble: r6i1p1}
      #- {dataset: FGOALS-g2}
      #- {dataset: FGOALS-s2}
      - {dataset: FIO-ESM}
      # Historical data end year is 2040, not 2005 (overlaps with RCP4.5)
      # - {dataset: GFDL-CM2p1}
      - {dataset: GFDL-CM3}
      - {dataset: GFDL-ESM2G}
      - {dataset: GFDL-ESM2M}
      - {dataset: GISS-E2-H, ensemble: r1i1p2}
      # Historical data end year is 2010, not 2005 (overlaps with RCP4.5)
      # - {dataset: GISS-E2-H-CC}
      - {dataset: GISS-E2-R, ensemble: r1i1p2}
      # Historical data end year is 2010, not 2005 (overlaps with RCP4.5)
      # - {dataset: GISS-E2-R-CC}
      - {dataset: HadCM3}
      - {dataset: HadGEM2-AO}
      # dataset ends November 2005
      #- {dataset: HadGEM2-CC}
      # dataset ends November 2005
      #- {dataset: HadGEM2-ES}
      - {dataset: inmcm4}
      - {dataset: IPSL-CM5A-LR}
      - {dataset: IPSL-CM5A-MR}
      - {dataset: IPSL-CM5B-LR}
      # - {dataset: MIROC4h}
      # Historical data end year is 2012, not 2005 (overlaps with RCP4.5)
      # - {dataset: MIROC5}
      - {dataset: MIROC-ESM}
      - {dataset: MIROC-ESM-CHEM}
      - {dataset: MPI-ESM-LR}
      - {dataset: MPI-ESM-MR}
      # no rcp45 at DKRZ
      # - {dataset: MPI-ESM-P}
      - {dataset: MRI-CGCM3}
      # no rcp45 at DKRZ
      # - {dataset: MRI-ESM1}
      - {dataset: NorESM1-M}
      - {dataset: NorESM1-ME}
      - {dataset: HadCRUT4, project: OBS, type: ground, version: 1,
         start_year: 1870, end_year: 2017, tier: 2}
    scripts:
      fig09-8:
        script: ipcc_ar5/tsline.ncl
        time_avg: "yearly"
        ts_anomaly: "anom"
        ref_start: 1961
        ref_end: 1990
        ref_mask: True
        plot_units: "degC"
        y_min: -1.2
        y_max: 1.5
        volcanoes: True
        styleset: CMIP5       # Plot style

  # **********************************************************************
  # Flato et al. (2013) - IPCC AR5, chap. 9
  # similar to fig. 9.14
  # **********************************************************************
  # SST zonal mean and equatorial, multi model mean
  # **********************************************************************

  fig09-14:
    description: |
      IPCC AR5 Ch. 9, Fig. 9.14 (sst error, zonal mean and equatorial)
    themes:
      - phys
    realms:
      - ocean
    variables:
      tos_zm: &fig09_14_settings
        project: CMIP5
        exp: historical
        ensemble: r1i1p1
        mip: Omon
        short_name: tos
        preprocessor: zonal_mean
        reference_dataset: HadISST
        start_year: 1979
        end_year: 1999
      tos_eq:
        <<: *fig09_14_settings
        preprocessor: equatorial
    additional_datasets:
      - {dataset: HadISST, project: OBS, type: reanaly, version: 1, tier: 2}
      - {dataset: ACCESS1-0}
      - {dataset: ACCESS1-3}
      - {dataset: bcc-csm1-1}
      - {dataset: bcc-csm1-1-m}
      - {dataset: CanCM4}
      - {dataset: CanESM2}
      - {dataset: CCSM4}
      - {dataset: CESM1-BGC}
      - {dataset: CESM1-CAM5-1-FV2}
      - {dataset: CESM1-FASTCHEM}
      - {dataset: CESM1-WACCM}
      - {dataset: CMCC-CESM}
      - {dataset: CMCC-CM}
      - {dataset: CMCC-CMS}
      - {dataset: CNRM-CM5}
      - {dataset: CSIRO-Mk3-6-0}
      - {dataset: EC-EARTH}
      - {dataset: FGOALS-g2}
      - {dataset: FIO-ESM}
      - {dataset: GFDL-CM2p1}
      - {dataset: GFDL-CM3}
      - {dataset: GFDL-ESM2G}
      - {dataset: GFDL-ESM2M}
      - {dataset: GISS-E2-H}
      - {dataset: GISS-E2-R}
      - {dataset: HadCM3}
      - {dataset: HadGEM2-AO}
      - {dataset: HadGEM2-CC}
      - {dataset: HadGEM2-ES}
      - {dataset: IPSL-CM5A-LR}
      - {dataset: IPSL-CM5A-MR}
      - {dataset: IPSL-CM5B-LR}
      - {dataset: MIROC5}
      - {dataset: MPI-ESM-LR}
      - {dataset: MPI-ESM-MR}
      - {dataset: MPI-ESM-P}
      - {dataset: NorESM1-M}
      - {dataset: NorESM1-ME}
    scripts:
      fig09-14:
        script: ipcc_ar5/ch09_fig09_14.py

  # ***********************************************************************
  # Flato et al. (2013) - IPCC AR5, chap. 9
  # similar to fig. 9.24a/b
  # ***********************************************************************
  # 9.24a/b: time series of Arctic and Antarctic sea ice extent
  # 9.24c/d: trend distribution of September/February Arctic/Antarctic
  #          sea ice extent
  # ***********************************************************************

  fig09-24:
    description: timeseries and trend distributions of sea ice extent
    themes:
      - seaIce
    realms:
      - seaIce
    variables:
      sic:
        mip: OImon
        project: CMIP5
        exp: historical
        ensemble: r1i1p1
        start_year: 1960
        end_year: 2005
        additional_datasets:
          - {dataset: HadISST, project: OBS, type: reanaly, version: 1, tier: 2}
      areacello:
        mip: fx
        project: CMIP5
        exp: historical
        ensemble: r0i0p0
        start_year: 1960
        end_year: 2005
    additional_datasets:
      - {dataset: ACCESS1-0}
      - {dataset: ACCESS1-3}
      - {dataset: bcc-csm1-1}
      - {dataset: bcc-csm1-1-m}
      - {dataset: CanESM2}
      - {dataset: CCSM4}
      - {dataset: CESM1-CAM5}
      - {dataset: CNRM-CM5}
      - {dataset: CSIRO-Mk3-6-0}
      - {dataset: FGOALS-g2}
      - {dataset: GFDL-CM3}
      - {dataset: GFDL-ESM2G}
      - {dataset: GFDL-ESM2M}
      - {dataset: inmcm4}
      - {dataset: IPSL-CM5A-LR}
      - {dataset: IPSL-CM5A-MR}
      - {dataset: IPSL-CM5B-LR}
      - {dataset: MIROC5}
      - {dataset: MIROC-ESM}
      - {dataset: MIROC-ESM-CHEM}
      - {dataset: MPI-ESM-LR}
      - {dataset: MPI-ESM-MR}
      - {dataset: MRI-CGCM3}
      - {dataset: MRI-ESM1}
      - {dataset: NorESM1-M}
      - {dataset: NorESM1-ME}
    scripts:
      fig09-24a:
        script: seaice/seaice_tsline.ncl
        # "Arctic" or "Antarctic"; entire hemisphere will be evaluated
        region: "Arctic"
        # A = annual mean, 3 = March, 9 = September
        month: "9"
        # "CMIP5", "DEFAULT"
        styleset: "CMIP5"
        # Plot multi-model mean & std dev
        multi_model_mean: true
        # Create legend label for each individual ensemble member
        EMs_in_lg: false
        # Fill polar hole in data with sic = 1.
        fill_pole_hole: true
      fig09-24b:
        script: seaice/seaice_tsline.ncl
        # "Arctic" or "Antarctic"; entire hemisphere will be evaluated
        region: "Antarctic"
        # A = annual mean, 3 = March, 9 = September
        month: "3"
        # "CMIP5", "DEFAULT"
        styleset: "CMIP5"
        # Plot multi-model mean & std dev
        multi_model_mean: true
        # Create legend label for each individual ensemble member
        EMs_in_lg: false
        # Fill polar hole in data with sic = 1.
        fill_pole_hole: false
      fig09-24c:
        script: seaice/seaice_trends.ncl
        # "Arctic" or "Antarctic"; entire hemisphere will be evaluated
        region: "Arctic"
        # A = annual mean, 3 = March, 9 = September
        month: "9"
        # Fill polar hole in data with sic = 1.
        fill_pole_hole: true
      fig09-24d:
        script: seaice/seaice_trends.ncl
        # "Arctic" or "Antarctic"; entire hemisphere will be evaluated
        region: "Antarctic"
        # A = annual mean, 3 = March, 9 = September
        month: "2"

  # **********************************************************************
  # Flato et al. (2013) - IPCC AR5, chap. 9
  # similar to fig. 9.42a
  # **********************************************************************
  #
  # **********************************************************************

  ecs_cmip5:
    description: Calculate ECS for CMIP5 models.
    themes:
      - EC
    realms:
      - atmos
    variables:
      tas: &ecs_settings
        preprocessor: spatial_mean
        project: CMIP5
        ensemble: r1i1p1
        mip: Amon
      rtnt:
        <<: *ecs_settings
        derive: true
    additional_datasets:
      - {dataset: ACCESS1-0,     exp: piControl,   start_year:  300, end_year:  449}
      - {dataset: ACCESS1-0,     exp: abrupt4xCO2, start_year:  300, end_year:  449}
      - {dataset: bcc-csm1-1,    exp: piControl,   start_year:  160, end_year:  309}
      - {dataset: bcc-csm1-1,    exp: abrupt4xCO2, start_year:  160, end_year:  309}
      - {dataset: bcc-csm1-1-m,  exp: piControl,   start_year:  240, end_year:  389}
      - {dataset: bcc-csm1-1-m,  exp: abrupt4xCO2, start_year:  240, end_year:  389}
      - {dataset: CanESM2,       exp: piControl,   start_year: 2321, end_year: 2470}
      - {dataset: CanESM2,       exp: abrupt4xCO2, start_year: 1850, end_year: 1999}
      # Wrong start year for piControl? (branch_time = 2.)
      - {dataset: CCSM4,         exp: piControl,   start_year:  250, end_year:  399}
      - {dataset: CCSM4,         exp: abrupt4xCO2, start_year: 1850, end_year: 1999}
      - {dataset: CNRM-CM5,      exp: piControl,   start_year: 1850, end_year: 1999}
      - {dataset: CNRM-CM5,      exp: abrupt4xCO2, start_year: 1850, end_year: 1999}
      - {dataset: CSIRO-Mk3-6-0, exp: piControl,   start_year:  104, end_year:  253}
      - {dataset: CSIRO-Mk3-6-0, exp: abrupt4xCO2, start_year:    1, end_year:  150}
      - {dataset: GFDL-CM3,      exp: piControl,   start_year:    1, end_year:  150}
      - {dataset: GFDL-CM3,      exp: abrupt4xCO2, start_year:    1, end_year:  150}
      - {dataset: GFDL-ESM2G,    exp: piControl,   start_year:    1, end_year:  150}
      - {dataset: GFDL-ESM2G,    exp: abrupt4xCO2, start_year:    1, end_year:  150}
      - {dataset: GFDL-ESM2M,    exp: piControl,   start_year:    1, end_year:  150}
      - {dataset: GFDL-ESM2M,    exp: abrupt4xCO2, start_year:    1, end_year:  150}
      - {dataset: GISS-E2-H,     exp: piControl,   start_year: 2660, end_year: 2809}
      - {dataset: GISS-E2-H,     exp: abrupt4xCO2, start_year: 1850, end_year: 1999}
      - {dataset: GISS-E2-R,     exp: piControl,   start_year: 4200, end_year: 4349}
      - {dataset: GISS-E2-R,     exp: abrupt4xCO2, start_year: 1850, end_year: 1999}
      # Experiments start at 1859-12-01
      - {dataset: HadGEM2-ES,    exp: piControl,   start_year: 1860, end_year: 2009}
      - {dataset: HadGEM2-ES,    exp: abrupt4xCO2, start_year: 1860, end_year: 2009}
      - {dataset: inmcm4,        exp: piControl,   start_year: 2090, end_year: 2239}
      - {dataset: inmcm4,        exp: abrupt4xCO2, start_year: 2090, end_year: 2239}
      - {dataset: IPSL-CM5B-LR,  exp: piControl,   start_year: 1850, end_year: 1999}
      - {dataset: IPSL-CM5B-LR,  exp: abrupt4xCO2, start_year: 1850, end_year: 1999}
      - {dataset: MIROC5,        exp: piControl,   start_year: 2100, end_year: 2249}
      - {dataset: MIROC5,        exp: abrupt4xCO2, start_year: 2100, end_year: 2249}
      - {dataset: MIROC-ESM,     exp: piControl,   start_year: 1880, end_year: 2029}
      - {dataset: MIROC-ESM,     exp: abrupt4xCO2, start_year:    1, end_year:  150}
      - {dataset: MPI-ESM-LR,    exp: piControl,   start_year: 1880, end_year: 2029}
      - {dataset: MPI-ESM-LR,    exp: abrupt4xCO2, start_year: 1850, end_year: 1999}
      - {dataset: MPI-ESM-P,     exp: piControl,   start_year: 1866, end_year: 2015}
      - {dataset: MPI-ESM-P,     exp: abrupt4xCO2, start_year: 1850, end_year: 1999}
      - {dataset: MRI-CGCM3,     exp: piControl,   start_year: 1891, end_year: 2040}
      - {dataset: MRI-CGCM3,     exp: abrupt4xCO2, start_year: 1851, end_year: 2000}
      - {dataset: NorESM1-M,     exp: piControl,   start_year:  700, end_year:  849}
      - {dataset: NorESM1-M,     exp: abrupt4xCO2, start_year:    1, end_year:  150}
    scripts:
      ecs: &ecs_script
        script: climate_metrics/ecs.py

  fig09-42a_cmip5:
    description: Plot ECS vs. GMSAT for CMIP5 models.
    themes:
      - EC
      - phys
    realms:
      - atmos
    variables:
      tas:
        <<: *ecs_settings
    additional_datasets:
          - {dataset: ACCESS1-0,     exp: piControl,  start_year:  300, end_year:  449}
          - {dataset: ACCESS1-0,     exp: historical, start_year: 1961, end_year: 1990}
          # Wrong start year for piControl (must be 407)
          - {dataset: bcc-csm1-1,    exp: piControl,  start_year:  160, end_year:  299}
          - {dataset: bcc-csm1-1,    exp: historical, start_year: 1961, end_year: 1990}
          # Wrong start year for piControl (must be 344)
          - {dataset: bcc-csm1-1-m,  exp: piControl,  start_year:  240, end_year:  379}
          - {dataset: bcc-csm1-1-m,  exp: historical, start_year: 1961, end_year: 1990}
          - {dataset: CanESM2,       exp: piControl,  start_year: 2321, end_year: 2470}
          - {dataset: CanESM2,       exp: historical, start_year: 1961, end_year: 1990}
          - {dataset: CCSM4,         exp: piControl,  start_year:  937, end_year: 1086}
          - {dataset: CCSM4,         exp: historical, start_year: 1961, end_year: 1990}
          - {dataset: CNRM-CM5,      exp: piControl,  start_year: 2250, end_year: 2399}
          - {dataset: CNRM-CM5,      exp: historical, start_year: 1961, end_year: 1990}
          - {dataset: CSIRO-Mk3-6-0, exp: piControl,  start_year:   81, end_year:  230}
          - {dataset: CSIRO-Mk3-6-0, exp: historical, start_year: 1961, end_year: 1990}
          - {dataset: GFDL-CM3,      exp: piControl,  start_year:    1, end_year:  150}
          - {dataset: GFDL-CM3,      exp: historical, start_year: 1961, end_year: 1990}
          - {dataset: GFDL-ESM2G,    exp: piControl,  start_year:  162, end_year:  311}
          - {dataset: GFDL-ESM2G,    exp: historical, start_year: 1961, end_year: 1990}
          - {dataset: GFDL-ESM2M,    exp: piControl,  start_year:  162, end_year:  311}
          - {dataset: GFDL-ESM2M,    exp: historical, start_year: 1961, end_year: 1990}
          - {dataset: GISS-E2-H,     exp: piControl,  start_year: 2410, end_year: 2559}
          - {dataset: GISS-E2-H,     exp: historical, start_year: 1961, end_year: 1990}
          - {dataset: GISS-E2-R,     exp: piControl,  start_year: 3981, end_year: 4130}
          - {dataset: GISS-E2-R,     exp: historical, start_year: 1961, end_year: 1990}
          - {dataset: HadGEM2-ES,    exp: piControl,  start_year: 1860, end_year: 2009}
          - {dataset: HadGEM2-ES,    exp: historical, start_year: 1961, end_year: 1990}
          - {dataset: inmcm4,        exp: piControl,  start_year: 1850, end_year: 1999}
          - {dataset: inmcm4,        exp: historical, start_year: 1961, end_year: 1990}
          - {dataset: IPSL-CM5B-LR,  exp: piControl,  start_year: 1850, end_year: 1999}
          - {dataset: IPSL-CM5B-LR,  exp: historical, start_year: 1961, end_year: 1990}
          - {dataset: MIROC5,        exp: piControl,  start_year: 2411, end_year: 2560}
          - {dataset: MIROC5,        exp: historical, start_year: 1961, end_year: 1990}
          - {dataset: MIROC-ESM,     exp: piControl,  start_year: 1880, end_year: 2029}
          - {dataset: MIROC-ESM,     exp: historical, start_year: 1961, end_year: 1990}
          - {dataset: MPI-ESM-LR,    exp: piControl,  start_year: 1880, end_year: 2029}
          - {dataset: MPI-ESM-LR,    exp: historical, start_year: 1961, end_year: 1990}
          # Parent experiment of historical is NOT piControl, but past1000
          - {dataset: MPI-ESM-P,     exp: piControl,  start_year: 2850, end_year: 2999}
          - {dataset: MPI-ESM-P,     exp: historical, start_year: 1961, end_year: 1990}
          - {dataset: MRI-CGCM3,     exp: piControl,  start_year: 1950, end_year: 2099}
          - {dataset: MRI-CGCM3,     exp: historical, start_year: 1961, end_year: 1990}
          - {dataset: NorESM1-M,     exp: piControl,  start_year:  700, end_year:  849}
          - {dataset: NorESM1-M,     exp: historical, start_year: 1961, end_year: 1990}
    scripts:
      fig09-42a: &fig09_42a_script
        script: ipcc_ar5/ch09_fig09_42a.py
        ancestors: ['tas', 'ecs_cmip5/ecs']
        tas_units: celsius
        save:
          bbox_inches: tight
          orientation: landscape
        axes_functions: &axes_functions
          set_title: GMSAT vs. ECS for CMIP5 models
          set_xlabel: ECS / °C
          set_ylabel: GMSAT / °C
          set_xlim: [1.5, 5.0]
          legend:
            kwargs:
              loc: center left
              bbox_to_anchor: [1.05, 0.5]
              borderaxespad: 0.0
              ncol: 2

  ecs_cmip6:
    description: Calculate ECS for CMIP6 models.
    themes:
      - EC
    realms:
      - atmos
    variables:
      tas:
        <<: *ecs_settings
        project: CMIP6
      rtnt:
        <<: *ecs_settings
        project: CMIP6
        derive: true
    additional_datasets:
      - {dataset: BCC-CSM2-MR,  exp: piControl,    ensemble: r1i1p1f1, grid: gn, start_year: 1850, end_year: 1999}
      - {dataset: BCC-CSM2-MR,  exp: abrupt-4xCO2, ensemble: r1i1p1f1, grid: gn, start_year: 1850, end_year: 1999}
      - {dataset: CNRM-CM6-1,   exp: piControl,    ensemble: r1i1p1f2, grid: gr, start_year: 1850, end_year: 1999}
      - {dataset: CNRM-CM6-1,   exp: abrupt-4xCO2, ensemble: r1i1p1f2, grid: gr, start_year: 1850, end_year: 1999}
      - {dataset: GISS-E2-1-G,  exp: piControl,    ensemble: r1i1p1f1, grid: gn, start_year: 4150, end_year: 4299}
      - {dataset: GISS-E2-1-G,  exp: abrupt-4xCO2, ensemble: r1i1p1f1, grid: gn, start_year: 1850, end_year: 1999}
      - {dataset: IPSL-CM6A-LR, exp: piControl,    ensemble: r1i1p1f1, grid: gr, start_year: 1850, end_year: 1999}
      - {dataset: IPSL-CM6A-LR, exp: abrupt-4xCO2, ensemble: r1i1p1f1, grid: gr, start_year: 1850, end_year: 1999}
      - {dataset: MIROC6,       exp: piControl,    ensemble: r1i1p1f1, grid: gn, start_year: 3200, end_year: 3349}
      - {dataset: MIROC6,       exp: abrupt-4xCO2, ensemble: r1i1p1f1, grid: gn, start_year: 3200, end_year: 3349}
      - {dataset: MRI-ESM2-0,   exp: piControl,    ensemble: r1i1p1f1, grid: gn, start_year: 1850, end_year: 1999}
      - {dataset: MRI-ESM2-0,   exp: abrupt-4xCO2, ensemble: r1i1p1f1, grid: gn, start_year: 1850, end_year: 1999}
    scripts:
      ecs:
        <<: *ecs_script

  fig09-42a_cmip6:
    description: Plot ECS vs. GMSAT for CMIP6 models.
    themes:
      - EC
      - phys
    realms:
      - atmos
    variables:
      tas:
        <<: *ecs_settings
        project: CMIP6
    additional_datasets:
      - {dataset: BCC-CSM2-MR,  exp: piControl,    ensemble: r1i1p1f1, grid: gn, start_year: 1850, end_year: 1999}
      - {dataset: BCC-CSM2-MR,  exp: historical,   ensemble: r1i1p1f1, grid: gn, start_year: 1961, end_year: 1990}
      - {dataset: CNRM-CM6-1,   exp: piControl,    ensemble: r1i1p1f2, grid: gr, start_year: 1850, end_year: 1999}
      - {dataset: CNRM-CM6-1,   exp: historical,   ensemble: r1i1p1f2, grid: gr, start_year: 1961, end_year: 1990}
      - {dataset: GISS-E2-1-G,  exp: piControl,    ensemble: r1i1p1f1, grid: gn, start_year: 4150, end_year: 4299}
      - {dataset: GISS-E2-1-G,  exp: historical,   ensemble: r1i1p1f1, grid: gn, start_year: 1961, end_year: 1990}
      - {dataset: IPSL-CM6A-LR, exp: piControl,    ensemble: r1i1p1f1, grid: gr, start_year: 1850, end_year: 1999}
      - {dataset: IPSL-CM6A-LR, exp: historical,   ensemble: r1i1p1f1, grid: gr, start_year: 1961, end_year: 1990}
      - {dataset: MIROC6,       exp: piControl,    ensemble: r1i1p1f1, grid: gn, start_year: 3200, end_year: 3349}
      - {dataset: MIROC6,       exp: historical,   ensemble: r1i1p1f1, grid: gn, start_year: 1961, end_year: 1990}
      - {dataset: MRI-ESM2-0,   exp: piControl,    ensemble: r1i1p1f1, grid: gn, start_year: 1850, end_year: 1999}
      - {dataset: MRI-ESM2-0,   exp: historical,   ensemble: r1i1p1f1, grid: gn, start_year: 1961, end_year: 1990}
    scripts:
      fig09-42a:
        <<: *fig09_42a_script
        ancestors: ['tas', 'ecs_cmip6/ecs']
        axes_functions:
          <<: *axes_functions
          set_title: GMSAT vs. ECS for CMIP6 models
        dataset_style: cmip6

  # ***********************************************************************
  # Flato et al. (2013) - IPCC AR5, chap. 9
  # similar to fig. 9.45a
  # ***********************************************************************
  # Scatterplot of springtime snow-albedo effect values in climate
  # change vs. springtime d(alpha_s)/d(T_s) values in the seasonal
  # cycle in transient climate change experiments.
  # ***********************************************************************

  fig09-45a:
    description: springtime snow-albedo feedback values vs. seasonal cycle
    themes:
      - EC
    realms:
      - atmos
    variables:
      alb:
        mip: Amon
        project: CMIP5
        ensemble: r1i1p1
        reference_dataset: ISCCP-FH
        derive: true
        additional_datasets:
          - {dataset: ISCCP-FH, project: OBS, type: sat, version: v0, start_year: 1984, end_year: 2000, tier: 2}
      tas:
        mip: Amon
        project: CMIP5
        ensemble: r1i1p1
        reference_dataset: ERA-Interim
        additional_datasets:
          - {dataset: ERA-Interim, project: OBS6, type: reanaly, version: 1, start_year: 1984, end_year: 2000, tier: 3}
      rsdt:
        mip: Amon
        project: CMIP5
        ensemble: r1i1p1
        reference_dataset: ISCCP-FH
        additional_datasets:
          - {dataset: ISCCP-FH, project: OBS, type: sat, version: v0, start_year: 1984, end_year: 2000, tier: 2}
    additional_datasets:
      - {dataset: bcc-csm1-1, exp: historical, start_year: 1901, end_year: 2000}
      - {dataset: bcc-csm1-1, exp: rcp45, start_year: 2101, end_year: 2200}
      - {dataset: CanESM2, exp: historical, start_year: 1901, end_year: 2000}
      - {dataset: CanESM2, exp: rcp45, start_year: 2101, end_year: 2200}
      - {dataset: CCSM4, exp: historical, start_year: 1901, end_year: 2000}
      - {dataset: CCSM4, exp: rcp45, start_year: 2101, end_year: 2200}
      - {dataset: CNRM-CM5, exp: historical, start_year: 1901, end_year: 2000}
      - {dataset: CNRM-CM5, exp: rcp45, start_year: 2101, end_year: 2200}
      - {dataset: CSIRO-Mk3-6-0, exp: historical, start_year: 1901, end_year: 2000}
      - {dataset: CSIRO-Mk3-6-0, exp: rcp45, start_year: 2101, end_year: 2200}
      - {dataset: GFDL-CM3, exp: historical, start_year: 1901, end_year: 2000}
      - {dataset: GFDL-CM3, exp: rcp45, start_year: 2101, end_year: 2200}
      - {dataset: GISS-E2-H, exp: historical, start_year: 1901, end_year: 2000}
      - {dataset: GISS-E2-H, exp: rcp45, start_year: 2101, end_year: 2200}
      - {dataset: GISS-E2-R, exp: historical, start_year: 1901, end_year: 2000}
      - {dataset: GISS-E2-R, exp: rcp45, start_year: 2101, end_year: 2200}
      - {dataset: IPSL-CM5A-LR, exp: historical, start_year: 1901, end_year: 2000}
      - {dataset: IPSL-CM5A-LR, exp: rcp45, start_year: 2101, end_year: 2200}
      - {dataset: MIROC-ESM, exp: historical, start_year: 1901, end_year: 2000}
      - {dataset: MIROC-ESM, exp: rcp45, start_year: 2101, end_year: 2200}
      - {dataset: MPI-ESM-LR, exp: historical, start_year: 1901, end_year: 2000}
      - {dataset: MPI-ESM-LR, exp: rcp45, start_year: 2101, end_year: 2200}
      - {dataset: NorESM1-M, exp: historical, start_year: 1901, end_year: 2000}
      - {dataset: NorESM1-M, exp: rcp45, start_year: 2101, end_year: 2200}
    scripts:
      fig09_45a:
        script: emergent_constraints/snowalbedo.ncl
        exp_presentday: historical
        exp_future: rcp45
        legend_outside: false
        xmin: -1.7
        xmax: -0.3
        ymin: -1.7
        ymax: -0.3
        styleset: "CMIP5"<|MERGE_RESOLUTION|>--- conflicted
+++ resolved
@@ -1,15 +1,11 @@
-9.# ESMValTool
+# ESMValTool
 # recipe_flato13ipcc.yml
 ---
 documentation:
 
   description: |
     Reproducing selected figures from IPCC AR5, chap. 9 (Flato et al., 2013)
-<<<<<<< HEAD
-    9.2, 9.4, 9.5, 9.8, 9.14, 9.42a, 9.45a.
-=======
-    9.2, 9.4, 9.5, 9.8, 9.14, 9.24, 9.42a.
->>>>>>> 681f0829
+    9.2, 9.4, 9.5, 9.8, 9.14, 9.24, 9.42a, 9.45a.
 
   authors:
     - bock_lisa
@@ -815,7 +811,7 @@
 
   # ***********************************************************************
   # Flato et al. (2013) - IPCC AR5, chap. 9
-  # similar to fig. 9.24a/b
+  # similar to fig. 9.24
   # ***********************************************************************
   # 9.24a/b: time series of Arctic and Antarctic sea ice extent
   # 9.24c/d: trend distribution of September/February Arctic/Antarctic
