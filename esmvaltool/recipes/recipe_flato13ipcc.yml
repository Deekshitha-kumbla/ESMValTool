# ESMValTool
# recipe_flato13ipcc.yml
---
documentation:

  description: |
    Reproducing selected figures from IPCC AR5, chap. 9 (Flato et al., 2013)
<<<<<<< HEAD
    9.2, 9.4, 9.5, 9.6, 9.42a
=======
    9.2, 9.4, 9.5, 9.8, 9.42a.
>>>>>>> 1eaa7d6f

  authors:
    - bock_ls
    - laue_ax
    - schl_ma
    - gier_be

  maintainer:
    - righ_ma
    
  references:
    - flato13ipcc

  projects:
    - embrace
    - esmval
    - crescendo


preprocessors:

  clim:
    regrid:
      target_grid: 2x2
      scheme: linear
    mask_fillvalues:
      threshold_fraction: 0.95
    multi_model_statistics:
      span: overlap
      statistics: [mean]
      exclude: [reference_dataset]

  spatial_mean:
    average_region:
      coord1: latitude
      coord2: longitude

<<<<<<< HEAD
  regrid_4_5:
    regrid:
      target_grid: 4x5
      scheme: linear
      
=======
  clim_ref:
    regrid:
      target_grid: reference_dataset
      scheme: linear
    multi_model_statistics:
      span: overlap
      statistics: [mean]
      exclude: [reference_dataset, alternative_dataset]

>>>>>>> 1eaa7d6f
diagnostics:

  # **********************************************************************
  # Flato et al. (2013) - IPCC AR5, chap. 9
  # similar to fig. 9.2 a/b/c
  # **********************************************************************
  # Multi model mean, multi model mean bias, and mean absolute error
  # (geographical distributions)
  # **********************************************************************

  fig09-2:
    description: IPCC AR5 Ch. 9, Fig. 9.2 (near-surface temperature)
    variables:
      tas:
        preprocessor: clim
        reference_dataset: ERA-Interim
        mip: Amon
        field: T2Ms
    additional_datasets:
      - {dataset: ERA-Interim, project: OBS, type: reanaly, version: 1,
         start_year: 1986, end_year: 2005, tier: 3}
      - {dataset: ACCESS1-0, project: CMIP5, exp: historical, ensemble: r1i1p1,
         start_year: 1986, end_year: 2005}
      - {dataset: ACCESS1-3, project: CMIP5, exp: historical, ensemble: r1i1p1,
         start_year: 1986, end_year: 2005}
      - {dataset: bcc-csm1-1, project: CMIP5, exp: historical, ensemble: r1i1p1,
         start_year: 1986, end_year: 2005}
      - {dataset: bcc-csm1-1-m, project: CMIP5, exp: historical,
         ensemble: r1i1p1, start_year: 1986, end_year: 2005}
      - {dataset: BNU-ESM, project: CMIP5, exp: historical, ensemble: r1i1p1,
         start_year: 1986, end_year: 2005}
      - {dataset: CanESM2, project: CMIP5, exp: historical, ensemble: r1i1p1,
         start_year: 1986, end_year: 2005}
      - {dataset: CCSM4, project: CMIP5, exp: historical, ensemble: r1i1p1,
         start_year: 1986, end_year: 2005}
      - {dataset: CESM1-BGC, project: CMIP5, exp: historical, ensemble: r1i1p1,
         start_year: 1986, end_year: 2005}
      # - {dataset: CESM1-CAM5-1-FV, project: CMIP5, exp: historical,
      #    ensemble: r1i1p1, start_year: 1986, end_year: 2005}
      - {dataset: CESM1-CAM5, project: CMIP5, exp: historical, ensemble: r1i1p1,
         start_year: 1986, end_year: 2005}
      - {dataset: CESM1-FASTCHEM, project: CMIP5, exp: historical,
         ensemble: r1i1p1, start_year: 1986, end_year: 2005}
      - {dataset: CESM1-WACCM, project: CMIP5, exp: historical,
         ensemble: r1i1p1, start_year: 1986, end_year: 2005}
      - {dataset: CMCC-CESM, project: CMIP5, exp: historical, ensemble: r1i1p1,
         start_year: 1986, end_year: 2005}
      # - {dataset: CMCC-CM, project: CMIP5, exp: historical, ensemble: r1i1p1,
      #    start_year: 1986, end_year: 2005}
      # - {dataset: CMCC-CMS, project: CMIP5, exp: historical, ensemble: r1i1p1,
      #    start_year: 1986, end_year: 2005}
      # - {dataset: CNRM-CM5-2, project: CMIP5, exp: historical,
      #    ensemble: r1i1p1, start_year: 1986, end_year: 2005}
      - {dataset: CNRM-CM5, project: CMIP5, exp: historical, ensemble: r1i1p1,
         start_year: 1986, end_year: 2005}
      - {dataset: CSIRO-Mk3-6-0, project: CMIP5, exp: historical,
         ensemble: r1i1p1, start_year: 1986, end_year: 2005}
      # - {dataset: FGOALS-g2, project: CMIP5, exp: historical,
      #    ensemble: r1i1p1, start_year: 1986, end_year: 2005}
      - {dataset: GFDL-CM3, project: CMIP5, exp: historical, ensemble: r1i1p1,
         start_year: 1986, end_year: 2005}
      - {dataset: GFDL-ESM2G, project: CMIP5, exp: historical, ensemble: r1i1p1,
         start_year: 1986, end_year: 2005}
      - {dataset: GFDL-ESM2M, project: CMIP5, exp: historical, ensemble: r1i1p1,
         start_year: 1986, end_year: 2005}
      - {dataset: GISS-E2-H-CC, project: CMIP5, exp: historical,
         ensemble: r1i1p1, start_year: 1986, end_year: 2005}
      # - {dataset: GISS-E2-H, project: CMIP5, exp: historical,
      #    ensemble: r1i1p1, start_year: 1986, end_year: 2005}
      - {dataset: GISS-E2-R-CC, project: CMIP5, exp: historical,
         ensemble: r1i1p1, start_year: 1986, end_year: 2005}
      - {dataset: GISS-E2-R, project: CMIP5, exp: historical, ensemble: r1i1p1,
         start_year: 1986, end_year: 2005}
      # - {dataset: HadGEM2-CC, project: CMIP5, exp: historical,
      #    ensemble: r1i1p1, start_year: 1986, end_year: 2005}
      # - {dataset: HadGEM2-ES, project: CMIP5, exp: historical,
      #    ensemble: r1i1p1, start_year: 1986, end_year: 2005}
      - {dataset: inmcm4, project: CMIP5, exp: historical, ensemble: r1i1p1,
         start_year: 1986, end_year: 2005}
      - {dataset: IPSL-CM5A-LR, project: CMIP5, exp: historical,
         ensemble: r1i1p1, start_year: 1986, end_year: 2005}
      - {dataset: IPSL-CM5A-MR, project: CMIP5, exp: historical,
         ensemble: r1i1p1, start_year: 1986, end_year: 2005}
      - {dataset: IPSL-CM5B-LR, project: CMIP5, exp: historical,
         ensemble: r1i1p1, start_year: 1986, end_year: 2005}
      - {dataset: MIROC4h, project: CMIP5, exp: historical, ensemble: r1i1p1,
         start_year: 1986, end_year: 2005}
      - {dataset: MIROC5, project: CMIP5, exp: historical, ensemble: r1i1p1,
         start_year: 1986, end_year: 2005}
      - {dataset: MIROC-ESM, project: CMIP5, exp: historical, ensemble: r1i1p1,
         start_year: 1986, end_year: 2005}
      - {dataset: MIROC-ESM-CHEM, project: CMIP5, exp: historical,
         ensemble: r1i1p1, start_year: 1986, end_year: 2005}
      - {dataset: MPI-ESM-LR, project: CMIP5, exp: historical, ensemble: r1i1p1,
         start_year: 1986, end_year: 2005}
      - {dataset: MPI-ESM-MR, project: CMIP5, exp: historical, ensemble: r1i1p1,
         start_year: 1986, end_year: 2005}
      - {dataset: MPI-ESM-P, project: CMIP5, exp: historical, ensemble: r1i1p1,
         start_year: 1986, end_year: 2005}
      - {dataset: MRI-CGCM3, project: CMIP5, exp: historical, ensemble: r1i1p1,
         start_year: 1986, end_year: 2005}
      - {dataset: NorESM1-M, project: CMIP5, exp: historical, ensemble: r1i1p1,
         start_year: 1986, end_year: 2005}
      - {dataset: NorESM1-ME, project: CMIP5, exp: historical, ensemble: r1i1p1,
         start_year: 1986, end_year: 2005}
    scripts:
      fig09-2: &fig-9-2_and_9-4_settings
        script: clouds/clouds_bias.ncl
        projection: Robinson
        timemean: annualclim
        plot_abs_diff: true
        plot_rel_diff: false

  # **********************************************************************
  # Flato et al. (2013) - IPCC AR5, chap. 9
  # similar to fig. 9.4
  # **********************************************************************
  # Multi model mean, multi model mean bias, mean absolute error, and
  # mean relative error (geographical ditributions)
  # **********************************************************************

  fig09-4:
    description: IPCC AR5 Ch. 9, Fig. 9.4 (precipitation)
    variables:
      pr:
        preprocessor: clim
        reference_dataset: GPCP-SG
        mip: Amon
        field: T2Ms
    additional_datasets:
      - {dataset: GPCP-SG, project: obs4mips, level: L3, version: v2.2,
         start_year: 1986, end_year: 2005, tier: 1}
      - {dataset: ACCESS1-0, project: CMIP5, exp: historical, ensemble: r1i1p1,
         start_year: 1986, end_year: 2005}
      - {dataset: ACCESS1-3, project: CMIP5, exp: historical, ensemble: r1i1p1,
         start_year: 1986, end_year: 2005}
      - {dataset: bcc-csm1-1, project: CMIP5, exp: historical, ensemble: r1i1p1,
         start_year: 1986, end_year: 2005}
      - {dataset: bcc-csm1-1-m, project: CMIP5, exp: historical,
         ensemble: r1i1p1, start_year: 1986, end_year: 2005}
      - {dataset: BNU-ESM, project: CMIP5, exp: historical, ensemble: r1i1p1,
         start_year: 1986, end_year: 2005}
      - {dataset: CanESM2, project: CMIP5, exp: historical, ensemble: r1i1p1,
         start_year: 1986, end_year: 2005}
      - {dataset: CCSM4, project: CMIP5, exp: historical, ensemble: r1i1p1,
         start_year: 1986, end_year: 2005}
      - {dataset: CESM1-BGC, project: CMIP5, exp: historical, ensemble: r1i1p1,
         start_year: 1986, end_year: 2005}
      # - {dataset: CESM1-CAM5-1-FV, project: CMIP5, exp: historical,
      #    ensemble: r1i1p1, start_year: 1986, end_year: 2005}
      - {dataset: CESM1-CAM5, project: CMIP5, exp: historical, ensemble: r1i1p1,
         start_year: 1986, end_year: 2005}
      - {dataset: CESM1-FASTCHEM, project: CMIP5, exp: historical,
         ensemble: r1i1p1, start_year: 1986, end_year: 2005}
      - {dataset: CESM1-WACCM, project: CMIP5, exp: historical,
         ensemble: r1i1p1, start_year: 1986, end_year: 2005}
      - {dataset: CMCC-CESM, project: CMIP5, exp: historical, ensemble: r1i1p1,
         start_year: 1986, end_year: 2005}
      # - {dataset: CMCC-CM, project: CMIP5, exp: historical, ensemble: r1i1p1,
      #    start_year: 1986, end_year: 2005}
      # - {dataset: CMCC-CMS, project: CMIP5, exp: historical, ensemble: r1i1p1,
      #    start_year: 1986, end_year: 2005}
      # - {dataset: CNRM-CM5-2, project: CMIP5, exp: historical,
      #    ensemble: r1i1p1, start_year: 1986, end_year: 2005}
      - {dataset: CNRM-CM5, project: CMIP5, exp: historical, ensemble: r1i1p1,
         start_year: 1986, end_year: 2005}
      - {dataset: CSIRO-Mk3-6-0, project: CMIP5, exp: historical,
         ensemble: r1i1p1, start_year: 1986, end_year: 2005}
      # - {dataset: FGOALS-g2, project: CMIP5, exp: historical,
      #    ensemble: r1i1p1, start_year: 1986, end_year: 2005}
      - {dataset: GFDL-CM3, project: CMIP5, exp: historical, ensemble: r1i1p1,
         start_year: 1986, end_year: 2005}
      - {dataset: GFDL-ESM2G, project: CMIP5, exp: historical, ensemble: r1i1p1,
         start_year: 1986, end_year: 2005}
      - {dataset: GFDL-ESM2M, project: CMIP5, exp: historical, ensemble: r1i1p1,
         start_year: 1986, end_year: 2005}
      - {dataset: GISS-E2-H-CC, project: CMIP5, exp: historical,
         ensemble: r1i1p1, start_year: 1986, end_year: 2005}
      # - {dataset: GISS-E2-H, project: CMIP5, exp: historical,
      #    ensemble: r1i1p1, start_year: 1986, end_year: 2005}
      - {dataset: GISS-E2-R-CC, project: CMIP5, exp: historical,
         ensemble: r1i1p1, start_year: 1986, end_year: 2005}
      - {dataset: GISS-E2-R, project: CMIP5, exp: historical, ensemble: r1i1p1,
         start_year: 1986, end_year: 2005}
      # - {dataset: HadGEM2-CC, project: CMIP5, exp: historical,
      #    ensemble: r1i1p1, start_year: 1986, end_year: 2005}
      # - {dataset: HadGEM2-ES, project: CMIP5, exp: historical,
      #    ensemble: r1i1p1, start_year: 1986, end_year: 2005}
      - {dataset: inmcm4, project: CMIP5, exp: historical, ensemble: r1i1p1,
         start_year: 1986, end_year: 2005}
      - {dataset: IPSL-CM5A-LR, project: CMIP5, exp: historical,
         ensemble: r1i1p1, start_year: 1986, end_year: 2005}
      - {dataset: IPSL-CM5A-MR, project: CMIP5, exp: historical,
         ensemble: r1i1p1, start_year: 1986, end_year: 2005}
      - {dataset: IPSL-CM5B-LR, project: CMIP5, exp: historical,
         ensemble: r1i1p1, start_year: 1986, end_year: 2005}
      - {dataset: MIROC4h, project: CMIP5, exp: historical, ensemble: r1i1p1,
         start_year: 1986, end_year: 2005}
      - {dataset: MIROC5, project: CMIP5, exp: historical, ensemble: r1i1p1,
         start_year: 1986, end_year: 2005}
      - {dataset: MIROC-ESM, project: CMIP5, exp: historical, ensemble: r1i1p1,
         start_year: 1986, end_year: 2005}
      - {dataset: MIROC-ESM-CHEM, project: CMIP5, exp: historical,
         ensemble: r1i1p1, start_year: 1986, end_year: 2005}
      - {dataset: MPI-ESM-LR, project: CMIP5, exp: historical, ensemble: r1i1p1,
         start_year: 1986, end_year: 2005}
      - {dataset: MPI-ESM-MR, project: CMIP5, exp: historical, ensemble: r1i1p1,
         start_year: 1986, end_year: 2005}
      - {dataset: MPI-ESM-P, project: CMIP5, exp: historical, ensemble: r1i1p1,
         start_year: 1986, end_year: 2005}
      - {dataset: MRI-CGCM3, project: CMIP5, exp: historical, ensemble: r1i1p1,
         start_year: 1986, end_year: 2005}
      - {dataset: NorESM1-M, project: CMIP5, exp: historical, ensemble: r1i1p1,
         start_year: 1986, end_year: 2005}
      - {dataset: NorESM1-ME, project: CMIP5, exp: historical, ensemble: r1i1p1,
         start_year: 1986, end_year: 2005}
    scripts:
      fig09-4:
        <<: *fig-9-2_and_9-4_settings
        plot_abs_diff: true
        plot_rel_diff: true

  # **********************************************************************
  # Flato et al. (2013) - IPCC AR5, chap. 9
  # similar to fig. 9.5
  # **********************************************************************
  # Difference of multi-model mean and reference data set (geographical
  # distribution, annual mean) + zonal averages of individual models
  # and multi-model mean (annual means).
  # **********************************************************************

  fig09-5a:
    description: differences of multi-model mean and reference dataset
    variables:
      swcre:
        preprocessor: clim
        reference_dataset: CERES-EBAF
        mip: Amon
        field: T2Ms
        derive: true
    additional_datasets:
      - {dataset: CERES-EBAF, project: obs4mips, level: L3B, version: Ed2-7,
         start_year: 2001, end_year: 2010, tier: 1}
      - {dataset: ACCESS1-0, project: CMIP5, exp: historical, ensemble: r1i1p1,
         start_year: 1986, end_year: 2005}
      - {dataset: ACCESS1-3, project: CMIP5, exp: historical, ensemble: r1i1p1,
         start_year: 1986, end_year: 2005}
      - {dataset: bcc-csm1-1, project: CMIP5, exp: historical, ensemble: r1i1p1,
         start_year: 1986, end_year: 2005}
      - {dataset: bcc-csm1-1-m, project: CMIP5, exp: historical,
         ensemble: r1i1p1, start_year: 1986, end_year: 2005}
      - {dataset: BNU-ESM, project: CMIP5, exp: historical, ensemble: r1i1p1,
         start_year: 1986, end_year: 2005}
      - {dataset: CanESM2, project: CMIP5, exp: historical, ensemble: r1i1p1,
         start_year: 1986, end_year: 2005}
      - {dataset: CCSM4, project: CMIP5, exp: historical, ensemble: r1i1p1,
         start_year: 1986, end_year: 2005}
      - {dataset: CESM1-BGC, project: CMIP5, exp: historical, ensemble: r1i1p1,
         start_year: 1986, end_year: 2005}
      # - {dataset: CESM1-CAM5-1-FV, project: CMIP5, exp: historical,
      #    ensemble: r1i1p1, start_year: 1986, end_year: 2005}
      - {dataset: CESM1-CAM5, project: CMIP5, exp: historical, ensemble: r1i1p1,
         start_year: 1986, end_year: 2005}
      - {dataset: CESM1-FASTCHEM, project: CMIP5, exp: historical,
         ensemble: r1i1p1, start_year: 1986, end_year: 2005}
      - {dataset: CESM1-WACCM, project: CMIP5, exp: historical,
         ensemble: r1i1p1, start_year: 1986, end_year: 2005}
      - {dataset: CMCC-CESM, project: CMIP5, exp: historical, ensemble: r1i1p1,
         start_year: 1986, end_year: 2005}
      # - {dataset: CMCC-CM, project: CMIP5, exp: historical, ensemble: r1i1p1,
      #    start_year: 1986, end_year: 2005}
      # - {dataset: CMCC-CMS, project: CMIP5, exp: historical, ensemble: r1i1p1,
      #    start_year: 1986, end_year: 2005}
      # - {dataset: CNRM-CM5-2, project: CMIP5, exp: historical,
      #    ensemble: r1i1p1, start_year: 1986, end_year: 2005}
      - {dataset: CNRM-CM5, project: CMIP5, exp: historical, ensemble: r1i1p1,
         start_year: 1986, end_year: 2005}
      - {dataset: CSIRO-Mk3-6-0, project: CMIP5, exp: historical,
         ensemble: r1i1p1, start_year: 1986, end_year: 2005}
      # - {dataset: FGOALS-g2, project: CMIP5, exp: historical,
      #    ensemble: r1i1p1, start_year: 1986, end_year: 2005}
      - {dataset: GFDL-CM3, project: CMIP5, exp: historical, ensemble: r1i1p1,
         start_year: 1986, end_year: 2005}
      - {dataset: GFDL-ESM2G, project: CMIP5, exp: historical, ensemble: r1i1p1,
         start_year: 1986, end_year: 2005}
      - {dataset: GFDL-ESM2M, project: CMIP5, exp: historical, ensemble: r1i1p1,
         start_year: 1986, end_year: 2005}
      - {dataset: GISS-E2-H-CC, project: CMIP5, exp: historical,
         ensemble: r1i1p1, start_year: 1986, end_year: 2005}
      # - {dataset: GISS-E2-H, project: CMIP5, exp: historical,
      #    ensemble: r1i1p1, start_year: 1986, end_year: 2005}
      - {dataset: GISS-E2-R-CC, project: CMIP5, exp: historical,
         ensemble: r1i1p1, start_year: 1986, end_year: 2005}
      - {dataset: GISS-E2-R, project: CMIP5, exp: historical, ensemble: r1i1p1,
         start_year: 1986, end_year: 2005}
      # - {dataset: HadGEM2-CC, project: CMIP5, exp: historical,
      #    ensemble: r1i1p1, start_year: 1986, end_year: 2005}
      # - {dataset: HadGEM2-ES, project: CMIP5, exp: historical,
      #    ensemble: r1i1p1, start_year: 1986, end_year: 2005}
      - {dataset: inmcm4, project: CMIP5, exp: historical, ensemble: r1i1p1,
         start_year: 1986, end_year: 2005}
      - {dataset: IPSL-CM5A-LR, project: CMIP5, exp: historical,
         ensemble: r1i1p1, start_year: 1986, end_year: 2005}
      - {dataset: IPSL-CM5A-MR, project: CMIP5, exp: historical,
         ensemble: r1i1p1, start_year: 1986, end_year: 2005}
      - {dataset: IPSL-CM5B-LR, project: CMIP5, exp: historical,
         ensemble: r1i1p1, start_year: 1986, end_year: 2005}
      - {dataset: MIROC4h, project: CMIP5, exp: historical, ensemble: r1i1p1,
         start_year: 1986, end_year: 2005}
      - {dataset: MIROC5, project: CMIP5, exp: historical, ensemble: r1i1p1,
         start_year: 1986, end_year: 2005}
      - {dataset: MIROC-ESM, project: CMIP5, exp: historical, ensemble: r1i1p1,
         start_year: 1986, end_year: 2005}
      - {dataset: MIROC-ESM-CHEM, project: CMIP5, exp: historical,
         ensemble: r1i1p1, start_year: 1986, end_year: 2005}
      - {dataset: MPI-ESM-LR, project: CMIP5, exp: historical, ensemble: r1i1p1,
         start_year: 1986, end_year: 2005}
      - {dataset: MPI-ESM-MR, project: CMIP5, exp: historical, ensemble: r1i1p1,
         start_year: 1986, end_year: 2005}
      - {dataset: MPI-ESM-P, project: CMIP5, exp: historical, ensemble: r1i1p1,
         start_year: 1986, end_year: 2005}
      - {dataset: MRI-CGCM3, project: CMIP5, exp: historical, ensemble: r1i1p1,
         start_year: 1986, end_year: 2005}
      - {dataset: NorESM1-M, project: CMIP5, exp: historical, ensemble: r1i1p1,
         start_year: 1986, end_year: 2005}
      - {dataset: NorESM1-ME, project: CMIP5, exp: historical, ensemble: r1i1p1,
         start_year: 1986, end_year: 2005}
    scripts:
      fig09-5a: &fig-9-5_settings
        script: clouds/clouds_ipcc.ncl
        projection: Robinson
        colormap: WhiteBlueGreenYellowRed
        timemean: annualclim

  fig09-5b:
    description: differences of multi-model mean and reference dataset
    variables:
      lwcre:
        preprocessor: clim
        reference_dataset: CERES-EBAF
        mip: Amon
        field: T2Ms
        derive: true
    additional_datasets:
      - {dataset: CERES-EBAF, project: obs4mips, level: L3B, version: Ed2-7,
         start_year: 2001, end_year: 2010, tier: 1}
      - {dataset: ACCESS1-0, project: CMIP5, exp: historical, ensemble: r1i1p1,
         start_year: 1986, end_year: 2005}
      - {dataset: ACCESS1-3, project: CMIP5, exp: historical, ensemble: r1i1p1,
         start_year: 1986, end_year: 2005}
      - {dataset: bcc-csm1-1, project: CMIP5, exp: historical, ensemble: r1i1p1,
         start_year: 1986, end_year: 2005}
      - {dataset: bcc-csm1-1-m, project: CMIP5, exp: historical,
         ensemble: r1i1p1, start_year: 1986, end_year: 2005}
      - {dataset: BNU-ESM, project: CMIP5, exp: historical, ensemble: r1i1p1,
         start_year: 1986, end_year: 2005}
      - {dataset: CanESM2, project: CMIP5, exp: historical, ensemble: r1i1p1,
         start_year: 1986, end_year: 2005}
      - {dataset: CCSM4, project: CMIP5, exp: historical, ensemble: r1i1p1,
         start_year: 1986, end_year: 2005}
      - {dataset: CESM1-BGC, project: CMIP5, exp: historical, ensemble: r1i1p1,
         start_year: 1986, end_year: 2005}
      # - {dataset: CESM1-CAM5-1-FV, project: CMIP5, exp: historical,
      #    ensemble: r1i1p1, start_year: 1986, end_year: 2005}
      - {dataset: CESM1-CAM5, project: CMIP5, exp: historical, ensemble: r1i1p1,
         start_year: 1986, end_year: 2005}
      - {dataset: CESM1-FASTCHEM, project: CMIP5, exp: historical,
         ensemble: r1i1p1, start_year: 1986, end_year: 2005}
      - {dataset: CESM1-WACCM, project: CMIP5, exp: historical,
         ensemble: r1i1p1, start_year: 1986, end_year: 2005}
      - {dataset: CMCC-CESM, project: CMIP5, exp: historical, ensemble: r1i1p1,
         start_year: 1986, end_year: 2005}
      # - {dataset: CMCC-CM, project: CMIP5, exp: historical, ensemble: r1i1p1,
      #    start_year: 1986, end_year: 2005}
      # - {dataset: CMCC-CMS, project: CMIP5, exp: historical, ensemble: r1i1p1,
      #    start_year: 1986, end_year: 2005}
      # - {dataset: CNRM-CM5-2, project: CMIP5, exp: historical,
      #    ensemble: r1i1p1, start_year: 1986, end_year: 2005}
      - {dataset: CNRM-CM5, project: CMIP5, exp: historical, ensemble: r1i1p1,
         start_year: 1986, end_year: 2005}
      - {dataset: CSIRO-Mk3-6-0, project: CMIP5, exp: historical,
         ensemble: r1i1p1, start_year: 1986, end_year: 2005}
      # - {dataset: FGOALS-g2, project: CMIP5, exp: historical,
      #    ensemble: r1i1p1, start_year: 1986, end_year: 2005}
      - {dataset: GFDL-CM3, project: CMIP5, exp: historical, ensemble: r1i1p1,
         start_year: 1986, end_year: 2005}
      - {dataset: GFDL-ESM2G, project: CMIP5, exp: historical, ensemble: r1i1p1,
         start_year: 1986, end_year: 2005}
      - {dataset: GFDL-ESM2M, project: CMIP5, exp: historical, ensemble: r1i1p1,
         start_year: 1986, end_year: 2005}
      - {dataset: GISS-E2-H-CC, project: CMIP5, exp: historical,
         ensemble: r1i1p1, start_year: 1986, end_year: 2005}
      # - {dataset: GISS-E2-H, project: CMIP5, exp: historical,
      #    ensemble: r1i1p1, start_year: 1986, end_year: 2005}
      - {dataset: GISS-E2-R-CC, project: CMIP5, exp: historical,
         ensemble: r1i1p1, start_year: 1986, end_year: 2005}
      - {dataset: GISS-E2-R, project: CMIP5, exp: historical, ensemble: r1i1p1,
         start_year: 1986, end_year: 2005}
      # - {dataset: HadGEM2-CC, project: CMIP5, exp: historical,
      #    ensemble: r1i1p1, start_year: 1986, end_year: 2005}
      # - {dataset: HadGEM2-ES, project: CMIP5, exp: historical,
      #    ensemble: r1i1p1, start_year: 1986, end_year: 2005}
      - {dataset: inmcm4, project: CMIP5, exp: historical, ensemble: r1i1p1,
         start_year: 1986, end_year: 2005}
      - {dataset: IPSL-CM5A-LR, project: CMIP5, exp: historical,
         ensemble: r1i1p1, start_year: 1986, end_year: 2005}
      - {dataset: IPSL-CM5A-MR, project: CMIP5, exp: historical,
         ensemble: r1i1p1, start_year: 1986, end_year: 2005}
      - {dataset: IPSL-CM5B-LR, project: CMIP5, exp: historical,
         ensemble: r1i1p1, start_year: 1986, end_year: 2005}
      - {dataset: MIROC4h, project: CMIP5, exp: historical, ensemble: r1i1p1,
         start_year: 1986, end_year: 2005}
      - {dataset: MIROC5, project: CMIP5, exp: historical, ensemble: r1i1p1,
         start_year: 1986, end_year: 2005}
      - {dataset: MIROC-ESM, project: CMIP5, exp: historical, ensemble: r1i1p1,
         start_year: 1986, end_year: 2005}
      - {dataset: MIROC-ESM-CHEM, project: CMIP5, exp: historical,
         ensemble: r1i1p1, start_year: 1986, end_year: 2005}
      - {dataset: MPI-ESM-LR, project: CMIP5, exp: historical, ensemble: r1i1p1,
         start_year: 1986, end_year: 2005}
      - {dataset: MPI-ESM-MR, project: CMIP5, exp: historical, ensemble: r1i1p1,
         start_year: 1986, end_year: 2005}
      - {dataset: MPI-ESM-P, project: CMIP5, exp: historical, ensemble: r1i1p1,
         start_year: 1986, end_year: 2005}
      - {dataset: MRI-CGCM3, project: CMIP5, exp: historical, ensemble: r1i1p1,
         start_year: 1986, end_year: 2005}
      - {dataset: NorESM1-M, project: CMIP5, exp: historical, ensemble: r1i1p1,
         start_year: 1986, end_year: 2005}
      - {dataset: NorESM1-ME, project: CMIP5, exp: historical, ensemble: r1i1p1,
         start_year: 1986, end_year: 2005}
    scripts:
      fig09-5b:
        <<: *fig-9-5_settings

  fig09-5c:
    description: differences of multi-model mean and reference dataset
    variables:
      netcre:
        preprocessor: clim
        reference_dataset: CERES-EBAF
        mip: Amon
        field: T2Ms
        derive: true
    additional_datasets:
      - {dataset: CERES-EBAF, project: obs4mips, level: L3B, version: Ed2-7,
         start_year: 2001, end_year: 2010, tier: 1}
      - {dataset: ACCESS1-0, project: CMIP5, exp: historical, ensemble: r1i1p1,
         start_year: 1986, end_year: 2005}
      - {dataset: ACCESS1-3, project: CMIP5, exp: historical, ensemble: r1i1p1,
         start_year: 1986, end_year: 2005}
      - {dataset: bcc-csm1-1, project: CMIP5, exp: historical, ensemble: r1i1p1,
         start_year: 1986, end_year: 2005}
      - {dataset: bcc-csm1-1-m, project: CMIP5, exp: historical,
         ensemble: r1i1p1, start_year: 1986, end_year: 2005}
      - {dataset: BNU-ESM, project: CMIP5, exp: historical, ensemble: r1i1p1,
         start_year: 1986, end_year: 2005}
      - {dataset: CanESM2, project: CMIP5, exp: historical, ensemble: r1i1p1,
         start_year: 1986, end_year: 2005}
      - {dataset: CCSM4, project: CMIP5, exp: historical, ensemble: r1i1p1,
         start_year: 1986, end_year: 2005}
      - {dataset: CESM1-BGC, project: CMIP5, exp: historical, ensemble: r1i1p1,
         start_year: 1986, end_year: 2005}
      # - {dataset: CESM1-CAM5-1-FV, project: CMIP5, exp: historical,
      #    ensemble: r1i1p1, start_year: 1986, end_year: 2005}
      - {dataset: CESM1-CAM5, project: CMIP5, exp: historical, ensemble: r1i1p1,
         start_year: 1986, end_year: 2005}
      - {dataset: CESM1-FASTCHEM, project: CMIP5, exp: historical,
         ensemble: r1i1p1, start_year: 1986, end_year: 2005}
      - {dataset: CESM1-WACCM, project: CMIP5, exp: historical,
         ensemble: r1i1p1, start_year: 1986, end_year: 2005}
      - {dataset: CMCC-CESM, project: CMIP5, exp: historical, ensemble: r1i1p1,
         start_year: 1986, end_year: 2005}
      # - {dataset: CMCC-CM, project: CMIP5, exp: historical, ensemble: r1i1p1,
      #    start_year: 1986, end_year: 2005}
      # - {dataset: CMCC-CMS, project: CMIP5, exp: historical, ensemble: r1i1p1,
      #    start_year: 1986, end_year: 2005}
      # - {dataset: CNRM-CM5-2, project: CMIP5, exp: historical,
      #    ensemble: r1i1p1, start_year: 1986, end_year: 2005}
      - {dataset: CNRM-CM5, project: CMIP5, exp: historical, ensemble: r1i1p1,
         start_year: 1986, end_year: 2005}
      - {dataset: CSIRO-Mk3-6-0, project: CMIP5, exp: historical,
         ensemble: r1i1p1, start_year: 1986, end_year: 2005}
      # - {dataset: FGOALS-g2, project: CMIP5, exp: historical,
      #    ensemble: r1i1p1, start_year: 1986, end_year: 2005}
      - {dataset: GFDL-CM3, project: CMIP5, exp: historical, ensemble: r1i1p1,
         start_year: 1986, end_year: 2005}
      - {dataset: GFDL-ESM2G, project: CMIP5, exp: historical, ensemble: r1i1p1,
         start_year: 1986, end_year: 2005}
      - {dataset: GFDL-ESM2M, project: CMIP5, exp: historical, ensemble: r1i1p1,
         start_year: 1986, end_year: 2005}
      - {dataset: GISS-E2-H-CC, project: CMIP5, exp: historical,
         ensemble: r1i1p1, start_year: 1986, end_year: 2005}
      # - {dataset: GISS-E2-H, project: CMIP5, exp: historical,
      #    ensemble: r1i1p1, start_year: 1986, end_year: 2005}
      - {dataset: GISS-E2-R-CC, project: CMIP5, exp: historical,
         ensemble: r1i1p1, start_year: 1986, end_year: 2005}
      - {dataset: GISS-E2-R, project: CMIP5, exp: historical, ensemble: r1i1p1,
         start_year: 1986, end_year: 2005}
      # - {dataset: HadGEM2-CC, project: CMIP5, exp: historical,
      #    ensemble: r1i1p1, start_year: 1986, end_year: 2005}
      # - {dataset: HadGEM2-ES, project: CMIP5, exp: historical,
      #    ensemble: r1i1p1, start_year: 1986, end_year: 2005}
      - {dataset: inmcm4, project: CMIP5, exp: historical, ensemble: r1i1p1,
         start_year: 1986, end_year: 2005}
      - {dataset: IPSL-CM5A-LR, project: CMIP5, exp: historical,
         ensemble: r1i1p1, start_year: 1986, end_year: 2005}
      - {dataset: IPSL-CM5A-MR, project: CMIP5, exp: historical,
         ensemble: r1i1p1, start_year: 1986, end_year: 2005}
      - {dataset: IPSL-CM5B-LR, project: CMIP5, exp: historical,
         ensemble: r1i1p1, start_year: 1986, end_year: 2005}
      - {dataset: MIROC4h, project: CMIP5, exp: historical, ensemble: r1i1p1,
         start_year: 1986, end_year: 2005}
      - {dataset: MIROC5, project: CMIP5, exp: historical, ensemble: r1i1p1,
         start_year: 1986, end_year: 2005}
      - {dataset: MIROC-ESM, project: CMIP5, exp: historical, ensemble: r1i1p1,
         start_year: 1986, end_year: 2005}
      - {dataset: MIROC-ESM-CHEM, project: CMIP5, exp: historical,
         ensemble: r1i1p1, start_year: 1986, end_year: 2005}
      - {dataset: MPI-ESM-LR, project: CMIP5, exp: historical, ensemble: r1i1p1,
         start_year: 1986, end_year: 2005}
      - {dataset: MPI-ESM-MR, project: CMIP5, exp: historical, ensemble: r1i1p1,
         start_year: 1986, end_year: 2005}
      - {dataset: MPI-ESM-P, project: CMIP5, exp: historical, ensemble: r1i1p1,
         start_year: 1986, end_year: 2005}
      - {dataset: MRI-CGCM3, project: CMIP5, exp: historical, ensemble: r1i1p1,
         start_year: 1986, end_year: 2005}
      - {dataset: NorESM1-M, project: CMIP5, exp: historical, ensemble: r1i1p1,
         start_year: 1986, end_year: 2005}
      - {dataset: NorESM1-ME, project: CMIP5, exp: historical, ensemble: r1i1p1,
         start_year: 1986, end_year: 2005}
    scripts:
      fig09-5c:
        <<: *fig-9-5_settings

<<<<<<< HEAD
  # ***************************************************************************
  # Flato et al. (2013) - IPCC AR5, chap. 9                               
  # similar to fig. 9.6                                                   
  # ***************************************************************************
  # Centred pattern correlations between models and observations for
  # the annual mean climatology over the period 1980-1999.
  # Contribution by Bettina Gier
  # ***************************************************************************     

  fig09-6_tas:
    description: Calculate pattern correlation for tas
    variables:
      tas:
        preprocessor: regrid_4_5
        reference_dataset: ERA-Interim
        alternative_dataset: NCEP
        project: CMIP5
        exp: historical
        ensemble: r1i1p1
        mip: Amon
        field: T2Ms
        start_year: 1980
        end_year: 1999
    additional_datasets:
      - {dataset: ACCESS1-0}
      - {dataset: ACCESS1-3}
      - {dataset: bcc-csm1-1}
      - {dataset: bcc-csm1-1-m}
      - {dataset: BNU-ESM}
      - {dataset: CanCM4}
      - {dataset: CanESM2}
      - {dataset: CCSM4}
      - {dataset: CESM1-BGC}
      - {dataset: CESM1-CAM5}
      - {dataset: CESM1-FASTCHEM}
      - {dataset: CESM1-WACCM}
      - {dataset: CMCC-CESM}
      - {dataset: CMCC-CM}
      - {dataset: CMCC-CMS}
      - {dataset: CNRM-CM5}
      - {dataset: CNRM-CM5-2}
      # - {dataset: EC-EARTH} height2m: does not exist
      - {dataset: FIO-ESM}
      - {dataset: GFDL-CM2p1}
      - {dataset: GFDL-CM3}
      - {dataset: GFDL-ESM2G}
      - {dataset: GFDL-ESM2M}
      - {dataset: GISS-E2-H}
      - {dataset: GISS-E2-H-CC}
      - {dataset: GISS-E2-R}
      - {dataset: GISS-E2-R-CC}
      - {dataset: HadCM3}
      - {dataset: HadGEM2-AO}
      - {dataset: HadGEM2-CC}
      - {dataset: HadGEM2-ES}
      - {dataset: inmcm4}
      - {dataset: IPSL-CM5A-LR}
      - {dataset: IPSL-CM5A-MR}
      - {dataset: IPSL-CM5B-LR}
      - {dataset: MIROC-ESM}
      - {dataset: MIROC-ESM-CHEM}
      - {dataset: MIROC4h}
      - {dataset: MIROC5}
      - {dataset: MPI-ESM-LR}
      - {dataset: MPI-ESM-MR}
      - {dataset: MPI-ESM-P}
      - {dataset: MRI-CGCM3}
      - {dataset: MRI-ESM1}
      - {dataset: NorESM1-M}
      - {dataset: NorESM1-ME}
      - {dataset: ERA-Interim, project: OBS, type: reanaly, version: 1, tier: 3}
      - {dataset: NCEP, project: OBS, type: reanaly, version: 1, tier: 2}      
    scripts:
      fig09-6_pattern_cor: &fig09_6_pattern_cor
        script: ipcc_ar5/ch09_fig09_6.ncl

  fig09-6_rlut:
    description: Calculate pattern correlation for all-sky longwave radiation
    variables:
      rlut:
        preprocessor: regrid_4_5
        reference_dataset: CERES-EBAF
        project: CMIP5
        exp: historical
        ensemble: r1i1p1
        mip: Amon
        field: T2Ms
        start_year: 1980
        end_year: 1999
=======

  # **********************************************************************
  # Flato et al. (2013) - IPCC AR5, chap. 9
  # similar to fig. 9.8       
  # **********************************************************************
  # Time series of anomalies of annual and global surface temperature
  # **********************************************************************

  fig09-8:
    description: IPCC AR5 Ch. 9, Fig. 9.8 (near-surface temperature)
    variables:
      tas:
        preprocessor: clim_ref   
        reference_dataset: HadCRUT4   
        alternative_dataset: HadCRUT4-clim
        mip: Amon
        field: T2Ms
        project: CMIP5
        exp: historical
        ensemble: r1i1p1
        start_year: 1870
        end_year: 2004
>>>>>>> 1eaa7d6f
    additional_datasets:
      - {dataset: ACCESS1-0}
      - {dataset: ACCESS1-3}
      - {dataset: bcc-csm1-1}
      - {dataset: bcc-csm1-1-m}
      - {dataset: BNU-ESM}
<<<<<<< HEAD
      - {dataset: CanCM4}
=======
      #- {dataset: CanCM4}
>>>>>>> 1eaa7d6f
      - {dataset: CanESM2}
      - {dataset: CCSM4}
      - {dataset: CESM1-BGC}
      - {dataset: CESM1-CAM5}
<<<<<<< HEAD
=======
      #- {dataset: CESM1-CAM5-1-FV2}
>>>>>>> 1eaa7d6f
      - {dataset: CESM1-FASTCHEM}
      - {dataset: CESM1-WACCM}
      - {dataset: CMCC-CESM}
      - {dataset: CMCC-CM}
      - {dataset: CMCC-CMS}
      - {dataset: CNRM-CM5}
      - {dataset: CNRM-CM5-2}
<<<<<<< HEAD
=======
      - {dataset: CSIRO-Mk3-6-0}
      #- {dataset: EC-EARTH, ensemble: r6i1p1}
      #- {dataset: FGOALS-g2}
      #- {dataset: FGOALS-s2}
>>>>>>> 1eaa7d6f
      - {dataset: FIO-ESM}
      - {dataset: GFDL-CM2p1}
      - {dataset: GFDL-CM3}
      - {dataset: GFDL-ESM2G}
      - {dataset: GFDL-ESM2M}
<<<<<<< HEAD
      - {dataset: GISS-E2-H}
      - {dataset: GISS-E2-H-CC}
      - {dataset: GISS-E2-R}
=======
      - {dataset: GISS-E2-H, ensemble: r1i1p2}
      - {dataset: GISS-E2-H-CC}
      - {dataset: GISS-E2-R, ensemble: r1i1p2}
>>>>>>> 1eaa7d6f
      - {dataset: GISS-E2-R-CC}
      - {dataset: HadCM3}
      - {dataset: HadGEM2-AO}
      - {dataset: HadGEM2-CC}
      - {dataset: HadGEM2-ES}
      - {dataset: inmcm4}
      - {dataset: IPSL-CM5A-LR}
      - {dataset: IPSL-CM5A-MR}
      - {dataset: IPSL-CM5B-LR}
<<<<<<< HEAD
      - {dataset: MIROC-ESM}
      - {dataset: MIROC-ESM-CHEM}
      - {dataset: MIROC4h}
      - {dataset: MIROC5}
      - {dataset: MPI-ESM-LR}
      - {dataset: MPI-ESM-MR}
      - {dataset: MPI-ESM-P}
      - {dataset: MRI-CGCM3}
      - {dataset: MRI-ESM1}
      - {dataset: NorESM1-M}
      - {dataset: NorESM1-ME}

      - {dataset: CERES-EBAF, project: obs4mips, level: L3B, version: Ed2-7, tier: 1, start_year: 2003, end_year: 2011}      
    scripts:
      fig09-6_pattern_cor:
        <<: *fig09_6_pattern_cor

  fig09-6_pr:
    description: Calculate pattern correlation for precipitation
    variables:
      pr:
        preprocessor: regrid_4_5
        reference_dataset: GPCP-SG
        alternative_dataset: CMAP
        project: CMIP5
        exp: historical
        ensemble: r1i1p1
        mip: Amon
        field: T2Ms
        start_year: 1980
        end_year: 1999
    additional_datasets:
      - {dataset: ACCESS1-0}
      - {dataset: ACCESS1-3}
      - {dataset: bcc-csm1-1}
      - {dataset: bcc-csm1-1-m}
      - {dataset: BNU-ESM}
      - {dataset: CanCM4}
      - {dataset: CanESM2}
      - {dataset: CCSM4}
      - {dataset: CESM1-BGC}
      - {dataset: CESM1-CAM5}
      - {dataset: CESM1-FASTCHEM}
      - {dataset: CESM1-WACCM}
      - {dataset: CMCC-CESM}
      - {dataset: CMCC-CM}
      - {dataset: CMCC-CMS}
      - {dataset: CNRM-CM5}
      - {dataset: CNRM-CM5-2}
     # - {dataset: EC-EARTH} cannot concatenate cubes
      - {dataset: FIO-ESM}
      - {dataset: GFDL-CM2p1}
      - {dataset: GFDL-CM3}
      - {dataset: GFDL-ESM2G}
      - {dataset: GFDL-ESM2M}
      - {dataset: GISS-E2-H}
      - {dataset: GISS-E2-H-CC}
      - {dataset: GISS-E2-R}
      - {dataset: GISS-E2-R-CC}
      - {dataset: HadCM3}
      - {dataset: HadGEM2-AO}
      - {dataset: HadGEM2-CC}
      - {dataset: HadGEM2-ES}
      - {dataset: inmcm4}
      - {dataset: IPSL-CM5A-LR}
      - {dataset: IPSL-CM5A-MR}
      - {dataset: IPSL-CM5B-LR}
      - {dataset: MIROC-ESM}
      - {dataset: MIROC-ESM-CHEM}
      - {dataset: MIROC4h}
      - {dataset: MIROC5}
=======
      #- {dataset: MIROC4h}
      - {dataset: MIROC5}
      - {dataset: MIROC-ESM}
      - {dataset: MIROC-ESM-CHEM}
>>>>>>> 1eaa7d6f
      - {dataset: MPI-ESM-LR}
      - {dataset: MPI-ESM-MR}
      - {dataset: MPI-ESM-P}
      - {dataset: MRI-CGCM3}
      - {dataset: MRI-ESM1}
      - {dataset: NorESM1-M}
      - {dataset: NorESM1-ME}
<<<<<<< HEAD

      - {dataset: GPCP-SG, project: obs4mips, level: L3, version: v2.2, tier: 1}
      - {dataset: CMAP, project: OBS, type: mergedanaly, version: 1, tier: 2}
    scripts:
      fig09-6_pattern_cor:
        <<: *fig09_6_pattern_cor

  fig09-6_swcre:
    description: Calculate pattern correlation for shortwave cloud radiative effect
    variables:
      swcre:
        preprocessor: regrid_4_5
        reference_dataset: CERES-EBAF
        project: CMIP5
        exp: historical
        ensemble: r1i1p1
        mip: Amon
        field: T2Ms
        start_year: 1980
        end_year: 1999
        derive: true
        force_derivation: false
    additional_datasets:
      - {dataset: ACCESS1-0}
      - {dataset: ACCESS1-3}
      - {dataset: bcc-csm1-1}
      - {dataset: bcc-csm1-1-m}
      - {dataset: BNU-ESM}
      - {dataset: CanESM2}
      - {dataset: CCSM4}
      - {dataset: CESM1-BGC}
      - {dataset: CESM1-CAM5}
      - {dataset: CESM1-FASTCHEM}
      - {dataset: CESM1-WACCM}
      - {dataset: CMCC-CESM}
      - {dataset: CMCC-CM}
      - {dataset: CNRM-CM5}
      - {dataset: CNRM-CM5-2}
      - {dataset: FGOALS-g2}
      - {dataset: FIO-ESM}
      - {dataset: GFDL-CM3}
      - {dataset: GFDL-ESM2G}
      - {dataset: GFDL-ESM2M}
      - {dataset: GISS-E2-H}
      - {dataset: GISS-E2-H-CC}
      - {dataset: GISS-E2-R}
      - {dataset: GISS-E2-R-CC}
      - {dataset: HadCM3}
      - {dataset: HadGEM2-AO}
      - {dataset: HadGEM2-CC}
      - {dataset: HadGEM2-ES}
      - {dataset: inmcm4}
      - {dataset: IPSL-CM5A-LR}
      - {dataset: IPSL-CM5A-MR}
      - {dataset: IPSL-CM5B-LR}
      - {dataset: MIROC-ESM}
      - {dataset: MIROC-ESM-CHEM}
      - {dataset: MIROC4h}
      - {dataset: MIROC5}
      - {dataset: MPI-ESM-LR}
      - {dataset: MPI-ESM-MR}
      - {dataset: MPI-ESM-P}
      - {dataset: MRI-CGCM3}
      - {dataset: MRI-ESM1}
      - {dataset: NorESM1-M}
      - {dataset: NorESM1-ME}

      - {dataset: CERES-EBAF, project: obs4mips, level: L3B, version: Ed2-7, tier: 1, start_year: 2003, end_year: 2011}      
    scripts:
      fig09-6_pattern_cor:
        <<: *fig09_6_pattern_cor

  ### COLLECT CORRELATIONS AND PLOT ###########################################
  fig09-6_cor_collect:
    description: Wrapper to collect and plot previously calculated correlations
    scripts:
      fig09-6_cor_collect:
        script: ipcc_ar5/ch09_fig09_6_collect.ncl
        ancestors: ['*/fig09-6_pattern_cor']
  
  # ***************************************************************************
  # Flato et al. (2013) - IPCC AR5, chap. 9
  # similar to fig. 9.42a
  # ***************************************************************************
  # Equilibrium climate sensitivity (ECS) vs. global mean surface
  # temperature (GMSAT)
  # Contribution by Manuel Schlund
  # ***************************************************************************
  
=======
      - {dataset: HadCRUT4, project: OBS, type: ground, version: 1,
         start_year: 1870, end_year: 2017, tier: 2}
      - {dataset: HadCRUT4-clim, project: OBS, type: ground, version: 1,
         start_year: 1990, end_year: 1990, tier: 2}
    scripts:
      fig09-8: 
        script: ipcc_ar5/tsline.ncl
        time_avg: "yearly"
        ts_anomaly: "anom"    #"anom" for anomaly-plot else "noanom"
        ref_start: 1961       #start year of reference period for anomalies
        ref_end: 1990         #end year of reference period for anomalies
        range_option: 0
        plot_units: "degC"
        # Plot style
        styleset: CMIP5


  # **********************************************************************
  # Flato et al. (2013) - IPCC AR5, chap. 9
  # similar to fig. 9.42a       
  # **********************************************************************
  # 
  # **********************************************************************

>>>>>>> 1eaa7d6f
  ecs:
    description: Calculate ECS.
    variables:
      tas: &spatial_mean_cmip5_r1i1p1_amon_t2ms
        preprocessor: spatial_mean
        project: CMIP5
        ensemble: r1i1p1
        mip: Amon
        field: T2Ms
      rtmt:
        <<: *spatial_mean_cmip5_r1i1p1_amon_t2ms
    additional_datasets:
      - {dataset: bcc-csm1-1, exp: piControl, start_year: 160, end_year: 309}
      - {dataset: bcc-csm1-1, exp: abrupt4xCO2, start_year: 160, end_year: 309}
      - {dataset: bcc-csm1-1-m, exp: piControl, start_year: 240, end_year: 389}
      - {dataset: bcc-csm1-1-m, exp: abrupt4xCO2, start_year: 240,
         end_year: 389}
      - {dataset: CanESM2, exp: piControl, start_year: 2015, end_year: 2164}
      - {dataset: CanESM2, exp: abrupt4xCO2, start_year: 1850, end_year: 1999}
      - {dataset: CCSM4, exp: piControl, start_year: 800, end_year: 949}
      - {dataset: CCSM4, exp: abrupt4xCO2, start_year: 1850, end_year: 1999}
      - {dataset: CNRM-CM5, exp: piControl, start_year: 1850, end_year: 1999}
      - {dataset: CNRM-CM5, exp: abrupt4xCO2, start_year: 1850, end_year: 1999}
      - {dataset: CSIRO-Mk3-6-0, exp: piControl, start_year: 1, end_year: 150}
      - {dataset: CSIRO-Mk3-6-0, exp: abrupt4xCO2, start_year: 1, end_year: 150}
      - {dataset: GFDL-CM3, exp: piControl, start_year: 1, end_year: 150}
      - {dataset: GFDL-CM3, exp: abrupt4xCO2, start_year: 1, end_year: 150}
      - {dataset: GISS-E2-H, exp: piControl, start_year: 1200, end_year: 1349}
      - {dataset: GISS-E2-H, exp: abrupt4xCO2, start_year: 1850, end_year: 1999}
      - {dataset: GISS-E2-R, exp: piControl, start_year: 3331, end_year: 3480}
      - {dataset: GISS-E2-R, exp: abrupt4xCO2, start_year: 1850, end_year: 1999}
      - {dataset: inmcm4, exp: piControl, start_year: 2090, end_year: 2239}
      - {dataset: inmcm4, exp: abrupt4xCO2, start_year: 2090, end_year: 2239}
      - {dataset: IPSL-CM5A-LR, exp: piControl, start_year: 1850,
         end_year: 1999}
      - {dataset: IPSL-CM5A-LR, exp: abrupt4xCO2, start_year: 1850,
         end_year: 1999}
      - {dataset: IPSL-CM5B-LR, exp: piControl, start_year: 1850,
         end_year: 1999}
      - {dataset: IPSL-CM5B-LR, exp: abrupt4xCO2, start_year: 1850,
         end_year: 1999}
      - {dataset: MIROC5, exp: piControl, start_year: 2100, end_year: 2249}
      - {dataset: MIROC5, exp: abrupt4xCO2, start_year: 2100, end_year: 2249}
      - {dataset: MIROC-ESM, exp: piControl, start_year: 1800, end_year: 1949}
      - {dataset: MIROC-ESM, exp: abrupt4xCO2, start_year: 1, end_year: 150}
      - {dataset: MPI-ESM-LR, exp: piControl, start_year: 2015, end_year: 2164}
      - {dataset: MPI-ESM-LR, exp: abrupt4xCO2, start_year: 1850,
         end_year: 1999}
      # Day is out of range for month (wait for iris > 2.0)
      # - {dataset: ACCESS1-0, exp: piControl, start_year: 300, end_year: 449}
      # - {dataset: ACCESS1-0, exp: abrupt4xCO2, start_year: 300, end_year: 449}
    scripts:
      ecs:
        script: climate_metrics/ecs.py
        plot_ecs_regression: 'True'
        output_name: 'ecs'

  fig09-42a:
    description: Plot ECS vs. GMSAT.
    variables:
      tas:
        <<: *spatial_mean_cmip5_r1i1p1_amon_t2ms
    additional_datasets:
      - {dataset: bcc-csm1-1, exp: piControl, start_year: 160, end_year: 309}
      - {dataset: bcc-csm1-1, exp: historical, start_year: 1961, end_year: 1990}
      - {dataset: bcc-csm1-1-m, exp: piControl, start_year: 240, end_year: 389}
      - {dataset: bcc-csm1-1-m, exp: historical, start_year: 1961,
         end_year: 1990}
      - {dataset: CanESM2, exp: piControl, start_year: 2015, end_year: 2164}
      - {dataset: CanESM2, exp: historical, start_year: 1961, end_year: 1990}
      - {dataset: CCSM4, exp: piControl, start_year: 800, end_year: 949}
      - {dataset: CCSM4, exp: historical, start_year: 1961, end_year: 1990}
      - {dataset: CNRM-CM5, exp: piControl, start_year: 1850, end_year: 1999}
      - {dataset: CNRM-CM5, exp: historical, start_year: 1961, end_year: 1990}
      - {dataset: CSIRO-Mk3-6-0, exp: piControl, start_year: 1, end_year: 150}
      - {dataset: CSIRO-Mk3-6-0, exp: historical, start_year: 1961,
         end_year: 1990}
      - {dataset: GFDL-CM3, exp: piControl, start_year: 1, end_year: 150}
      - {dataset: GFDL-CM3, exp: historical, start_year: 1961, end_year: 1990}
      - {dataset: GISS-E2-H, exp: piControl, start_year: 1200, end_year: 1349}
      - {dataset: GISS-E2-H, exp: historical, start_year: 1961, end_year: 1990}
      - {dataset: GISS-E2-R, exp: piControl, start_year: 3331, end_year: 3480}
      - {dataset: GISS-E2-R, exp: historical, start_year: 1961, end_year: 1990}
      - {dataset: inmcm4, exp: piControl, start_year: 2090, end_year: 2239}
      - {dataset: inmcm4, exp: historical, start_year: 1961, end_year: 1990}
      - {dataset: IPSL-CM5A-LR, exp: piControl, start_year: 1850,
         end_year: 1999}
      - {dataset: IPSL-CM5A-LR, exp: historical, start_year: 1961,
         end_year: 1990}
      - {dataset: IPSL-CM5B-LR, exp: piControl, start_year: 1850,
         end_year: 1999}
      - {dataset: IPSL-CM5B-LR, exp: historical, start_year: 1961,
         end_year: 1990}
      - {dataset: MIROC5, exp: piControl, start_year: 2100, end_year: 2249}
      - {dataset: MIROC5, exp: historical, start_year: 1961, end_year: 1990}
      - {dataset: MIROC-ESM, exp: piControl, start_year: 1800, end_year: 1949}
      - {dataset: MIROC-ESM, exp: historical, start_year: 1961, end_year: 1990}
      - {dataset: MPI-ESM-LR, exp: piControl, start_year: 2015, end_year: 2164}
      - {dataset: MPI-ESM-LR, exp: historical, start_year: 1961, end_year: 1990}
      # Day is out of range for month (wait for iris > 2.0)
      # - {dataset: ACCESS1-0, exp: piControl, start_year: 300, end_year: 449}
      # - {dataset: ACCESS1-0, exp: historical, start_year: 1961,
      #    end_year: 1990}
    scripts:
      fig09-42a:
        script: ipcc_ar5/ch09_fig09_42a.py
        ancestors: ['tas', 'ecs/ecs']
        ecs_filename: 'ecs'
        output_name: 'ch09_fig09-42a'
        tas_units: celsius
        save:
          bbox_inches: tight
          orientation: landscape
        axes_functions:
          set_title: GMSAT vs. ECS for CMIP5 models
          set_xlabel: ECS / °C
          set_ylabel: GMSAT / °C
          set_xlim: [1.5, 5.0]
          legend:
            kwargs:
              loc: center left
              bbox_to_anchor: [1.05, 0.5]
              borderaxespad: 0.0
              ncol: 2<|MERGE_RESOLUTION|>--- conflicted
+++ resolved
@@ -5,17 +5,13 @@
 
   description: |
     Reproducing selected figures from IPCC AR5, chap. 9 (Flato et al., 2013)
-<<<<<<< HEAD
-    9.2, 9.4, 9.5, 9.6, 9.42a
-=======
-    9.2, 9.4, 9.5, 9.8, 9.42a.
->>>>>>> 1eaa7d6f
+    9.2, 9.4, 9.5, 9.6, 9.8, 9.42a.
 
   authors:
     - bock_ls
+    - gier_be
     - laue_ax
     - schl_ma
-    - gier_be
 
   maintainer:
     - righ_ma
@@ -47,13 +43,6 @@
       coord1: latitude
       coord2: longitude
 
-<<<<<<< HEAD
-  regrid_4_5:
-    regrid:
-      target_grid: 4x5
-      scheme: linear
-      
-=======
   clim_ref:
     regrid:
       target_grid: reference_dataset
@@ -63,7 +52,11 @@
       statistics: [mean]
       exclude: [reference_dataset, alternative_dataset]
 
->>>>>>> 1eaa7d6f
+  regrid_4_5:
+    regrid:
+      target_grid: 4x5
+      scheme: linear
+
 diagnostics:
 
   # **********************************************************************
@@ -598,7 +591,6 @@
       fig09-5c:
         <<: *fig-9-5_settings
 
-<<<<<<< HEAD
   # ***************************************************************************
   # Flato et al. (2013) - IPCC AR5, chap. 9                               
   # similar to fig. 9.6                                                   
@@ -688,49 +680,17 @@
         field: T2Ms
         start_year: 1980
         end_year: 1999
-=======
-
-  # **********************************************************************
-  # Flato et al. (2013) - IPCC AR5, chap. 9
-  # similar to fig. 9.8       
-  # **********************************************************************
-  # Time series of anomalies of annual and global surface temperature
-  # **********************************************************************
-
-  fig09-8:
-    description: IPCC AR5 Ch. 9, Fig. 9.8 (near-surface temperature)
-    variables:
-      tas:
-        preprocessor: clim_ref   
-        reference_dataset: HadCRUT4   
-        alternative_dataset: HadCRUT4-clim
-        mip: Amon
-        field: T2Ms
-        project: CMIP5
-        exp: historical
-        ensemble: r1i1p1
-        start_year: 1870
-        end_year: 2004
->>>>>>> 1eaa7d6f
     additional_datasets:
       - {dataset: ACCESS1-0}
       - {dataset: ACCESS1-3}
       - {dataset: bcc-csm1-1}
       - {dataset: bcc-csm1-1-m}
       - {dataset: BNU-ESM}
-<<<<<<< HEAD
       - {dataset: CanCM4}
-=======
-      #- {dataset: CanCM4}
->>>>>>> 1eaa7d6f
       - {dataset: CanESM2}
       - {dataset: CCSM4}
       - {dataset: CESM1-BGC}
       - {dataset: CESM1-CAM5}
-<<<<<<< HEAD
-=======
-      #- {dataset: CESM1-CAM5-1-FV2}
->>>>>>> 1eaa7d6f
       - {dataset: CESM1-FASTCHEM}
       - {dataset: CESM1-WACCM}
       - {dataset: CMCC-CESM}
@@ -738,27 +698,14 @@
       - {dataset: CMCC-CMS}
       - {dataset: CNRM-CM5}
       - {dataset: CNRM-CM5-2}
-<<<<<<< HEAD
-=======
-      - {dataset: CSIRO-Mk3-6-0}
-      #- {dataset: EC-EARTH, ensemble: r6i1p1}
-      #- {dataset: FGOALS-g2}
-      #- {dataset: FGOALS-s2}
->>>>>>> 1eaa7d6f
       - {dataset: FIO-ESM}
       - {dataset: GFDL-CM2p1}
       - {dataset: GFDL-CM3}
       - {dataset: GFDL-ESM2G}
       - {dataset: GFDL-ESM2M}
-<<<<<<< HEAD
       - {dataset: GISS-E2-H}
       - {dataset: GISS-E2-H-CC}
       - {dataset: GISS-E2-R}
-=======
-      - {dataset: GISS-E2-H, ensemble: r1i1p2}
-      - {dataset: GISS-E2-H-CC}
-      - {dataset: GISS-E2-R, ensemble: r1i1p2}
->>>>>>> 1eaa7d6f
       - {dataset: GISS-E2-R-CC}
       - {dataset: HadCM3}
       - {dataset: HadGEM2-AO}
@@ -768,7 +715,6 @@
       - {dataset: IPSL-CM5A-LR}
       - {dataset: IPSL-CM5A-MR}
       - {dataset: IPSL-CM5B-LR}
-<<<<<<< HEAD
       - {dataset: MIROC-ESM}
       - {dataset: MIROC-ESM-CHEM}
       - {dataset: MIROC4h}
@@ -840,12 +786,6 @@
       - {dataset: MIROC-ESM-CHEM}
       - {dataset: MIROC4h}
       - {dataset: MIROC5}
-=======
-      #- {dataset: MIROC4h}
-      - {dataset: MIROC5}
-      - {dataset: MIROC-ESM}
-      - {dataset: MIROC-ESM-CHEM}
->>>>>>> 1eaa7d6f
       - {dataset: MPI-ESM-LR}
       - {dataset: MPI-ESM-MR}
       - {dataset: MPI-ESM-P}
@@ -853,7 +793,6 @@
       - {dataset: MRI-ESM1}
       - {dataset: NorESM1-M}
       - {dataset: NorESM1-ME}
-<<<<<<< HEAD
 
       - {dataset: GPCP-SG, project: obs4mips, level: L3, version: v2.2, tier: 1}
       - {dataset: CMAP, project: OBS, type: mergedanaly, version: 1, tier: 2}
@@ -933,17 +872,79 @@
       fig09-6_cor_collect:
         script: ipcc_ar5/ch09_fig09_6_collect.ncl
         ancestors: ['*/fig09-6_pattern_cor']
-  
-  # ***************************************************************************
+
+  # **********************************************************************
   # Flato et al. (2013) - IPCC AR5, chap. 9
-  # similar to fig. 9.42a
-  # ***************************************************************************
-  # Equilibrium climate sensitivity (ECS) vs. global mean surface
-  # temperature (GMSAT)
-  # Contribution by Manuel Schlund
-  # ***************************************************************************
-  
-=======
+  # similar to fig. 9.8       
+  # **********************************************************************
+  # Time series of anomalies of annual and global surface temperature
+  # **********************************************************************
+
+  fig09-8:
+    description: IPCC AR5 Ch. 9, Fig. 9.8 (near-surface temperature)
+    variables:
+      tas:
+        preprocessor: clim_ref   
+        reference_dataset: HadCRUT4   
+        alternative_dataset: HadCRUT4-clim
+        mip: Amon
+        field: T2Ms
+        project: CMIP5
+        exp: historical
+        ensemble: r1i1p1
+        start_year: 1870
+        end_year: 2004
+    additional_datasets:
+      - {dataset: ACCESS1-0}
+      - {dataset: ACCESS1-3}
+      - {dataset: bcc-csm1-1}
+      - {dataset: bcc-csm1-1-m}
+      - {dataset: BNU-ESM}
+      #- {dataset: CanCM4}
+      - {dataset: CanESM2}
+      - {dataset: CCSM4}
+      - {dataset: CESM1-BGC}
+      - {dataset: CESM1-CAM5}
+      #- {dataset: CESM1-CAM5-1-FV2}
+      - {dataset: CESM1-FASTCHEM}
+      - {dataset: CESM1-WACCM}
+      - {dataset: CMCC-CESM}
+      - {dataset: CMCC-CM}
+      - {dataset: CMCC-CMS}
+      - {dataset: CNRM-CM5}
+      - {dataset: CNRM-CM5-2}
+      - {dataset: CSIRO-Mk3-6-0}
+      #- {dataset: EC-EARTH, ensemble: r6i1p1}
+      #- {dataset: FGOALS-g2}
+      #- {dataset: FGOALS-s2}
+      - {dataset: FIO-ESM}
+      - {dataset: GFDL-CM2p1}
+      - {dataset: GFDL-CM3}
+      - {dataset: GFDL-ESM2G}
+      - {dataset: GFDL-ESM2M}
+      - {dataset: GISS-E2-H, ensemble: r1i1p2}
+      - {dataset: GISS-E2-H-CC}
+      - {dataset: GISS-E2-R, ensemble: r1i1p2}
+      - {dataset: GISS-E2-R-CC}
+      - {dataset: HadCM3}
+      - {dataset: HadGEM2-AO}
+      - {dataset: HadGEM2-CC}
+      - {dataset: HadGEM2-ES}
+      - {dataset: inmcm4}
+      - {dataset: IPSL-CM5A-LR}
+      - {dataset: IPSL-CM5A-MR}
+      - {dataset: IPSL-CM5B-LR}
+      #- {dataset: MIROC4h}
+      - {dataset: MIROC5}
+      - {dataset: MIROC-ESM}
+      - {dataset: MIROC-ESM-CHEM}
+      - {dataset: MPI-ESM-LR}
+      - {dataset: MPI-ESM-MR}
+      - {dataset: MPI-ESM-P}
+      - {dataset: MRI-CGCM3}
+      - {dataset: MRI-ESM1}
+      - {dataset: NorESM1-M}
+      - {dataset: NorESM1-ME}
       - {dataset: HadCRUT4, project: OBS, type: ground, version: 1,
          start_year: 1870, end_year: 2017, tier: 2}
       - {dataset: HadCRUT4-clim, project: OBS, type: ground, version: 1,
@@ -965,10 +966,11 @@
   # Flato et al. (2013) - IPCC AR5, chap. 9
   # similar to fig. 9.42a       
   # **********************************************************************
-  # 
-  # **********************************************************************
-
->>>>>>> 1eaa7d6f
+  # Equilibrium climate sensitivity (ECS) vs. global mean surface
+  # temperature (GMSAT)
+  # Contribution by Manuel Schlund
+  # **********************************************************************
+
   ecs:
     description: Calculate ECS.
     variables:
