# ESMValTool
# recipe_ocean_scarlar_fields.yml
---
documentation:
  description: |
    Recipe to demonstrate several simple plots based on the scalar fields.

    Please use this file as a template for adding additional
    fields into the ocean. This work based on the BGC-val toolkit GMD-2018-103.

  authors:
    - demora_lee

  maintainer:
    - demora_lee

  references:
    - demora2018gmd

  projects:
    - ukesm


<<<<<<< HEAD

=======
>>>>>>> a0a9b113
preprocessors:
  # --------------------------------------------------
  # Time series preprocessors
  # --------------------------------------------------
  prep_timeseries_1: # For 0D fields
    multi_model_statistics:
      span: full
      statistics: [mean ]

diagnostics:
  # --------------------------------------------------
  # Time series diagnostics
  # --------------------------------------------------
  diag_timeseries:
    description: sea_water_transport_across_line
    variables:
      thetaoga: # Global Average Sea Water Potential Temperature
        preprocessor: prep_timeseries_1
        additional_datasets:
          - {dataset: ACCESS1-0, project: CMIP5, exp: historical, mip: Omon, ensemble: r1i1p1, start_year: 1850, end_year: 2005, }
          - {dataset: ACCESS1-3, project: CMIP5, exp: historical, mip: Omon, ensemble: r1i1p1, start_year: 1850, end_year: 2005, }
          - {dataset: BNU-ESM, project: CMIP5, exp: historical, mip: Omon, ensemble: r1i1p1, start_year: 1850, end_year: 2005, }
          - {dataset: CCSM4, project: CMIP5, exp: historical, mip: Omon, ensemble: r1i1p1, start_year: 1850, end_year: 2005, }
          - {dataset: CESM1-BGC, project: CMIP5, exp: historical, mip: Omon, ensemble: r1i1p1, start_year: 1850, end_year: 2005, }
          - {dataset: CESM1-CAM5, project: CMIP5, exp: historical, mip: Omon, ensemble: r1i1p1, start_year: 1850, end_year: 2005, }
          - {dataset: CESM1-CAM5-1-FV2, project: CMIP5, exp: historical, mip: Omon, ensemble: r1i1p1, start_year: 1850, end_year: 2005, }
          - {dataset: CESM1-FASTCHEM, project: CMIP5, exp: historical, mip: Omon, ensemble: r1i1p1, start_year: 1850, end_year: 2005, }
          - {dataset: CESM1-WACCM, project: CMIP5, exp: historical, mip: Omon, ensemble: r1i1p1, start_year: 1850, end_year: 2005, }
          - {dataset: CMCC-CESM, project: CMIP5, exp: historical, mip: Omon, ensemble: r1i1p1, start_year: 1850, end_year: 2005, }
          - {dataset: CMCC-CM, project: CMIP5, exp: historical, mip: Omon, ensemble: r1i1p1, start_year: 1850, end_year: 2005, }
          - {dataset: CMCC-CMS, project: CMIP5, exp: historical, mip: Omon, ensemble: r1i1p1, start_year: 1850, end_year: 2005, }
          - {dataset: CNRM-CM5, project: CMIP5, exp: historical, mip: Omon, ensemble: r1i1p1, start_year: 1850, end_year: 2005, }
          - {dataset: CNRM-CM5-2, project: CMIP5, exp: historical, mip: Omon, ensemble: r1i1p1, start_year: 1850, end_year: 2005, }
          - {dataset: CSIRO-Mk3-6-0, project: CMIP5, exp: historical, mip: Omon, ensemble: r1i1p1, start_year: 1850, end_year: 2005, }
#          - {dataset: CanCM4, project: CMIP5, exp: historical, mip: Omon, ensemble: r1i1p1, start_year: 1961, end_year: 2005, }
          - {dataset: CanESM2, project: CMIP5, exp: historical, mip: Omon, ensemble: r1i1p1, start_year: 1850, end_year: 2005, }
<<<<<<< HEAD
          - {dataset: FGOALS-g2, project: CMIP5, exp: historical, mip: Omon, ensemble: r1i1p1, start_year: 1850, end_year: 2005, }
=======
#          - {dataset: FGOALS-g2, project: CMIP5, exp: historical, mip: Omon, ensemble: r1i1p1, start_year: 1850, end_year: 2005, }
>>>>>>> a0a9b113
#          - {dataset: GFDL-ESM2G, project: CMIP5, exp: historical, mip: Omon, ensemble: r1i1p1, start_year: 1861, end_year: 2005, }
          - {dataset: GFDL-ESM2M, project: CMIP5, exp: historical, mip: Omon, ensemble: r1i1p1, start_year: 1861, end_year: 2005, }
          - {dataset: HadGEM2-CC, project: CMIP5, exp: historical, mip: Omon, ensemble: r1i1p1, start_year: 1859, end_year: 2005, }
          - {dataset: HadGEM2-ES, project: CMIP5, exp: historical, mip: Omon, ensemble: r1i1p1, start_year: 1859, end_year: 2005, }
          - {dataset: IPSL-CM5A-LR, project: CMIP5, exp: historical, mip: Omon, ensemble: r1i1p1, start_year: 1850, end_year: 2005, }
          - {dataset: IPSL-CM5A-MR, project: CMIP5, exp: historical, mip: Omon, ensemble: r1i1p1, start_year: 1850, end_year: 2005, }
          - {dataset: IPSL-CM5B-LR, project: CMIP5, exp: historical, mip: Omon, ensemble: r1i1p1, start_year: 1850, end_year: 2005, }
          - {dataset: MIROC-ESM, project: CMIP5, exp: historical, mip: Omon, ensemble: r1i1p1, start_year: 1850, end_year: 2005, }
          - {dataset: MIROC-ESM-CHEM, project: CMIP5, exp: historical, mip: Omon, ensemble: r1i1p1, start_year: 1850, end_year: 2005, }
#          - {dataset: MIROC4h, project: CMIP5, exp: historical, mip: Omon, ensemble: r1i1p1, start_year: 1950, end_year: 2005, }
          - {dataset: MIROC5, project: CMIP5, exp: historical, mip: Omon, ensemble: r1i1p1, start_year: 1850, end_year: 2005, }
          - {dataset: MPI-ESM-LR, project: CMIP5, exp: historical, mip: Omon, ensemble: r1i1p1, start_year: 1850, end_year: 2005, }
          - {dataset: MPI-ESM-MR, project: CMIP5, exp: historical, mip: Omon, ensemble: r1i1p1, start_year: 1850, end_year: 2005, }
          - {dataset: MPI-ESM-P, project: CMIP5, exp: historical, mip: Omon, ensemble: r1i1p1, start_year: 1850, end_year: 2005, }
#          - {dataset: MRI-CGCM3, project: CMIP5, exp: historical, mip: Omon, ensemble: r1i1p1, start_year: 1850, end_year: 2005, }
#          - {dataset: MRI-ESM1, project: CMIP5, exp: historical, mip: Omon, ensemble: r1i1p1, start_year: 1851, end_year: 2005, }
          - {dataset: NorESM1-M, project: CMIP5, exp: historical, mip: Omon, ensemble: r1i1p1, start_year: 1850, end_year: 2005, }
          - {dataset: NorESM1-ME, project: CMIP5, exp: historical, mip: Omon, ensemble: r1i1p1, start_year: 1850, end_year: 2005, }
          - {dataset: bcc-csm1-1, project: CMIP5, exp: historical, mip: Omon, ensemble: r1i1p1, start_year: 1850, end_year: 2005, }
          - {dataset: bcc-csm1-1-m, project: CMIP5, exp: historical, mip: Omon, ensemble: r1i1p1, start_year: 1850, end_year: 2005, }
          # - {dataset: inmcm4, project: CMIP5, exp: historical, mip: Omon, ensemble: r1i1p1, start_year: 1850, end_year: 2005, }
      soga: # Global Mean Sea Water Salinity
        preprocessor: prep_timeseries_1
        additional_datasets:
          - {dataset: ACCESS1-0, project: CMIP5, exp: historical, mip: Omon, ensemble: r1i1p1, start_year: 1850, end_year: 2005, }
          - {dataset: ACCESS1-3, project: CMIP5, exp: historical, mip: Omon, ensemble: r1i1p1, start_year: 1850, end_year: 2005, }
          - {dataset: BNU-ESM, project: CMIP5, exp: historical, mip: Omon, ensemble: r1i1p1, start_year: 1850, end_year: 2005, }
          - {dataset: CCSM4, project: CMIP5, exp: historical, mip: Omon, ensemble: r1i1p1, start_year: 1850, end_year: 2005, }
          - {dataset: CESM1-BGC, project: CMIP5, exp: historical, mip: Omon, ensemble: r1i1p1, start_year: 1850, end_year: 2005, }
          - {dataset: CESM1-CAM5, project: CMIP5, exp: historical, mip: Omon, ensemble: r1i1p1, start_year: 1850, end_year: 2005, }
          - {dataset: CESM1-CAM5-1-FV2, project: CMIP5, exp: historical, mip: Omon, ensemble: r1i1p1, start_year: 1850, end_year: 2005, }
          - {dataset: CESM1-FASTCHEM, project: CMIP5, exp: historical, mip: Omon, ensemble: r1i1p1, start_year: 1850, end_year: 2005, }
          - {dataset: CESM1-WACCM, project: CMIP5, exp: historical, mip: Omon, ensemble: r1i1p1, start_year: 1850, end_year: 2005, }
          - {dataset: CMCC-CESM, project: CMIP5, exp: historical, mip: Omon, ensemble: r1i1p1, start_year: 1850, end_year: 2005, }
          - {dataset: CMCC-CM, project: CMIP5, exp: historical, mip: Omon, ensemble: r1i1p1, start_year: 1850, end_year: 2005, }
          - {dataset: CMCC-CMS, project: CMIP5, exp: historical, mip: Omon, ensemble: r1i1p1, start_year: 1850, end_year: 2005, }
          - {dataset: CNRM-CM5, project: CMIP5, exp: historical, mip: Omon, ensemble: r1i1p1, start_year: 1850, end_year: 2005, }
          - {dataset: CNRM-CM5-2, project: CMIP5, exp: historical, mip: Omon, ensemble: r1i1p1, start_year: 1850, end_year: 2005, }
          - {dataset: CSIRO-Mk3-6-0, project: CMIP5, exp: historical, mip: Omon, ensemble: r1i1p1, start_year: 1850, end_year: 2005, }
#          - {dataset: CanCM4, project: CMIP5, exp: historical, mip: Omon, ensemble: r1i1p1, start_year: 1961, end_year: 2005, }
          - {dataset: CanESM2, project: CMIP5, exp: historical, mip: Omon, ensemble: r1i1p1, start_year: 1850, end_year: 2005, }
<<<<<<< HEAD
          - {dataset: FGOALS-g2, project: CMIP5, exp: historical, mip: Omon, ensemble: r1i1p1, start_year: 1850, end_year: 2005, }
=======
#          - {dataset: FGOALS-g2, project: CMIP5, exp: historical, mip: Omon, ensemble: r1i1p1, start_year: 1850, end_year: 2005, }
>>>>>>> a0a9b113
          - {dataset: GFDL-ESM2G, project: CMIP5, exp: historical, mip: Omon, ensemble: r1i1p1, start_year: 1861, end_year: 2005, }
          - {dataset: GFDL-ESM2M, project: CMIP5, exp: historical, mip: Omon, ensemble: r1i1p1, start_year: 1861, end_year: 2005, }
          - {dataset: HadGEM2-CC, project: CMIP5, exp: historical, mip: Omon, ensemble: r1i1p1, start_year: 1859, end_year: 2005, }
          - {dataset: HadGEM2-ES, project: CMIP5, exp: historical, mip: Omon, ensemble: r1i1p1, start_year: 1859, end_year: 2005, }
          - {dataset: IPSL-CM5A-LR, project: CMIP5, exp: historical, mip: Omon, ensemble: r1i1p1, start_year: 1850, end_year: 2005, }
          - {dataset: IPSL-CM5A-MR, project: CMIP5, exp: historical, mip: Omon, ensemble: r1i1p1, start_year: 1850, end_year: 2005, }
          - {dataset: IPSL-CM5B-LR, project: CMIP5, exp: historical, mip: Omon, ensemble: r1i1p1, start_year: 1850, end_year: 2005, }
          - {dataset: MIROC-ESM, project: CMIP5, exp: historical, mip: Omon, ensemble: r1i1p1, start_year: 1850, end_year: 2005, }
          - {dataset: MIROC-ESM-CHEM, project: CMIP5, exp: historical, mip: Omon, ensemble: r1i1p1, start_year: 1850, end_year: 2005, }
#          - {dataset: MIROC4h, project: CMIP5, exp: historical, mip: Omon, ensemble: r1i1p1, start_year: 1950, end_year: 2005, }
          - {dataset: MIROC5, project: CMIP5, exp: historical, mip: Omon, ensemble: r1i1p1, start_year: 1850, end_year: 2005, }
          - {dataset: MPI-ESM-LR, project: CMIP5, exp: historical, mip: Omon, ensemble: r1i1p1, start_year: 1850, end_year: 2005, }
          - {dataset: MPI-ESM-MR, project: CMIP5, exp: historical, mip: Omon, ensemble: r1i1p1, start_year: 1850, end_year: 2005, }
          - {dataset: MPI-ESM-P, project: CMIP5, exp: historical, mip: Omon, ensemble: r1i1p1, start_year: 1850, end_year: 2005, }
          - {dataset: MRI-CGCM3, project: CMIP5, exp: historical, mip: Omon, ensemble: r1i1p1, start_year: 1850, end_year: 2005, }
          - {dataset: MRI-ESM1, project: CMIP5, exp: historical, mip: Omon, ensemble: r1i1p1, start_year: 1851, end_year: 2005, }
          - {dataset: NorESM1-M, project: CMIP5, exp: historical, mip: Omon, ensemble: r1i1p1, start_year: 1850, end_year: 2005, }
          - {dataset: NorESM1-ME, project: CMIP5, exp: historical, mip: Omon, ensemble: r1i1p1, start_year: 1850, end_year: 2005, }
          - {dataset: bcc-csm1-1, project: CMIP5, exp: historical, mip: Omon, ensemble: r1i1p1, start_year: 1850, end_year: 2005, }
          - {dataset: bcc-csm1-1-m, project: CMIP5, exp: historical, mip: Omon, ensemble: r1i1p1, start_year: 1850, end_year: 2005, }
#          - {dataset: inmcm4, project: CMIP5, exp: historical, mip: Omon, ensemble: r1i1p1, start_year: 1850, end_year: 2005, }
      zostoga: # Global Average Thermosteric Sea Level Change
        preprocessor: prep_timeseries_1
        additional_datasets:
          - {dataset: ACCESS1-0, project: CMIP5, exp: historical, mip: Omon, ensemble: r1i1p1, start_year: 1850, end_year: 2005, }
          - {dataset: ACCESS1-3, project: CMIP5, exp: historical, mip: Omon, ensemble: r1i1p1, start_year: 1850, end_year: 2005, }
          - {dataset: CCSM4, project: CMIP5, exp: historical, mip: Omon, ensemble: r1i1p1, start_year: 1850, end_year: 2005, }
          - {dataset: CMCC-CESM, project: CMIP5, exp: historical, mip: Omon, ensemble: r1i1p1, start_year: 1850, end_year: 2005, }
          - {dataset: CMCC-CM, project: CMIP5, exp: historical, mip: Omon, ensemble: r1i1p1, start_year: 1850, end_year: 2005, }
          - {dataset: CMCC-CMS, project: CMIP5, exp: historical, mip: Omon, ensemble: r1i1p1, start_year: 1850, end_year: 2005, }
          - {dataset: CNRM-CM5, project: CMIP5, exp: historical, mip: Omon, ensemble: r1i1p1, start_year: 1850, end_year: 2005, }
          - {dataset: CNRM-CM5-2, project: CMIP5, exp: historical, mip: Omon, ensemble: r1i1p1, start_year: 1850, end_year: 2005, }
          - {dataset: CSIRO-Mk3-6-0, project: CMIP5, exp: historical, mip: Omon, ensemble: r1i1p1, start_year: 1850, end_year: 2005, }
#          - {dataset: CanCM4, project: CMIP5, exp: historical, mip: Omon, ensemble: r1i1p1, start_year: 1961, end_year: 2005, }
          - {dataset: CanESM2, project: CMIP5, exp: historical, mip: Omon, ensemble: r1i1p1, start_year: 1850, end_year: 2005, }
          - {dataset: GISS-E2-R, project: CMIP5, exp: historical, mip: Omon, ensemble: r1i1p1, start_year: 1850, end_year: 2005, }
          - {dataset: GISS-E2-R-CC, project: CMIP5, exp: historical, mip: Omon, ensemble: r1i1p1, start_year: 1850, end_year: 2005, }
          - {dataset: HadGEM2-CC, project: CMIP5, exp: historical, mip: Omon, ensemble: r1i1p1, start_year: 1859, end_year: 2005, }
          - {dataset: HadGEM2-ES, project: CMIP5, exp: historical, mip: Omon, ensemble: r1i1p1, start_year: 1859, end_year: 2005, }
          - {dataset: IPSL-CM5A-LR, project: CMIP5, exp: historical, mip: Omon, ensemble: r1i1p1, start_year: 1850, end_year: 2005, }
          - {dataset: IPSL-CM5A-MR, project: CMIP5, exp: historical, mip: Omon, ensemble: r1i1p1, start_year: 1850, end_year: 2005, }
          - {dataset: MIROC-ESM, project: CMIP5, exp: historical, mip: Omon, ensemble: r1i1p1, start_year: 1850, end_year: 2005, }
          - {dataset: MIROC-ESM-CHEM, project: CMIP5, exp: historical, mip: Omon, ensemble: r1i1p1, start_year: 1850, end_year: 2005, }
#          - {dataset: MIROC4h, project: CMIP5, exp: historical, mip: Omon, ensemble: r1i1p1, start_year: 1950, end_year: 2005, }
          - {dataset: MIROC5, project: CMIP5, exp: historical, mip: Omon, ensemble: r1i1p1, start_year: 1850, end_year: 2005, }
          - {dataset: MPI-ESM-LR, project: CMIP5, exp: historical, mip: Omon, ensemble: r1i1p1, start_year: 1850, end_year: 2005, }
          - {dataset: MPI-ESM-MR, project: CMIP5, exp: historical, mip: Omon, ensemble: r1i1p1, start_year: 1850, end_year: 2005, }
          - {dataset: MPI-ESM-P, project: CMIP5, exp: historical, mip: Omon, ensemble: r1i1p1, start_year: 1850, end_year: 2005, }
          - {dataset: MRI-CGCM3, project: CMIP5, exp: historical, mip: Omon, ensemble: r1i1p1, start_year: 1850, end_year: 2005, }
          - {dataset: MRI-ESM1, project: CMIP5, exp: historical, mip: Omon, ensemble: r1i1p1, start_year: 1851, end_year: 2005, }
          - {dataset: NorESM1-M, project: CMIP5, exp: historical, mip: Omon, ensemble: r1i1p1, start_year: 1850, end_year: 2005, }
          - {dataset: NorESM1-ME, project: CMIP5, exp: historical, mip: Omon, ensemble: r1i1p1, start_year: 1850, end_year: 2005, }
          - {dataset: bcc-csm1-1, project: CMIP5, exp: historical, mip: Omon, ensemble: r1i1p1, start_year: 1850, end_year: 2005, }
          - {dataset: bcc-csm1-1-m, project: CMIP5, exp: historical, mip: Omon, ensemble: r1i1p1, start_year: 1850, end_year: 2005, }
#          - {dataset: inmcm4, project: CMIP5, exp: historical, mip: Omon, ensemble: r1i1p1, start_year: 1850, end_year: 2005, }

    scripts:
      Regional_Ocean_Surface_mean_timeseries:
        script: ocean/diagnostic_timeseries.py
        moving_average: 6 years
        anomaly: [1850, 1900]<|MERGE_RESOLUTION|>--- conflicted
+++ resolved
@@ -21,10 +21,6 @@
     - ukesm
 
 
-<<<<<<< HEAD
-
-=======
->>>>>>> a0a9b113
 preprocessors:
   # --------------------------------------------------
   # Time series preprocessors
@@ -61,11 +57,7 @@
           - {dataset: CSIRO-Mk3-6-0, project: CMIP5, exp: historical, mip: Omon, ensemble: r1i1p1, start_year: 1850, end_year: 2005, }
 #          - {dataset: CanCM4, project: CMIP5, exp: historical, mip: Omon, ensemble: r1i1p1, start_year: 1961, end_year: 2005, }
           - {dataset: CanESM2, project: CMIP5, exp: historical, mip: Omon, ensemble: r1i1p1, start_year: 1850, end_year: 2005, }
-<<<<<<< HEAD
-          - {dataset: FGOALS-g2, project: CMIP5, exp: historical, mip: Omon, ensemble: r1i1p1, start_year: 1850, end_year: 2005, }
-=======
 #          - {dataset: FGOALS-g2, project: CMIP5, exp: historical, mip: Omon, ensemble: r1i1p1, start_year: 1850, end_year: 2005, }
->>>>>>> a0a9b113
 #          - {dataset: GFDL-ESM2G, project: CMIP5, exp: historical, mip: Omon, ensemble: r1i1p1, start_year: 1861, end_year: 2005, }
           - {dataset: GFDL-ESM2M, project: CMIP5, exp: historical, mip: Omon, ensemble: r1i1p1, start_year: 1861, end_year: 2005, }
           - {dataset: HadGEM2-CC, project: CMIP5, exp: historical, mip: Omon, ensemble: r1i1p1, start_year: 1859, end_year: 2005, }
@@ -107,11 +99,7 @@
           - {dataset: CSIRO-Mk3-6-0, project: CMIP5, exp: historical, mip: Omon, ensemble: r1i1p1, start_year: 1850, end_year: 2005, }
 #          - {dataset: CanCM4, project: CMIP5, exp: historical, mip: Omon, ensemble: r1i1p1, start_year: 1961, end_year: 2005, }
           - {dataset: CanESM2, project: CMIP5, exp: historical, mip: Omon, ensemble: r1i1p1, start_year: 1850, end_year: 2005, }
-<<<<<<< HEAD
-          - {dataset: FGOALS-g2, project: CMIP5, exp: historical, mip: Omon, ensemble: r1i1p1, start_year: 1850, end_year: 2005, }
-=======
 #          - {dataset: FGOALS-g2, project: CMIP5, exp: historical, mip: Omon, ensemble: r1i1p1, start_year: 1850, end_year: 2005, }
->>>>>>> a0a9b113
           - {dataset: GFDL-ESM2G, project: CMIP5, exp: historical, mip: Omon, ensemble: r1i1p1, start_year: 1861, end_year: 2005, }
           - {dataset: GFDL-ESM2M, project: CMIP5, exp: historical, mip: Omon, ensemble: r1i1p1, start_year: 1861, end_year: 2005, }
           - {dataset: HadGEM2-CC, project: CMIP5, exp: historical, mip: Omon, ensemble: r1i1p1, start_year: 1859, end_year: 2005, }
