#! /usr/bin/env python
r"""
______________________________________________________
  _____ ____  __  ____     __    _ _____           _
 | ____/ ___||  \/  \ \   / /_ _| |_   _|__   ___ | |
 |  _| \___ \| |\/| |\ \ / / _` | | | |/ _ \ / _ \| |
 | |___ ___) | |  | | \ V / (_| | | | | (_) | (_) | |
 |_____|____/|_|  |_|  \_/ \__,_|_| |_|\___/ \___/|_|
______________________________________________________

 http://www.esmvaltool.org/
______________________________________________________________________

CORE DEVELOPMENT TEAM AND CONTACTS:
  Veronika Eyring (PI; DLR, Germany - veronika.eyring@dlr.de)
  Bjoern Broetz (DLR, Germany - bjoern.broetz@dlr.de)
  Nikolay Koldunov (AWI, Germany - nikolay.koldunov@awi.de)
  Axel Lauer (DLR, Germany - axel.lauer@dlr.de)
  Benjamin Mueller (LMU, Germany - b.mueller@iggf.geo.uni-muenchen.de)
  Valeriu Predoi (URead, UK - valeriu.predoi@ncas.ac.uk)
  Mattia Righi (DLR, Germany - mattia.righi@dlr.de)
  Javier Vegas-Regidor (BSC, Spain - javier.vegas@bsc.es)
______________________________________________________________________

ESMValTool - Earth System Model Evaluation Tool

For further help, check the doc/-folder for pdfs
and references therein. Have fun!
"""

# ESMValTool main script
#
# Authors:
# Bouwe Andela (NLESC, Netherlands - b.andela@esciencecenter.nl)
# Valeriu Predoi (URead, UK - valeriu.predoi@ncas.ac.uk)
# Mattia Righi (DLR, Germany - mattia.righi@dlr.de)

import argparse
import copy
import datetime
import errno
import logging
import logging.config
import os
import shutil
import sys
import yaml

# Hack to make this file executable
if __name__ == '__main__':  # noqa
    sys.path.insert(0, os.path.dirname(os.path.dirname(__file__)))  # noqa

from esmvaltool.interface_scripts import namelistchecks
from esmvaltool.interface_scripts.preprocess import (
    preprocess, multimodel_mean, run_executable, Diag)
from esmvaltool.interface_scripts.auxiliary import ncl_version_check
from esmvaltool.interface_scripts.yaml_parser import load_namelist

# Define ESMValTool version
__version__ = "2.0.0"

# set up logging
if __name__ == '__main__':
    logger = logging.getLogger('ESMValTool')
    logger.addHandler(logging.NullHandler())
else:
    logger = logging.getLogger(__name__)


def configure_logging(cfg_file=None, output=None, console_log_level=None):
    """Set up logging"""
    if cfg_file is None:
        cfg_file = os.path.join(
            os.path.dirname(__file__), 'config-logging.yml')

    if output is None:
        output = os.getcwd()

    cfg_file = os.path.abspath(cfg_file)
    with open(cfg_file) as file:
        cfg = yaml.safe_load(file)

    for handler in cfg['handlers'].values():
        if 'filename' in handler:
            if not os.path.isabs(handler['filename']):
                handler['filename'] = os.path.join(output, handler['filename'])
        if console_log_level is not None and 'stream' in handler:
            if handler['stream'] in ('ext://sys.stdout', 'ext://sys.stderr'):
                handler['level'] = console_log_level.upper()

    logging.config.dictConfig(cfg)


def read_config_file(config_file, namelist_name):
    """ Read config file and store settings in a dictionary
    """
    cfg = yaml.safe_load(file(config_file, 'r'))

    # set defaults
    defaults = {
        'write_plots': True,
        'write_netcdf': True,
        'exit_on_warning': False,
        'max_data_filesize': 100,
        'output_file_type': 'ps',
        'run_dir': './',
        'preproc_dir': './preproc/',
        'work_dir': './work/',
        'plot_dir': './plots/',
        'save_intermediary_cubes': False,
        'run_diagnostic': True,
        'user_tag': '',
    }

    for key in defaults:
        if key not in cfg:
            logger.warning("No %s specification in config file, "
                           "defaulting to %s", key, defaults[key])
            cfg[key] = defaults[key]

    # expand ~ to /home/username in directory names and normalize paths
    for key in cfg:
        if key.endswith('_dir'):
            cfg[key] = os.path.abspath(os.path.expanduser(cfg[key]))

    for key in cfg['rootpath']:
        cfg['rootpath'][key] = os.path.abspath(
            os.path.expanduser(cfg['rootpath'][key]))

    # insert a directory date_time_namelist_usertag in the output paths
    now = datetime.datetime.utcnow().strftime("%Y%m%d_%H%M%S")
    new_subdir = '_'.join((now, namelist_name))
    if cfg['user_tag']:
        new_subdir += '_' + cfg['user_tag']

    for key in 'preproc_dir', 'work_dir', 'plot_dir':
        path = cfg[key]
        if path.startswith(cfg['run_dir']):
            cfg[key] = os.path.join(
                os.path.dirname(path), new_subdir, os.path.basename(path))
        else:
            cfg[key] = os.path.join(path, new_subdir)

    cfg['run_dir'] = os.path.join(cfg['run_dir'], new_subdir)

    return cfg


def create_interface_data_dir(project_info, executable):
    """ Create a temporary directory for storing files needed to run
        executable, returns the name of the created directory.
    """
    now = datetime.datetime.utcnow().strftime("%Y%m%d_%H%M%S")
    interface_data = os.path.join(
        project_info['GLOBAL']['work_dir'],
        'interface_data',
        project_info['RUNTIME']['currDiag'].id,
        now + '_' + os.path.splitext(os.path.basename(executable))[0], )
    os.makedirs(interface_data)
    return interface_data


def main():
    """ Run the program"""

    # parse command line args
    parser = argparse.ArgumentParser(
        description=__doc__,
        formatter_class=argparse.RawDescriptionHelpFormatter)
<<<<<<< HEAD
    parser.add_argument('-n', '--namelist-file',
                        help='Path to the namelist file',
                        required=True)
    parser.add_argument('-c', '--config-file',
                        default=os.path.join(os.path.dirname(__file__),
                                             'config-user.yml'),
                        help='Config file')
    parser.add_argument('-o', '--output-directory',
                        help='Directory in which output should be written, '
                             'takes precedence over paths defined in '
                             'config-user.yml',
                        required=True)

=======
    parser.add_argument(
        '-n',
        '--namelist-file',
        help='Path to the namelist file',
        required=True)
    parser.add_argument(
        '-c',
        '--config-file',
        default=os.path.join(os.path.dirname(__file__), 'config-user.yml'),
        help='Config file')
>>>>>>> 36742b2b
    args = parser.parse_args()

    namelist_file = os.path.abspath(
        os.path.expandvars(os.path.expanduser(args.namelist_file)))
    config_file = os.path.abspath(
        os.path.expandvars(os.path.expanduser(args.config_file)))

    ####################################################
    # Set up logging before anything else              #
    ####################################################

    # configure logging

    if not os.path.exists(config_file):
        print("ERROR: config file {} does not exist".format(config_file))

    namelist_name = os.path.splitext(os.path.basename(namelist_file))[0]
    cfg = read_config_file(config_file, namelist_name)

    # Overwrite output directory if specified on command line
    if args.output_directory:
        output_directory = os.path.abspath(args.output_directory)
        cfg['run_dir'] = output_directory
        for subdir in 'preproc', 'work', 'plot':
            cfg[subdir + '_dir'] = os.path.join(output_directory, subdir)

    # Create run dir
    if os.path.exists(cfg['run_dir']):
        print("ERROR: run_dir {} already exists, aborting to prevent data loss"
              .format(cfg['run_dir']))
    os.makedirs(cfg['run_dir'])

    configure_logging(
        output=cfg['run_dir'], console_log_level=cfg['log_level'])

    # log header
    logger.info(__doc__)

    logger.info("Using config file %s", config_file)

    # check NCL version
    ncl_version_check()

    process_namelist(namelist_file=namelist_file, global_config=cfg)


def process_namelist(namelist_file, global_config):
    """Process namelist"""

    if not os.path.isfile(namelist_file):
        raise OSError(errno.ENOENT, "Specified namelist file does not exist",
                      namelist_file)

    logger.info("Processing namelist %s", namelist_file)

    # copy namelist to run_dir for future reference
    shutil.copy2(namelist_file, global_config['run_dir'])

    os.environ['0_ESMValTool_version'] = __version__

    preprocess_id = None
    script_root = os.path.abspath(os.path.dirname(__file__))

    # project_info is a dictionary with all info from the namelist.
    namelist = load_namelist(namelist_file)

    # project_info is a dictionary with all info from the namelist.
    project_info = {}
    project_info['GLOBAL'] = global_config
    project_info['MODELS'] = namelist.MODELS
    project_info['DIAGNOSTICS'] = namelist.DIAGNOSTICS

    # FIX-ME: outdated, keep until standard logging is fully implemented
    project_info['GLOBAL']['verbosity'] = 1
    verbosity = 1

    # additional entries to 'project_info'
    project_info['RUNTIME'] = {}
    project_info['RUNTIME']['yml'] = namelist_file
    project_info['RUNTIME']['yml_name'] = os.path.basename(namelist_file)

    # set references/acknowledgement file
    refs_acknows_file = str.replace(project_info['RUNTIME']['yml_name'],
                                    "namelist_", "refs-acknows_")
    refs_acknows_file = refs_acknows_file.split(os.extsep)[0] + ".log"
    out_refs = os.path.join(project_info["GLOBAL"]['run_dir'],
                            refs_acknows_file)
    project_info['RUNTIME']['out_refs'] = out_refs

    # print summary
    logger.info(70 * "-")
    logger.info("NAMELIST   = %s", project_info['RUNTIME']['yml_name'])
    logger.info("RUNDIR     = %s", project_info["GLOBAL"]['run_dir'])
    logger.info("WORKDIR    = %s", project_info["GLOBAL"]["work_dir"])
    logger.info("PREPROCDIR = %s", project_info["GLOBAL"]["preproc_dir"])
    logger.info("PLOTDIR    = %s", project_info["GLOBAL"]["plot_dir"])
    logger.info("LOGFILE    = %s", project_info['RUNTIME']['out_refs'])
    logger.info(70 * "-")

    # perform options integrity checks
    logger.info('Checking integrity of namelist')
    tchk1 = datetime.datetime.utcnow()
    namelistchecks.models_checks(project_info['MODELS'])
    namelistchecks.diags_checks(project_info['DIAGNOSTICS'])
    namelistchecks.preprocess_checks(namelist.PREPROCESS)
    tchk2 = datetime.datetime.utcnow()
    dtchk = tchk2 - tchk1
    logger.info('Namelist check successful! Time: %s', dtchk)

    # this will have to be purget at some point in the future
    project_info['CONFIG'] = namelist.CONFIG

    # tell the environment about regridding
    project_info['RUNTIME']['regridtarget'] = []

    # master references-acknowledgements file (hard coded)
    in_refs = os.path.join(script_root, 'doc',
                           'MASTER_authors-refs-acknow.txt')
    project_info['RUNTIME']['in_refs'] = in_refs

    # create workdir
    if not os.path.isdir(project_info['GLOBAL']['work_dir']):
        logger.info('Creating work_dir %s', project_info['GLOBAL']['work_dir'])
        os.makedirs(project_info['GLOBAL']['work_dir'])

    # create rundir
    if not os.path.isdir(project_info['GLOBAL']['run_dir']):
        logger.info('Creating run_dir %s', project_info['GLOBAL']['run_dir'])
        os.makedirs(project_info['GLOBAL']['run_dir'])

    # create refs-acknows file in run_dir (empty if existing)
    with open(out_refs, "w"):
        pass

    # current working directory
    project_info['RUNTIME']['cwd'] = os.getcwd()

    # summary to std-out before starting the loop
    timestamp1 = datetime.datetime.utcnow()
    timestamp_format = "%Y-%m-%d --  %H:%M:%S"

    logger.info(
        "Starting the Earth System Model Evaluation Tool v%s at time: %s ...",
        __version__, timestamp1.strftime(timestamp_format))

    # variables needed for target variable, according to variable_defs
    if not os.path.isabs(project_info['CONFIG']['var_def_scripts']):
        project_info['CONFIG']['var_def_scripts'] = os.path.join(
            script_root, project_info['CONFIG']['var_def_scripts'])

    # loop over all diagnostics defined in project_info and create/prepare
    # netCDF files for each variable
    for currDiag in project_info['DIAGNOSTICS'].values():

        # Are the requested variables derived from other,
        # more basic, variables?
        requested_vars = currDiag.variables

        # get all models
        project_info['ADDITIONAL_MODELS'] = currDiag.additional_models
        project_info['ALLMODELS'] = \
            project_info['MODELS'] + project_info['ADDITIONAL_MODELS']

        # initialize empty lists to hold preprocess cubes and file paths
        # for each model
        models_cubes = []
        models_fullpaths = []

        # prepare/reformat model data for each model
        for model in project_info['ALLMODELS']:
            model_name = model['name']
            project_name = model['project']
            logger.info("MODEL = %s (%s)", model_name, project_name)

            # start calling preprocess
            op = Diag()

            # FIX-ME old packaging of variable objects (legacy from initial
            # version), this needs to be changed once we have the new variable
            # definition codes in place
            variable_defs_base_vars = op.add_base_vars_fields(
                requested_vars, model,
                project_info['CONFIG']['var_def_scripts'])

            # if not all variable_defs_base_vars are available, try to fetch
            # the target variable directly (relevant for derived variables)
            base_vars = op.select_base_vars(variable_defs_base_vars, model,
                                            currDiag, project_info)

            # process base variables
            for base_var in base_vars:
                if namelist.CONFIG['var_only_case'] > 0:
                    if op.id_is_explicitly_excluded(base_var, model):
                        continue
                logger.info("VARIABLE = %s (%s)", base_var.name,
                            base_var.field)

                # rewrite netcdf to expected input format.
                logger.info("Calling preprocessor")
                # REFORMAT: for backwards compatibility we can revert to ncl
                # reformatting by changing cmor_reformat_type = 'ncl'
                # for python cmor_check one, use cmor_reformat_type = 'py'
                # PREPROCESS ID: extracted from variable dictionary

                preprocess_id = base_var.preproc_id
                for preproc_dict in namelist.PREPROCESS:
                    if preproc_dict['id'] == preprocess_id:
                        logger.info('Preprocess id: %s', preprocess_id)
                        project_info['PREPROCESS'] = preproc_dict

                cube, path = preprocess(
                    project_info,
                    base_var,
                    model,
                    currDiag,
                    cmor_reformat_type='py')

                # add only if we need multimodel statistics
                if project_info['PREPROCESS']['multimodel_mean']:
                    models_cubes.append(cube)
                    models_fullpaths.append(path)

        # before we proceed more, we call multimodel operations
        if project_info['PREPROCESS']['multimodel_mean']:
            multimodel_mean(models_cubes, models_fullpaths)

        vardicts = currDiag.variables
        variables = []
        field_types = []
        # hack: needed by diags that
        # perform regridding on ref_model
        # and expect that to be a model attribute
        ref_models = []
        ###############
        for var in vardicts:
            variables.append(var['name'])
            field_types.append(var['field'])
            ref_models.append(var['ref_model'][0])

        project_info['RUNTIME']['currDiag'] = currDiag

        for derived_var, derived_field, refmodel in zip(
                variables, field_types, ref_models):

            # needed by external diag to perform regridding
            for model in project_info['ALLMODELS']:
                model['ref'] = refmodel
            logger.info("External diagnostic will use ref_model: %s",
                        model['ref'])

            project_info['RUNTIME']['derived_var'] = derived_var
            project_info['RUNTIME']['derived_field_type'] = derived_field

            # iteration over diagnostics for each variable
            scrpts = copy.deepcopy(currDiag.scripts)
            for i in range(len(currDiag.scripts)):

                # because the NCL environment is dumb, it is important to
                # tell the environment which diagnostic script to use
                project_info['RUNTIME']['currDiag'].scripts = [scrpts[i]]

                # this is hardcoded, maybe make it an option
                executable = os.path.join(script_root, "interface_scripts",
                                          "derive_var.ncl")
                logger.info("Calling %s for '%s'", executable, derived_var)
                interface_data = create_interface_data_dir(
                    project_info, executable)
                project_info['RUNTIME']['interface_data'] = interface_data
                run_executable(
                    executable,
                    project_info,
                    verbosity,
                    project_info['GLOBAL']['exit_on_warning'], )

                # run diagnostics...
                # ...unless run_diagnostic is specifically set to False
                if project_info['GLOBAL']['run_diagnostic']:
                    executable = os.path.join(script_root, "diag_scripts",
                                              scrpts[i]['script'])
                    configfile = os.path.join(script_root,
                                              scrpts[i]['cfg_file'])
                    logger.info("Running diag_script: %s", executable)
                    logger.info("with configuration file: %s", configfile)
                    interface_data = create_interface_data_dir(
                        project_info, executable)
                    project_info['RUNTIME']['interface_data'] = interface_data
                    run_executable(
                        executable,
                        project_info,
                        verbosity,
                        project_info['GLOBAL']['exit_on_warning'], )

    # delete environment variable
    del os.environ['0_ESMValTool_version']

    # End time timing
    timestamp2 = datetime.datetime.utcnow()
    logger.info(
        "Ending the Earth System Model Evaluation Tool v%s at time: %s",
        __version__, timestamp2.strftime(timestamp_format))
    logger.info("Time for running namelist was: %s", timestamp2 - timestamp1)

    # Remind the user about reference/acknowledgement file
    logger.info("For the required references/acknowledgements of these "
                "diagnostics see: %s", out_refs)


def run():
    """ Run main, logging any exceptions."""
    try:
        main()
    except:  # noqa
        logger.exception(
            "Program terminated abnormally, see stack trace "
            "below for more information",
            exc_info=True)
        sys.exit(1)
    else:
        logger.info("Run was succesful")


if __name__ == '__main__':
    run()<|MERGE_RESOLUTION|>--- conflicted
+++ resolved
@@ -167,21 +167,6 @@
     parser = argparse.ArgumentParser(
         description=__doc__,
         formatter_class=argparse.RawDescriptionHelpFormatter)
-<<<<<<< HEAD
-    parser.add_argument('-n', '--namelist-file',
-                        help='Path to the namelist file',
-                        required=True)
-    parser.add_argument('-c', '--config-file',
-                        default=os.path.join(os.path.dirname(__file__),
-                                             'config-user.yml'),
-                        help='Config file')
-    parser.add_argument('-o', '--output-directory',
-                        help='Directory in which output should be written, '
-                             'takes precedence over paths defined in '
-                             'config-user.yml',
-                        required=True)
-
-=======
     parser.add_argument(
         '-n',
         '--namelist-file',
@@ -192,7 +177,11 @@
         '--config-file',
         default=os.path.join(os.path.dirname(__file__), 'config-user.yml'),
         help='Config file')
->>>>>>> 36742b2b
+    parser.add_argument(
+        '-o',
+        '--output-directory',
+        help='Directory in which output should be written, '
+             'takes precedence over paths defined in config-user.yml')
     args = parser.parse_args()
 
     namelist_file = os.path.abspath(
