"""Fixes for CESM1-BGC model"""
import shutil
from cf_units import Unit
from netCDF4 import Dataset


from esmvaltool.interface_scripts.fixes.fix import Fix


class nbp(Fix):
    """Fixes for nbp variable"""

<<<<<<< HEAD
    def fix_file(self, filepath, var_path):
        temp = Fix.get_fixed_filepath(var_path)
=======
    def fix_file(self, filepath, preproc_dir):
        """
        Fix file

        Fixes missing_value and _FillValue of nbp

        Parameters
        ----------
        filepath: str
            path to the file to fix
        preproc_dir: str
            path to the preprocessor folder

        Returns
        -------
        str
            path to fixed file

        """
        temp = Fix.get_fixed_filepath(filepath, preproc_dir)
>>>>>>> 1fc06321
        shutil.copy(filepath, temp)
        original_dataset = Dataset(temp, mode='a')
        original_var = original_dataset.variables['nbp']
        attr = {k: original_var.getncattr(k) for k in original_var.ncattrs()}
        attr['missing_value'] = 1e+33
        attr['_FillValue'] = 1e+33
        original_var.setncatts(attr)
        original_dataset.close()
        return temp


class co2(Fix):
    """Fixes for co2 variable"""

    def fix_data(self, cube):
        """
        Fix data

        Fixes discrepancy between declared units and real units

        Parameters
        ----------
        cube: iris.cube.Cube

        Returns
        -------
        iris.cube.Cube

        """
        return cube * 28.966 / 44.0


class allvars(Fix):
    """Fixes common to all vars"""

    def fix_metadata(self, cube):
        """
        Fix metadata

        Fixes time units

        Parameters
        ----------
        cube: iris.cube.Cube

        Returns
        -------
        iris.cube.Cube

        """
        time = cube.coord('time')
        time.units = Unit('days since 1850-01-01 00:00:00',
                          time.units.calendar)
        return cube<|MERGE_RESOLUTION|>--- conflicted
+++ resolved
@@ -10,11 +10,7 @@
 class nbp(Fix):
     """Fixes for nbp variable"""
 
-<<<<<<< HEAD
     def fix_file(self, filepath, var_path):
-        temp = Fix.get_fixed_filepath(var_path)
-=======
-    def fix_file(self, filepath, preproc_dir):
         """
         Fix file
 
@@ -24,7 +20,7 @@
         ----------
         filepath: str
             path to the file to fix
-        preproc_dir: str
+        var_path: str
             path to the preprocessor folder
 
         Returns
@@ -34,7 +30,6 @@
 
         """
         temp = Fix.get_fixed_filepath(filepath, preproc_dir)
->>>>>>> 1fc06321
         shutil.copy(filepath, temp)
         original_dataset = Dataset(temp, mode='a')
         original_var = original_dataset.variables['nbp']
