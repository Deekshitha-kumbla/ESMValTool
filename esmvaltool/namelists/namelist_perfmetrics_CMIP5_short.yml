###############################################################################
# namelist_perfmetrics_CMIP5.xml
#
# Description
# Namelist for plotting the performance metrics for the CMIP5 models,
# including the "standard" ECVs as in Gleckler et al., plus some additional
# variables (like ozone, sea-ice, aerosol...)
#
# Authors
# Franziska Frank (DLR, Germany)
# Mattia Righi (DLR, Germany)
# Veronika Eyring (DLR, Germany)
#
# Project
# DLR ESMVal
#
# Reference
# Gleckler et al., J. Geophys. Res., 113, D06104, doi: 10.1029/2007JD008972
# (2008)
#
# This namelist is part of the ESMValTool
###############################################################################
---

models:
  - {model: bcc-csm1-1,       project: CMIP5, exp: historical, ensemble: r1i1p1, start_year: 2000, end_year: 2002}
  - {model: GFDL-ESM2G,       project: CMIP5, exp: historical, ensemble: r1i1p1, start_year: 2000, end_year: 2002}
  - {model: MPI-ESM-LR,       project: CMIP5, exp: historical, ensemble: r1i1p1, start_year: 2000, end_year: 2002}
  - {model: MPI-ESM-MR,       project: CMIP5, exp: historical, ensemble: r1i1p1, start_year: 2000, end_year: 2002}

preprocessors:
  pp850:
    extract_levels:
      levels: 85000
      scheme: linear
    regrid:
      target_grid: ERA-Interim
      scheme: linear
    mask_fillvalues:
      threshold_fraction: 0.95
    multi_model_statistics:
      span: overlap
      statistics: [mean, median]

  ppNOLEV:
    regrid:
      target_grid: ERA-Interim
      scheme: linear
    mask_fillvalues:
      threshold_fraction: 0.95
    multi_model_mean:
      span: overlap
    
  ppALL:
    extract_levels:
      levels: [100000, 97500, 95000, 92500, 90000, 87500, 85000, 82500, 80000, 
                77500, 75000, 70000, 65000, 60000, 55000, 50000, 45000, 40000, 35000, 
                30000, 25000, 22500, 20000, 17500, 15000, 12500, 10000, 7000, 5000, 3000, 
                2000, 1000, 700, 500, 300, 200, 100]
      scheme: linear
    regrid:
      target_grid: ERA-Interim
      scheme: linear
    mask_fillvalues:
      threshold_fraction: 0.95
<<<<<<< HEAD
    multi_model_mean:
      span: overlap

=======
    multi_model_statistics:
      span: overlap
      statistics: [mean, median]
>>>>>>> 30ab4ca4

diagnostics:
  ta850glob:
    description: Air temperature at 850 hPa global.
    variables:
      ta:
        preprocessor: pp850
        reference_model: ERA-Interim
        alternative_model: NCEP
        mip: Amon
        field: T3M
    additional_models:
      - {model: ERA-Interim,  project: OBS,  type: reanaly,  version: 1,  start_year: 2000,  end_year: 2002,  tier: 3}
      - {model: NCEP,         project: OBS,  type: reanaly,  version: 1,  start_year: 2000,  end_year: 2002,  tier: 2}
    scripts:
      cycle: &cycle_settings
        script: perfmetrics_main.ncl
        plot_type: cycle       # Plot type ('cycle' [time], 'zonal' [plev, lat], 'latlon' [lat, lon], 'cycle_latlon' [time, lat, lon])
        time_avg: monthlyclim  # Time average ('opt' argument of time_operations.ncl)
        region: Global         # Selected region ('Global', 'Tropics', 'NH extratropics', 'SH extratropics')
        plot_stddev: ref_model # Plot standard deviation ('all', 'none', 'ref_model' or given model name)
        legend_outside: true   # Plot legend in a separate file
        styleset: CMIP5        # Plot style
      grading: &grading_settings
        <<: *cycle_settings
        plot_type: cycle_latlon        # Plot type ('cycle' [time], 'zonal' [plev, lat], 'latlon' [lat, lon], 'cycle_latlon' [time, lat, lon])
        draw_plots: false              # Do not draw plots
        calc_grading: true             # Calculate grading
        metric: RMSD                   # Metric ('RMSD', 'BIAS', taylor')
        normalization: centered_median # Normalization ('mean', 'median', 'centered_median')
        MultiModelMean: true           # Multi-model mean
        MultiModelMedian: true         # Multi-model median
      taylor: &taylor_settings
        <<: *grading_settings
        metric: taylor                 # Metric ('RMSD', 'BIAS', taylor')

  taZONALglob:
    description: Air temperature zonal mean
    variables:
      ta:
        preprocessor: ppALL
        reference_model: ERA-Interim
        alternative_model: NCEP
        mip: Amon
        field: T3M    
    additional_models:
      - {model: ERA-Interim,  project: OBS,  type: reanaly,  version: 1,  start_year: 2000,  end_year: 2002,  tier: 3}
      - {model: NCEP,         project: OBS,  type: reanaly,  version: 1,  start_year: 2000,  end_year: 2002,  tier: 2}
    scripts:
      zonal: &zonal_settings
        script: perfmetrics_main.ncl
        plot_type: zonal         # Plot type ('cycle' [time], 'zonal' [plev, lat], 'latlon' [lat, lon], 'cycle_latlon' [time, lat, lon])
        time_avg: annualclim     # Time average ('opt' argument of time_operations.ncl)
        region: Global           # Selected region ('Global', 'Tropics', 'NH extratropics', 'SH extratropics')
        plot_diff: true          # Draw difference plots
        t_test: true             # Calculate t-test in difference plots
        conf_level: 0.95         # Confidence level for the t-test
        abs_levs: [200, 210, 220, 230, 240, 250, 260, 270, 280, 290, 300] # Contour levels for absolute plot
        diff_levs: [-10, -8, -6, -4, -2, 0, 2, 4, 6, 8, 10]               # Contour levels for difference plot
      
  tas_global:
    description: Near-surface air temperature
    variables:
      tas:
        preprocessor: ppNOLEV
        reference_model: ERA-Interim
        alternative_model: NCEP
        mip: Amon
        field: T2Ms
    additional_models:
      - {model: ERA-Interim,  project: OBS,  type: reanaly,  version: 1,  start_year: 2000,  end_year: 2002,  tier: 3}
      - {model: NCEP,         project: OBS,  type: reanaly,  version: 1,  start_year: 2000,  end_year: 2002,  tier: 2}
    scripts:
      latlon: &latlon_settings
        script: perfmetrics_main.ncl
        plot_type: latlon        # Plot type ('cycle' [time], 'zonal' [plev, lat], 'latlon' [lat, lon], 'cycle_latlon' [time, lat, lon])
        time_avg: annualclim     # Time average ('opt' argument of time_operations.ncl)
        region: Global           # Selected region ('Global', 'Tropics', 'NH extratropics', 'SH extratropics')
        plot_diff: True          # Draw difference plots
        t_test: True             # Calculate t-test in difference plots
        conf_level: 0.95         # Confidence level for the t-test
        abs_levs: [240, 243, 246, 249, 252, 255, 258,
                   261, 264, 267, 270, 273, 276, 279,
                   282, 285, 288, 291, 294, 297, 300]     # Contour levels for absolute plot
        diff_levs: [-5, -4, -3, -2, -1, 0, 1, 2, 3, 4, 5] # Contour levels for difference plot
      grading: &grading_settings
        <<: *latlon_settings
        plot_type: cycle_latlon        # Plot type ('cycle' [time], 'zonal' [plev, lat], 'latlon' [lat, lon], 'cycle_latlon' [time, lat, lon])
        time_avg: monthlyclim          # Time average ('opt' argument of time_operations.ncl)
        draw_plots: false              # Do not draw plots
        calc_grading: true             # Calculate grading
        metric: RMSD                   # Metric ('RMSD', 'BIAS', taylor')
        normalization: centered_median # Normalization ('mean', 'median', 'centered_median')
        MultiModelMean: true           # Multi-model mean
        MultiModelMedian: true         # Multi-model median

  grading_collect:
    description: Wrapper to collect and plot previously calculated gradings
    scripts:
      grading_collect:
        script: perfmetrics_grading_collect.ncl
        ancestors: ['*/grading']
        label_bounds: [-0.5, 0.5]
        label_scale: 0.1
        disp_values: false
        cm_interval: [2, 241]
        sort: true  # Sort model in alphabetic order (excluding MMM)<|MERGE_RESOLUTION|>--- conflicted
+++ resolved
@@ -63,18 +63,12 @@
       scheme: linear
     mask_fillvalues:
       threshold_fraction: 0.95
-<<<<<<< HEAD
-    multi_model_mean:
-      span: overlap
-
-=======
     multi_model_statistics:
       span: overlap
       statistics: [mean, median]
->>>>>>> 30ab4ca4
 
 diagnostics:
-  ta850glob:
+  ta850:
     description: Air temperature at 850 hPa global.
     variables:
       ta:
@@ -108,7 +102,7 @@
         <<: *grading_settings
         metric: taylor                 # Metric ('RMSD', 'BIAS', taylor')
 
-  taZONALglob:
+  taZONAL:
     description: Air temperature zonal mean
     variables:
       ta:
@@ -132,7 +126,7 @@
         abs_levs: [200, 210, 220, 230, 240, 250, 260, 270, 280, 290, 300] # Contour levels for absolute plot
         diff_levs: [-10, -8, -6, -4, -2, 0, 2, 4, 6, 8, 10]               # Contour levels for difference plot
       
-  tas_global:
+  tas:
     description: Near-surface air temperature
     variables:
       tas:
@@ -157,8 +151,8 @@
                    261, 264, 267, 270, 273, 276, 279,
                    282, 285, 288, 291, 294, 297, 300]     # Contour levels for absolute plot
         diff_levs: [-5, -4, -3, -2, -1, 0, 1, 2, 3, 4, 5] # Contour levels for difference plot
-      grading: &grading_settings
-        <<: *latlon_settings
+      grading:
+        <<: *grading_settings
         plot_type: cycle_latlon        # Plot type ('cycle' [time], 'zonal' [plev, lat], 'latlon' [lat, lon], 'cycle_latlon' [time, lat, lon])
         time_avg: monthlyclim          # Time average ('opt' argument of time_operations.ncl)
         draw_plots: false              # Do not draw plots
