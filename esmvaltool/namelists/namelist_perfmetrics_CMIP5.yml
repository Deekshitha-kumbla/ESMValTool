--- conflicted
+++ resolved
@@ -116,13 +116,10 @@
         normalization: centered_median # Normalization ('mean', 'median', 'centered_median')
         MultiModelMean: true           # Multi-model mean
         MultiModelMedian: true         # Multi-model median
-<<<<<<< HEAD
       main_taylor: &main_taylor_script_settings
         <<: *main_grading_script_settings
         metric: taylor                 # Metric ('RMSD', 'BIAS', taylor')
-=======
-        metric: RMSD                   # Metric ("RMSD", "BIAS")
-        normalization: centered_median # Normalization ("mean", "median", "centered_median")
+
 
 #   grading_collect:
 #     description: Wrapper to collect and plot previously calculated gradings.
@@ -135,4 +132,3 @@
 #         disp_values: false
 #         cm_interval: [2, 241]
 #         sort: true  # Sort model in alphabetic order (excluding MMM)
->>>>>>> bd6be0a4
