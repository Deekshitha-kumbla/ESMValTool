"""
_regrid.py

A package for performing horizontal regridding,
and vertical level extraction
or vertical level interpolation.

"""

from __future__ import absolute_import, division, print_function

import os
import re
from copy import deepcopy

import iris
import iris.exceptions
import numpy as np
import six
import stratify
from iris.analysis import AreaWeighted, Linear, Nearest, UnstructuredNearest
from numpy import ma

from . import _regrid_esmpy
from ..cmor.table import CMOR_TABLES
from ..cmor.fix import fix_file, fix_metadata

# Regular expression to parse a "MxN" cell-specification.
_CELL_SPEC = re.compile(
    r'''\A
        \s*(?P<dx>\d+(\.\d+)?)\s*
        x
        \s*(?P<dy>\d+(\.\d+)?)\s*
        \Z
     ''', re.IGNORECASE | re.VERBOSE)

# Default fill-value.
_MDI = 1e+20

# Stock cube - global grid extents (degrees).
_LAT_MIN = -90.0
_LAT_MAX = 90.0
_LAT_RANGE = _LAT_MAX - _LAT_MIN
_LON_MIN = 0.0
_LON_MAX = 360.0
_LON_RANGE = _LON_MAX - _LON_MIN

# A cached stock of standard horizontal target grids.
_CACHE = dict()

# Supported horizontal regridding schemes.
HORIZONTAL_SCHEMES = {
    'linear': Linear(extrapolation_mode='mask'),
    'nearest': Nearest(extrapolation_mode='mask'),
    'area_weighted': AreaWeighted(),
    'unstructured_nearest': UnstructuredNearest(),
}

# Supported vertical interpolation schemes.
VERTICAL_SCHEMES = ('linear', 'nearest',
                    'linear_horizontal_extrapolate_vertical',
                    'nearest_horizontal_extrapolate_vertical')


def _stock_cube(spec):
    """
    Create a stock cube

    Create a global cube with M degree-east by N degree-north regular grid
    cells.

    The longitude range is from 0 to 360 degrees. The latitude range is from
    -90 to 90 degrees. Each cell grid point is calculated as the mid-point of
    the associated MxN cell.

    Paramaters
    ----------
    spec : str
        Specifies the 'MxN' degree cell-specification for the global grid.

    Returns
    -------
        A :class:`~iris.cube.Cube`.

    """
    # Parse the MxN cell specification string.
    cell_match = _CELL_SPEC.match(spec)
    if cell_match is None:
        emsg = 'Invalid MxN cell specification for stock cube, got {!r}.'
        raise ValueError(emsg.format(spec))

    cell_group = cell_match.groupdict()
    dx = float(cell_group['dx'])
    dy = float(cell_group['dy'])

    if (np.trunc(_LON_RANGE / dx) * dx) != _LON_RANGE:
        emsg = ('Invalid longitude delta in MxN cell specification '
                'for stock cube, got {!r}.')
        raise ValueError(emsg.format(dx))

    if (np.trunc(_LAT_RANGE / dy) * dy) != _LAT_RANGE:
        emsg = ('Invalid latitude delta in MxN cell specification '
                'for stock cube, got {!r}.')
        raise ValueError(emsg.format(dy))

    mid_dx, mid_dy = dx / 2, dy / 2

    # Construct the latitude coordinate, with bounds.
    ydata = np.linspace(_LAT_MIN + mid_dy, _LAT_MAX - mid_dy, _LAT_RANGE / dy)
    lats = iris.coords.DimCoord(
        ydata, standard_name='latitude', units='degrees_north', var_name='lat')
    lats.guess_bounds()

    # Construct the longitude coordinate, with bounds.
    xdata = np.linspace(_LON_MIN + mid_dx, _LON_MAX - mid_dx, _LON_RANGE / dx)
    lons = iris.coords.DimCoord(
        xdata, standard_name='longitude', units='degrees_east', var_name='lon')
    lons.guess_bounds()

    # Construct the resultant stock cube, with dummy data.
    shape = (ydata.size, xdata.size)
    dummy = np.empty(shape, dtype=np.dtype('int8'))
    coords_spec = [(lats, 0), (lons, 1)]
    cube = iris.cube.Cube(dummy, dim_coords_and_dims=coords_spec)

    return cube


def regrid(cube, target_grid, scheme):
    """
    Perform horizontal regridding.

    Parameters
    ----------
    cube : cube
        The source cube to be regridded.
    tgt_cube : cube or str
        The cube that specifies the target or reference grid for the regridding
        operation. Alternatively, a string cell specification may be provided,
        of the form 'MxN', which specifies the extent of the cell, longitude by
        latitude (degrees) for a global, regular target grid.
    scheme : str
        The regridding scheme to perform, see `regrid.HORIZONTAL_SCHEMES`.

    Returns
    -------
    cube

    See Also
    --------
    extract_levels : Perform vertical regridding.

    """
    if target_grid is None and scheme is None:
        # nop
        return cube

    if target_grid is None:
        emsg = 'A target grid must be specified for horizontal regridding.'
        raise ValueError(emsg)

    if scheme is None:
        emsg = 'A scheme must be specified for horizontal regridding.'
        raise ValueError(emsg)

    if HORIZONTAL_SCHEMES.get(scheme.lower()) is None:
        emsg = 'Unknown regridding scheme, got {!r}.'
        raise ValueError(emsg.format(scheme))

    if isinstance(target_grid, six.string_types):
        if os.path.isfile(target_grid):
            target_grid = iris.load_cube(target_grid)
        else:
            # Generate a target grid from the provided cell-specification,
            # and cache the resulting stock cube for later use.
            target_grid = _CACHE.setdefault(target_grid,
                                            _stock_cube(target_grid))
            # Align the target grid coordinate system to the source
            # coordinate system.
            src_cs = cube.coord_system()
            xcoord = target_grid.coord(axis='x', dim_coords=True)
            ycoord = target_grid.coord(axis='y', dim_coords=True)
            xcoord.coord_system = src_cs
            ycoord.coord_system = src_cs

    if not isinstance(target_grid, iris.cube.Cube):
        emsg = 'Expecting a cube or cell-specification, got {}.'
        raise ValueError(emsg.format(type(target_grid)))

    # Unstructured regridding requires x2 2d spatial coordinates,
    # so ensure to purge any 1d native spatial dimension coordinates
    # for the regridder.
    if scheme == 'unstructured_nearest':
        for axis in ['x', 'y']:
            coords = cube.coords(axis=axis, dim_coords=True)
            if coords:
                [coord] = coords
                cube.remove_coord(coord)

    # Perform the horizontal regridding.
<<<<<<< HEAD
    result = cube.regrid(target_grid, HORIZONTAL_SCHEMES[scheme])
=======
    attempt_irregular_regridding = False
    try:
        lat_dim = src_cube.coord('latitude').ndim
        lon_dim = src_cube.coord('longitude').ndim
        if (lat_dim == lon_dim == 2
                and scheme in _regrid_esmpy.ESMF_REGRID_METHODS.keys()):
            attempt_irregular_regridding = True
    except iris.exceptions.CoordinateNotFoundError:
        pass
    if attempt_irregular_regridding:
        result = _regrid_esmpy.regrid(src_cube, target_grid, scheme)
    else:
        result = src_cube.regrid(target_grid, horizontal_schemes[scheme])
>>>>>>> 981a0551

    return result


def _create_cube(src_cube, data, levels):
    """
    Generate a new cube with the interpolated data.

    The resultant cube is seeded with `src_cube` metadata and coordinates,
    excluding any source coordinates that span the associated vertical
    dimension. The `levels` of interpolation are used along with the
    associated source cube vertical coordinate metadata to add a new
    vertical coordinate to the resultant cube.

    Parameters
    ----------
    src_cube : cube
        The source cube that was vertically interpolated.
    data : array
        The payload resulting from interpolating the source cube
        over the specified levels.
    levels : array
        The vertical levels of interpolation.

    Returns
    -------
    cube

    .. note::

        If there is only one level of interpolation, the resultant cube
        will be collapsed over the associated vertical dimension, and a
        scalar vertical coordinate will be added.

    """
    # Get the source cube vertical coordinate and associated dimension.
    src_levels = src_cube.coord(axis='z', dim_coords=True)
    z_dim, = src_cube.coord_dims(src_levels)

    if data.shape[z_dim] != levels.size:
        emsg = ('Mismatch between data and levels for data dimension {!r}, '
                'got data shape {!r} with levels shape {!r}.')
        raise ValueError(emsg.format(z_dim, data.shape, levels.shape))

    # Construct the resultant cube with the interpolated data
    # and the source cube metadata.
    kwargs = deepcopy(src_cube.metadata)._asdict()
    result = iris.cube.Cube(data, **kwargs)

    # Add the appropriate coordinates to the cube, excluding
    # any coordinates that span the z-dimension of interpolation.
    for coord in src_cube.dim_coords:
        [dim] = src_cube.coord_dims(coord)
        if dim != z_dim:
            result.add_dim_coord(coord.copy(), dim)

    for coord in src_cube.aux_coords:
        dims = src_cube.coord_dims(coord)
        if z_dim not in dims:
            result.add_aux_coord(coord.copy(), dims)

    for coord in src_cube.derived_coords:
        dims = src_cube.coord_dims(coord)
        if z_dim not in dims:
            result.add_aux_coord(coord.copy(), dims)

    # Construct the new vertical coordinate for the interpolated
    # z-dimension, using the associated source coordinate metadata.
    kwargs = deepcopy(src_levels._as_defn())._asdict()

    try:
        coord = iris.coords.DimCoord(levels, **kwargs)
        result.add_dim_coord(coord, z_dim)
    except ValueError:
        coord = iris.coords.AuxCoord(levels, **kwargs)
        result.add_aux_coord(coord, z_dim)

    # Collapse the z-dimension for the scalar case.
    if levels.size == 1:
        slicer = [slice(None)] * result.ndim
        slicer[z_dim] = 0
        result = result[tuple(slicer)]

    return result


def extract_levels(cube, levels, scheme):
    """
    Perform vertical interpolation.

    Parameters
    ----------
    cube : cube
        The source cube to be vertically interpolated.
    levels : array
        One or more target levels for the vertical interpolation. Assumed
        to be in the same S.I. units of the source cube vertical dimension
        coordinate.
    scheme : str
        The vertical interpolation scheme to perform. Currently supported
        schemes are 'linear' or 'nearest'.

    Returns
    -------
    cube

    See Also
    --------
    regrid : Perform horizontal regridding.

    """
    # Default to passing thru the original source cube.
    result = cube

    if levels is None and scheme is None:
        # nop
        return cube

    if levels is None:
        emsg = 'Target levels must be specified for vertical interpolation.'
        raise ValueError(emsg)

    if scheme is None:
        emsg = 'A scheme must be specified for vertical interpolation.'
        raise ValueError(emsg)

    if scheme not in VERTICAL_SCHEMES:
        emsg = 'Unknown vertical interpolation scheme, got {!r}. '
        emsg += 'Possible schemes: {!r}'
        raise ValueError(emsg.format(scheme, VERTICAL_SCHEMES))

    # This allows us to put level 0. to load the ocean surface.
    extrap_scheme = 'nan'
    if scheme == 'nearest_horizontal_extrapolate_vertical':
        scheme = 'nearest'
        extrap_scheme = 'nearest'

    if scheme == 'linear_horizontal_extrapolate_vertical':
        scheme = 'linear'
        extrap_scheme = 'nearest'

    # Ensure we have a non-scalar array of levels.
    levels = np.array(levels, ndmin=1)

    # Get the source cube vertical coordinate, if available.
    src_levels = cube.coord(axis='z', dim_coords=True)

    # Only perform vertical extraction/interploation if the source
    # and target levels are not "similar" enough.
    if src_levels.shape != levels.shape or \
       not np.allclose(src_levels.points, levels):

        # Determine whether we can simply extract the target levels,
        # if they *all* exist in the source cube, otherwise
        # perform vertical interpolation.
        if set(levels).issubset(set(src_levels.points)):
            name = src_levels.name()
            coord_values = {name: lambda cell: cell.point in set(levels)}
            constraint = iris.Constraint(coord_values=coord_values)
            result = cube.extract(constraint)

            # Ensure the constraint did not fail.
            if not isinstance(result, iris.cube.Cube):
                emsg = 'Failed to extract levels {!r} from cube {!r}.'
                raise ValueError(emsg.format(list(levels), name))
        else:
            # Determine the source axis for vertical interpolation.
            z_axis, = cube.coord_dims(src_levels)

            # Broadcast the 1d source cube vertical coordinate to fully
            # describe the spatial extent that will be interpolated.
            broadcast_shape = cube.shape[z_axis:]
            reshape = [1] * len(broadcast_shape)
            reshape[0] = cube.shape[z_axis]
            src_levels_reshaped = src_levels.points.reshape(reshape)
            src_levels_broadcast = np.broadcast_to(src_levels_reshaped,
                                                   broadcast_shape)

            # force mask onto data as nan's
            if np.ma.is_masked(cube.data):
                cube.data[cube.data.mask] = np.nan

            # Now perform the actual vertical interpolation.
            new_data = stratify.interpolate(
                levels,
                src_levels_broadcast,
                cube.data,
                axis=z_axis,
                interpolation=scheme,
                extrapolation=extrap_scheme)

            # Calculate the mask based on the any
            # NaN values in the interpolated data.
            mask = np.isnan(new_data)

            if np.any(mask):
                # Ensure that the data is masked appropriately.
                new_data = ma.array(new_data, mask=mask, fill_value=_MDI)

            # Construct the resulting cube with the interpolated data.
            result = _create_cube(cube, new_data, levels.astype(float))

    return result


def get_cmor_levels(cmor_table, coordinate):
    """Get level definition from a CMOR coordinate.

    Parameters
    ----------
    cmor_table: str
        CMOR table name
    coordinate: str
        CMOR coordinate name

    Returns
    -------
    list[int]

    Raises
    ------
    ValueError:
        If the CMOR table is not defined, the coordinate does not specify any
        levels or the string is badly formatted.

    """
    if cmor_table not in CMOR_TABLES:
        raise ValueError("Level definition cmor_table '{}' not available"
                         .format(cmor_table))

    if coordinate not in CMOR_TABLES[cmor_table].coords:
        raise ValueError('Coordinate {} not available for {}'.format(
            coordinate, cmor_table))

    cmor = CMOR_TABLES[cmor_table].coords[coordinate]

    if cmor.requested:
        return [float(level) for level in cmor.requested]
    if cmor.value:
        return [float(cmor.value)]

    raise ValueError('Coordinate {} in {} does not have requested values'
                     .format(coordinate, cmor_table))


def get_reference_levels(filename, project, dataset, short_name, fix_dir,
                         coordinate='air_pressure'):
    """Get level definition from a CMOR coordinate.

    Parameters
    ----------
    filename: str
        Path to the reference file
    coordinate: str
        Coordinate name

    Returns
    -------
    list[float]

    Raises
    ------
    ValueError:
        If the dataset is not defined, the coordinate does not specify any
        levels or the string is badly formatted.

    """
    try:
        filename = fix_file(filename, short_name, project, dataset, fix_dir)
        cube = iris.load_cube(filename)
        cube = fix_metadata(cube, short_name, project, dataset)
        coord = cube.coord(coordinate)

    except iris.exceptions.CoordinateNotFoundError:
        raise ValueError('Coordinate {} not available in {}'.format(
            coordinate, filename))
    return coord.points.tolist()<|MERGE_RESOLUTION|>--- conflicted
+++ resolved
@@ -198,25 +198,21 @@
                 cube.remove_coord(coord)
 
     # Perform the horizontal regridding.
-<<<<<<< HEAD
-    result = cube.regrid(target_grid, HORIZONTAL_SCHEMES[scheme])
-=======
     attempt_irregular_regridding = False
     try:
-        lat_dim = src_cube.coord('latitude').ndim
-        lon_dim = src_cube.coord('longitude').ndim
+        lat_dim = cube.coord('latitude').ndim
+        lon_dim = cube.coord('longitude').ndim
         if (lat_dim == lon_dim == 2
                 and scheme in _regrid_esmpy.ESMF_REGRID_METHODS.keys()):
             attempt_irregular_regridding = True
     except iris.exceptions.CoordinateNotFoundError:
         pass
     if attempt_irregular_regridding:
-        result = _regrid_esmpy.regrid(src_cube, target_grid, scheme)
+        cube = _regrid_esmpy.regrid(cube, target_grid, scheme)
     else:
-        result = src_cube.regrid(target_grid, horizontal_schemes[scheme])
->>>>>>> 981a0551
-
-    return result
+        cube = cube.regrid(target_grid, HORIZONTAL_SCHEMES[scheme])
+
+    return cube
 
 
 def _create_cube(src_cube, data, levels):
