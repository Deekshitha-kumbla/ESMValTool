--- conflicted
+++ resolved
@@ -578,14 +578,8 @@
     return _checker
 
 
-<<<<<<< HEAD
 def cmor_check_metadata(cube, cmor_table, mip, short_name, frequency):
-    """
-    Check if metadata conforms to variable's CMOR definiton.
-=======
-def cmor_check_metadata(cube, cmor_table, mip, short_name):
     """Check if metadata conforms to variable's CMOR definiton.
->>>>>>> f598fc66
 
     None of the checks at this step will force the cube to load the data.
 
@@ -598,13 +592,9 @@
     mip:
         Variable's mip.
     short_name: basestring
-<<<<<<< HEAD
-        Variable's short name
+        Variable's short name.
     frequency: basestring
-        Data frequency
-=======
-        Variable's short name.
->>>>>>> f598fc66
+        Data frequency.
 
     """
     checker = _get_cmor_checker(cmor_table, mip, short_name, frequency)
@@ -612,14 +602,8 @@
     return cube
 
 
-<<<<<<< HEAD
 def cmor_check_data(cube, cmor_table, mip, short_name, frequency):
-    """
-    Check if data conforms to variable's CMOR definiton.
-=======
-def cmor_check_data(cube, cmor_table, mip, short_name):
     """Check if data conforms to variable's CMOR definiton.
->>>>>>> f598fc66
 
     The checks performed at this step require the data in memory.
 
@@ -632,13 +616,9 @@
     mip:
         Variable's mip.
     short_name: basestring
-<<<<<<< HEAD
         Variable's short name
     frequency: basestring
         Data frequency
-=======
-        Variable's short name.
->>>>>>> f598fc66
 
     """
     checker = _get_cmor_checker(cmor_table, mip, short_name, frequency)
@@ -646,14 +626,8 @@
     return cube
 
 
-<<<<<<< HEAD
 def cmor_check(cube, cmor_table, mip, short_name, frequency):
-    """
-    Check if cube conforms to variable's CMOR definiton.
-=======
-def cmor_check(cube, cmor_table, mip, short_name):
     """Check if cube conforms to variable's CMOR definiton.
->>>>>>> f598fc66
 
     Equivalent to calling cmor_check_metadata and cmor_check_data
     consecutively.
@@ -667,13 +641,9 @@
     mip:
         Variable's mip.
     short_name: basestring
-<<<<<<< HEAD
-        Variable's short name
+        Variable's short name.
     frequency: basestring
-        Data frequency
-=======
-        Variable's short name.
->>>>>>> f598fc66
+        Data frequency.
 
     """
     cmor_check_metadata(cube, cmor_table, mip, short_name, frequency)
