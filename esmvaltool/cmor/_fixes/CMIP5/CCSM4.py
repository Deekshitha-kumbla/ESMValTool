# pylint: disable=invalid-name, no-self-use, too-few-public-methods
"""Fixes for CCSM4 model."""
import numpy as np

from ..fix import Fix


# noinspection PyPep8Naming
class rlut(Fix):
    """Fixes for rlut."""

    def fix_metadata(self, cubes):
        """
        Fix data.

        Fixes discrepancy between declared units and real units

        Parameters
        ----------
        cube: iris.cube.CubeList

        Returns
        -------
        iris.cube.Cube

        """
        cube = self.get_cube_from_list(cubes)
        lat = cube.coord('latitude')
        lat.points = np.round(lat.points, 3)
        lat.bounds = np.round(lat.bounds, 3)
        return cubes


class rlutcs(rlut):
    """Fixes for rlutcs."""


class rsut(rlut):
    """Fixes for rsut."""


class rsutcs(rlut):
    """Fixes for rsutcs."""


class so(Fix):
    """Fixes for so."""

    def fix_metadata(self, cubes):
        """
        Fix data.

        Fixes discrepancy between declared units and real units

        Parameters
        ----------
        cube: iris.cube.CubeList

        Returns
        -------
        iris.cube.Cube

        """
<<<<<<< HEAD
        cube.units = '1e3'

        return cube


class tas(Fix):
    """Fixes for tas"""

    def fix_metadata(self, cube):
        """
        Fix data

        Fixes discrepancy between cmor_version etc in different files

        Parameters
        ----------
        cube: iris.cube.Cube

        Returns
        -------
        iris.cube.Cube

        """
        for attr in ['table_id', 'processing_code_information',
                     'cmor_version']:
            if attr in cube.attributes:
                del cube.attributes[attr]

        return cube
=======
        self.get_cube_from_list(cubes).units = '1e3'
        return cubes
>>>>>>> e0080d46
<|MERGE_RESOLUTION|>--- conflicted
+++ resolved
@@ -61,7 +61,6 @@
         iris.cube.Cube
 
         """
-<<<<<<< HEAD
         cube.units = '1e3'
 
         return cube
@@ -91,7 +90,5 @@
                 del cube.attributes[attr]
 
         return cube
-=======
         self.get_cube_from_list(cubes).units = '1e3'
-        return cubes
->>>>>>> e0080d46
+        return cubes