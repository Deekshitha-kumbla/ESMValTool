--- conflicted
+++ resolved
@@ -5,22 +5,12 @@
 from ..fix import Fix
 
 
-<<<<<<< HEAD
-
-class allvars(Fix):
-    """Common fixes"""
-
-    def fix_metadata(self, cubes):
-        """
-        Fix metadata
-=======
 class allvars(Fix):
     """Common fixes."""
 
     def fix_metadata(self, cubes):
         """
         Fix metadata.
->>>>>>> b28cc6bc
 
         Fixes bad standard names
 
@@ -33,52 +23,18 @@
         iris.cube.Cube
 
         """
-<<<<<<< HEAD
-
-
-        start_time = self._get_and_remove(
-            cubes, 'Start time for average period'
-        )
-        end_time = self._get_and_remove(cubes, 'End time for average period')
-        length = self._get_and_remove(cubes, 'Length of average period')
-
-        self._add_aux_coord(cubes[0], start_time)
-        self._add_aux_coord(cubes[0], end_time)
-        self._add_aux_coord(cubes[0], length)
-
-=======
         self._get_and_remove(cubes, 'Start time for average period')
         self._get_and_remove(cubes, 'End time for average period')
         self._get_and_remove(cubes, 'Length of average period')
->>>>>>> b28cc6bc
         return cubes
 
     def _get_and_remove(self, cubes, long_name):
         try:
             cube = cubes.extract_strict(long_name)
             cubes.remove(cube)
-<<<<<<< HEAD
-            return cube
-        except iris.exceptions.ConstraintMismatchError:
-            return None
-
-
-    def _add_aux_coord(self, target, cube):
-        if cube is None:
-            return
-        coordinate = AuxCoord(
-            cube.data,
-            standard_name=cube.standard_name,
-            long_name=cube.long_name,
-            var_name=cube.var_name,
-            units=cube.units,
-        )
-        target.add_aux_coord(coordinate, target.coord_dims('time'))
-=======
         except iris.exceptions.ConstraintMismatchError:
             pass
 
->>>>>>> b28cc6bc
 
 class co2(Fix):
     """Fixes for co2."""
