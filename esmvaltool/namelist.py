"""Namelist parser"""
import copy
import fnmatch
import inspect
import logging
import os
import subprocess

import yamale
import yaml

from . import preprocessor
from .cmor.table import CMOR_TABLES
from .data_finder import (get_input_filelist, get_input_filename,
                          get_output_file, get_start_end_year,
                          get_statistic_output_file)
from .preprocessor._derive import get_required
from .preprocessor._download import synda_search
from .preprocessor._io import MODEL_KEYS, concatenate_callback
from .preprocessor._regrid import get_cmor_levels, get_reference_levels
from .task import DiagnosticTask, get_independent_tasks, run_tasks, which
from .version import __version__

logger = logging.getLogger(__name__)

TASKSEP = os.sep


class NamelistError(Exception):
    """Namelist contains an error."""


def read_namelist_file(filename, config_user, initialize_tasks=True):
    """Read a namelist from file."""
    raw_namelist = check_namelist(filename)
    return Namelist(
        raw_namelist, config_user, initialize_tasks, namelist_file=filename)


def check_ncl_version():
    """Check the NCL version"""
    ncl = which('ncl')
    if not ncl:
        raise NamelistError("Namelist contains NCL scripts, but cannot find "
                            "an NCL installation.")
    try:
        cmd = [ncl, '-V']
        version = subprocess.check_output(cmd, universal_newlines=True)
    except subprocess.CalledProcessError:
        logger.error("Failed to execute '%s'", ' '.join(' '.join(cmd)))
        raise NamelistError("Namelist contains NCL scripts, but your NCL "
                            "installation appears to be broken.")

    version = version.strip()
    logger.info("Found NCL version %s", version)

    major, minor = (int(i) for i in version.split('.')[:2])
    if major < 6 or (major == 6 and minor < 4):
        raise NamelistError("NCL version 6.4 or higher is required to run "
                            "a namelist containing NCL scripts.")


def check_namelist_with_schema(filename):
    """Check if the namelist content matches schema."""
    schema_file = os.path.join(
        os.path.dirname(__file__), 'namelist_schema.yml')
    logger.debug("Checking namelist against schema %s", schema_file)
    namelist = yamale.make_data(filename)
    schema = yamale.make_schema(schema_file)
    yamale.validate(schema, namelist)


def check_namelist(filename):
    """Check a namelist file and return it in raw form."""
    # Note that many checks can only be performed after the automatically
    # computed entries have been filled in by creating a Namelist object.
    check_namelist_with_schema(filename)
    with open(filename, 'r') as file:
        raw_namelist = yaml.safe_load(file)

    # TODO: add more checks?
    check_preprocessors(raw_namelist['preprocessors'])
    check_diagnostics(raw_namelist['diagnostics'])
    return raw_namelist


def check_preprocessors(preprocessors):
    """Check preprocessors in namelist"""
    preprocessor_functions = set(preprocessor.DEFAULT_ORDER)
    for name, settings in preprocessors.items():
        invalid_functions = set(settings) - preprocessor_functions
        if invalid_functions:
            raise NamelistError(
                "Unknown function(s) {} in preprocessor {}, choose from: {}"
                .format(invalid_functions, name, ', '.join(
                    preprocessor.DEFAULT_ORDER)))


def check_diagnostics(diagnostics):
    """Check diagnostics in namelist"""
    for name, diagnostic in diagnostics.items():
        if 'scripts' not in diagnostic:
            raise NamelistError("Missing scripts section in diagnostic {}"
                                .format(name))
        if diagnostic['scripts'] is None:
            continue
        for script_name, script in diagnostic['scripts'].items():
            if not script.get('script'):
                raise NamelistError(
                    "No script defined for script {} in diagnostic {}".format(
                        script_name, name))


def check_preprocessor_settings(settings):
    """Check preprocessor settings."""
    # The inspect functions getargspec and getcallargs are deprecated
    # in Python 3, but their replacements are not available in Python 2.
    # TODO: Use the new Python 3 inspect API
    for step in settings:
        if step not in preprocessor.DEFAULT_ORDER:
            raise NamelistError(
                "Unknown preprocessor function '{}', choose from: {}".format(
                    step, ', '.join(preprocessor.DEFAULT_ORDER)))
        function = getattr(preprocessor, step)
        argspec = inspect.getargspec(function)
        args = argspec.args[1:]
        # Check for invalid arguments
        invalid_args = set(settings[step]) - set(args)
        if invalid_args:
            raise NamelistError(
                "Invalid argument(s): {} encountered for preprocessor "
                "function {}".format(', '.join(invalid_args), step))
        # Check for missing arguments
        defaults = argspec.defaults
        end = None if defaults is None else -len(defaults)
        missing_args = set(args[:end]) - set(settings[step])
        if missing_args:
            raise NamelistError(
                "Missing required argument(s) {} for preprocessor "
                "function {}".format(missing_args, step))
        # Final sanity check in case the above fails to catch a mistake
        try:
            inspect.getcallargs(function, None, **settings[step])
        except TypeError:
            logger.error("Wrong preprocessor function arguments in "
                         "function '%s'", step)
            raise


def check_duplicate_models(models):
    """Check for duplicate models."""
    checked_models_ = []
    for model in models:
        if model in checked_models_:
            raise NamelistError(
                "Duplicate model {} in models section".format(model))
        checked_models_.append(model)


def check_variable(variable, required_keys):
    """Check variables as derived from namelist"""
    required = set(required_keys)
    missing = required - set(variable)
    if missing:
        raise NamelistError(
            "Missing keys {} from variable {} in diagnostic {}".format(
                missing, variable.get('short_name'),
                variable.get('diagnostic')))


def check_data_availability(input_files, start_year, end_year):
    """Check if the required input data is available"""
    if not input_files:
        raise NamelistError("No input files found")

    required_years = set(range(start_year, end_year + 1))
    available_years = set()
    for filename in input_files:
        start, end = get_start_end_year(filename)
        available_years.update(range(start, end + 1))

    missing_years = required_years - available_years
    if missing_years:
        raise NamelistError(
            "No input data available for years {} in files {}".format(
                ", ".join(str(year) for year in missing_years), input_files))


def _get_value(key, models):
    """Get a value for key by looking at the other models."""
    values = {model[key] for model in models if key in model}

    if len(values) == 1:
        return values.pop()

    if len(values) > 1:
        raise NamelistError("Ambigous values {} for property {}".format(
            values, key))


def _update_from_others(variable, keys, models):
    """Get values for keys by copying from the other models."""
    for key in keys:
        if key not in variable:
            value = _get_value(key, models)
            if value is not None:
                variable[key] = value


def _update_cmor_table(table, mip, short_name):
    """Try to add an ESMValTool custom CMOR table file."""
    cmor_table = CMOR_TABLES[table]
    var_info = cmor_table.get_variable(mip, short_name)

    if var_info is None and hasattr(cmor_table, 'add_custom_table_file'):
        table_file = os.path.join(
            os.path.dirname(__file__), 'cmor', 'tables', 'custom',
            'CMOR_' + short_name + '.dat')
        if os.path.exists(table_file):
            logger.debug("Loading custom CMOR table from %s", table_file)
            cmor_table.add_custom_table_file(table_file, mip)
            var_info = cmor_table.get_variable(mip, short_name)

    if var_info is None:
        raise NamelistError(
            "Unable to load CMOR table '{}' for variable '{}' with mip '{}'"
            .format(table, short_name, mip))


def _add_cmor_info(variable, override=False):
    """Add information from CMOR tables to variable."""
    logger.debug("If not present: adding keys from CMOR table to %s", variable)

    if 'cmor_table' not in variable or 'mip' not in variable:
        logger.debug("Skipping because cmor_table or mip not specified")
        return

    if variable['cmor_table'] not in CMOR_TABLES:
        logger.warning("Unknown CMOR table %s", variable['cmor_table'])

    # Copy the following keys from CMOR table
    cmor_keys = ['standard_name', 'long_name', 'units']
    table_entry = CMOR_TABLES[variable['cmor_table']].get_variable(
        variable['mip'], variable['short_name'])

    for key in cmor_keys:
        if key not in variable or override and hasattr(table_entry, key):
            value = getattr(table_entry, key)
            if value is not None:
                variable[key] = value

    # Check that keys are available
    check_variable(variable, required_keys=cmor_keys)


def _update_target_levels(variable, variables, settings, config_user):
    """Replace the target levels model name with a filename if needed."""
    if (not settings.get('extract_levels')
            or 'levels' not in settings['extract_levels']):
        return

    levels = settings['extract_levels']['levels']

    # If levels is a model name, replace it by a dict with a 'model' entry
    if any(levels == v['model'] for v in variables):
        settings['extract_levels']['levels'] = {'model': levels}
        levels = settings['extract_levels']['levels']

    if not isinstance(levels, dict):
        return

    if 'cmor_table' in levels and 'coordinate' in levels:
        settings['extract_levels']['levels'] = get_cmor_levels(
            levels['cmor_table'], levels['coordinate'])
    elif 'model' in levels:
        if variable['model'] == levels['model']:
            del settings['extract_levels']
        else:
            filename = _model_to_file(levels['model'], variables, config_user)
            coordinate = levels.get('coordinate', 'air_pressure')
            settings['extract_levels']['levels'] = get_reference_levels(
                filename, coordinate)


def _update_target_grid(variable, variables, settings, config_user):
    """Replace the target grid model name with a filename if needed."""
    if not settings.get('regrid') or 'target_grid' not in settings['regrid']:
        return

    grid = settings['regrid']['target_grid']

    if variable['model'] == grid:
        del settings['regrid']
    elif any(grid == v['model'] for v in variables):
        settings['regrid']['target_grid'] = _model_to_file(
            grid, variables, config_user)


def _model_to_file(model, variables, config_user):
    """Find the first file belonging to model."""
    for variable in variables:
        if variable['model'] == model:
            files = get_input_filelist(
                variable=variable,
                rootpath=config_user['rootpath'],
                drs=config_user['drs'])
            return files[0]

    raise NamelistError(
        "Unable to find matching file for model {}".format(model))


def _get_default_settings(variable, config_user, derive=False):
    """Get default preprocessor settings."""
    settings = {}

    # Set up downloading using synda if requested.
    if config_user['synda_download']:
        local_dir = os.path.dirname(
            get_input_filename(
                variable=variable,
                rootpath=config_user['rootpath'],
                drs=config_user['drs']))
        settings['download'] = {
            'dest_folder': local_dir,
        }

    # Configure loading
    settings['load_cubes'] = {
        'callback': concatenate_callback,
        'filename': variable['filename'],
        'metadata': variable,
    }
<<<<<<< HEAD
    if not derive:
        settings['load_cubes']['constraints'] = variable['standard_name']
=======
    # Configure merge
    settings['concatenate'] = {}
>>>>>>> 52307b8f

    # Configure fixes
    fix = {
        'project': variable['project'],
        'model': variable['model'],
        'short_name': variable['short_name'],
    }
    # File fixes
    fix_dir = variable['filename'] + '_fixed'
    if not derive:
        settings['fix_file'] = dict(fix)
        settings['fix_file']['output_dir'] = fix_dir
    # Cube fixes
    # Only supply mip if the CMOR check fixes are implemented.
    if variable.get('cmor_table'):
        fix['cmor_table'] = variable['cmor_table']
        fix['mip'] = variable['mip']
    settings['fix_data'] = dict(fix)
    settings['fix_metadata'] = dict(fix)

    # Configure time extraction
    settings['extract_time'] = {
        'yr1': variable['start_year'],
        'yr2': variable['end_year'] + 1,
        'mo1': 1,
        'mo2': 1,
        'd1': 1,
        'd2': 1,
    }

    # Configure CMOR metadata check
    if variable.get('cmor_table'):
        settings['cmor_check_metadata'] = {
            'cmor_table': variable['cmor_table'],
            'mip': variable['mip'],
            'short_name': variable['short_name'],
        }
    # Configure final CMOR data check
    if variable.get('cmor_table'):
        settings['cmor_check_data'] = {
            'cmor_table': variable['cmor_table'],
            'mip': variable['mip'],
            'short_name': variable['short_name'],
        }

    # Clean up fixed files
    if not config_user['save_intermediary_cubes']:
        settings['cleanup'] = {
            'remove': [fix_dir],
        }

    # Configure saving cubes to file
    settings['save_cubes'] = {}

    return settings


def _get_input_files(variable, config_user):
    """Get the input files for a single model"""
    # Find input files locally.
    input_files = get_input_filelist(
        variable=variable,
        rootpath=config_user['rootpath'],
        drs=config_user['drs'])

    # Set up downloading using synda if requested.
    # Do not download if files are already available locally.
    if config_user['synda_download'] and not input_files:
        input_files = synda_search(variable)

    logger.info("Using input files:\n%s", '\n'.join(input_files))
    check_data_availability(input_files, variable['start_year'],
                            variable['end_year'])

    return input_files


def _apply_preprocessor_settings(settings, profile_settings):
    """Apply settings from preprocessor profile."""
    for step, args in profile_settings.items():
        # Remove disabled preprocessor functions
        if args is False:
            if step in settings:
                del settings[step]
            continue
        # Enable/update functions without keywords
        if step not in settings:
            settings[step] = {}
        if isinstance(args, dict):
            settings[step].update(args)


def _update_multi_model_statistics(variables, settings, preproc_dir):
    """Configure multi model statistics."""
    if settings.get('multi_model_statistics', False):
        if settings['multi_model_statistics'] is True:
            settings['multi_model_statistics'] = {}
        stat_settings = settings['multi_model_statistics']

        variable = variables[0]

        # Define output files
        stat_settings['filenames'] = {}
        for statistic in stat_settings['statistics']:
            stat_settings['filenames'][statistic] = get_statistic_output_file(
                variable, statistic, preproc_dir)

        # Define models to exclude
        exclude_models = set(stat_settings.get('exclude', {}))
        for key in 'reference_model', 'alternative_model':
            if key in exclude_models and key in variable:
                exclude_models.remove(key)
                exclude_models.add(variable[key])
        exclude_files = {
            v['filename']
            for v in variables if v['model'] in exclude_models
        }
        logger.debug('Multimodel excludes files %s', exclude_files)
        stat_settings['exclude'] = {'_filename': exclude_files}


def _get_preprocessor_settings(variables, profile, config_user):
    """Get preprocessor settings for a set of models."""
    all_settings = {}
    profile = copy.deepcopy(profile)
    _update_multi_model_statistics(variables, profile,
                                   config_user['preproc_dir'])

    for variable in variables:
        derive = 'derive' in profile
        settings = _get_default_settings(variable, config_user, derive=derive)
        _apply_preprocessor_settings(settings, profile)
        # if the target grid is a model name, replace it with a file name
        # TODO: call _update_target_grid only once per variable?
        _update_target_levels(
            variable=variable,
            variables=variables,
            settings=settings,
            config_user=config_user)
        _update_target_grid(
            variable=variable,
            variables=variables,
            settings=settings,
            config_user=config_user)
        check_preprocessor_settings(settings)
        all_settings[variable['filename']] = settings

    _check_multi_model_settings(all_settings)
    return all_settings


def _check_multi_model_settings(all_settings):
    """Check that multi model settings are identical for all models."""
    multi_model_steps = (step for step in preprocessor.MULTI_MODEL_FUNCTIONS
                         if any(step in settings
                                for settings in all_settings.values()))
    for step in multi_model_steps:
        result = None
        for filename, settings in all_settings.items():
            if result is None:
                result = settings[step]
            elif result != settings[step]:
                raise NamelistError(
                    "Unable to combine differing multi-model settings "
                    "{} and {} for output file {}".format(
                        result, settings[step], filename))


def _get_single_preprocessor_task(variables,
                                  profile,
                                  config_user,
                                  ancestors=None):
    """Create preprocessor tasks for a set of models."""
    # Configure preprocessor
    all_settings = _get_preprocessor_settings(
        variables=variables, profile=profile, config_user=config_user)

    # Input files, used by tasks without ancestors
    input_files = None
    if not ancestors:
        input_files = [
            filename for variable in variables
            for filename in _get_input_files(variable, config_user)
        ]

    output_dir = os.path.dirname(variables[0]['filename'])

    task = preprocessor.PreprocessingTask(
        settings=all_settings,
        output_dir=output_dir,
        ancestors=ancestors,
        input_files=input_files,
        debug=config_user['save_intermediary_cubes'])

    return task


def _get_preprocessor_task(variables,
                           profiles,
                           config_user,
                           write_ncl_interface=False):
    """Create preprocessor task(s) for a set of models."""
    # First set up the preprocessor profile
    variable = variables[0]
    preproc_name = variable.get('preprocessor')
    if preproc_name not in profiles:
        raise NamelistError(
            "Unknown preprocessor {} in variable {} of diagnostic {}".format(
                preproc_name, variable['short_name'], variable['diagnostic']))
    profile = copy.deepcopy(profiles[variable['preprocessor']])
    logger.info("Creating preprocessor '%s' task for variable '%s'",
                variable['preprocessor'], variable['short_name'])

    # Create preprocessor task(s)
    derive_tasks = []
    if variable.get('derive'):
        # Create tasks to prepare the input data for the derive step
        derive_profile, profile = preprocessor.split_settings(
            profile, 'derive')
        profile['derive'] = {'short_name': variable['short_name']}

        derive_input = {}
        for variable in variables:
            _update_cmor_table(
                table=variable['cmor_table'],
                mip=variable['mip'],
                short_name=variable['short_name'])
            _add_cmor_info(variable)
            if not variable.get('force_derivation') and get_input_filelist(
                    variable=variable,
                    rootpath=config_user['rootpath'],
                    drs=config_user['drs']):
                # No need to derive, just process normally up to derive step
                short_name = variable['short_name']
                if short_name not in derive_input:
                    derive_input[short_name] = []
                derive_input[short_name].append(variable)
            else:
                # Process input data needed to derive variable
                for short_name, field in get_required(variable['short_name'],
                                                      variable['field']):
                    if short_name not in derive_input:
                        derive_input[short_name] = []
                    variable = copy.deepcopy(variable)
                    variable['short_name'] = short_name
                    variable['field'] = field
                    variable['filename'] = get_output_file(
                        variable, config_user['preproc_dir'])
                    _add_cmor_info(variable, override=True)
                    derive_input[short_name].append(variable)

        for derive_variables in derive_input.values():
            task = _get_single_preprocessor_task(derive_variables,
                                                 derive_profile, config_user)
            derive_tasks.append(task)

    # Add CMOR info
    for variable in variables:
        _add_cmor_info(variable)

    # Create (final) preprocessor task
    profile['extract_metadata'] = {'write_ncl': write_ncl_interface}
    task = _get_single_preprocessor_task(
        variables, profile, config_user, ancestors=derive_tasks)

    return task


class Namelist(object):
    """Namelist object"""

    def __init__(self,
                 raw_namelist,
                 config_user,
                 initialize_tasks=True,
                 namelist_file=None):
        """Parse a namelist file into an object."""
        self._cfg = config_user
        self._namelist_file = os.path.basename(namelist_file)
        self._preprocessors = raw_namelist['preprocessors']
        if raw_namelist.get('models'):
            self.models = raw_namelist['models']
        else:
            self.models = []
        self._support_ncl = self._need_ncl(raw_namelist['diagnostics'])
        self.diagnostics = self._initialize_diagnostics(
            raw_namelist['diagnostics'])
        self.tasks = self.initialize_tasks() if initialize_tasks else None

    @staticmethod
    def _need_ncl(raw_diagnostics):
        if not raw_diagnostics:
            return False
        for diagnostic in raw_diagnostics.values():
            if not diagnostic.get('scripts'):
                continue
            for script in diagnostic['scripts'].values():
                if script.get('script', '').lower().endswith('.ncl'):
                    logger.info("NCL script detected, checking NCL version")
                    check_ncl_version()
                    return True
        return False

    def _initialize_diagnostics(self, raw_diagnostics):
        """Define diagnostics in namelist"""
        logger.debug("Retrieving diagnostics from namelist")

        diagnostics = {}

        for name, raw_diagnostic in raw_diagnostics.items():
            diagnostic = {}
            diagnostic['name'] = name
            models = self._initialize_models(
                name, raw_diagnostic.get('additional_models'))
            diagnostic['models'] = models
            diagnostic['preprocessor_output'] = \
                self._initialize_preprocessor_output(
                    name, raw_diagnostic.get('variables'), models)
            diagnostic['scripts'] = self._initialize_scripts(
                name, raw_diagnostic.get('scripts'))
            diagnostics[name] = diagnostic

        return diagnostics

    def _initialize_models(self, diagnostic_name, raw_additional_models):
        """Define models in diagnostic"""
        logger.debug("Setting models for diagnostic %s", diagnostic_name)

        models = list(self.models)

        if raw_additional_models:
            models += raw_additional_models

        for model in models:
            for key in model:
                MODEL_KEYS.add(key)

        check_duplicate_models(models)
        return models

    def _initialize_variables(self, raw_variable, models):
        """Define variables for all models."""
        # TODO: rename `variables` to `attributes` and store in dict
        # using filenames as keys?
        variables = []

        for model in models:
            variable = copy.deepcopy(raw_variable)
            variable.update(model)
            if ('cmor_table' not in variable
                    and variable.get('project') in CMOR_TABLES):
                variable['cmor_table'] = variable['project']
            variables.append(variable)

        required_keys = {
            'short_name', 'field', 'model', 'project', 'start_year',
            'end_year', 'preprocessor', 'diagnostic'
        }

        for variable in variables:
            _update_from_others(variable, ['cmor_table', 'mip'], models)
            check_variable(variable, required_keys)
            variable['filename'] = get_output_file(variable,
                                                   self._cfg['preproc_dir'])

        return variables

    def _initialize_preprocessor_output(self, diagnostic_name, raw_variables,
                                        models):
        """Define variables in diagnostic"""
        if not raw_variables:
            return {}

        logger.debug("Populating list of variables for diagnostic %s",
                     diagnostic_name)

        preprocessor_output = {}

        for variable_name, raw_variable in raw_variables.items():
            if 'short_name' not in raw_variable:
                raw_variable['short_name'] = variable_name
            raw_variable['diagnostic'] = diagnostic_name
            raw_variable['preprocessor'] = str(raw_variable['preprocessor'])
            preprocessor_output[variable_name] = \
                self._initialize_variables(raw_variable, models)

        return preprocessor_output

    def _initialize_scripts(self, diagnostic_name, raw_scripts):
        """Define script in diagnostic"""
        if not raw_scripts:
            return {}

        logger.debug("Setting script for diagnostic %s", diagnostic_name)

        scripts = {}

        for script_name, raw_settings in raw_scripts.items():
            raw_script = raw_settings.pop('script')
            ancestors = []
            for id_glob in raw_settings.pop('ancestors', []):
                if TASKSEP not in id_glob:
                    id_glob = diagnostic_name + TASKSEP + id_glob
                ancestors.append(id_glob)
            settings = copy.deepcopy(raw_settings)
            settings['namelist'] = self._namelist_file
            settings['version'] = __version__
            settings['script'] = script_name
            # Add output dirs to settings
            for dir_name in ('run_dir', 'plot_dir', 'work_dir'):
                settings[dir_name] = os.path.join(self._cfg[dir_name],
                                                  diagnostic_name, script_name)
            # Copy other settings
            if self._support_ncl:
                settings['exit_on_ncl_warning'] = self._cfg['exit_on_warning']
            for key in ('max_data_filesize', 'output_file_type', 'log_level',
                        'write_plots', 'write_netcdf'):
                settings[key] = self._cfg[key]

            scripts[script_name] = {
                'script': raw_script,
                'output_dir': settings['work_dir'],
                'settings': settings,
                'ancestors': ancestors,
            }

        return scripts

    def _resolve_diagnostic_ancestors(self, diagnostic_tasks, later):
        """Resolve diagnostic ancestors"""
        for diagnostic_name, diagnostic in self.diagnostics.items():
            for script_name, script_cfg in diagnostic['scripts'].items():
                task_id = diagnostic_name + TASKSEP + script_name
                if diagnostic_tasks[task_id].ancestors is later:
                    logger.debug("Linking tasks for diagnostic %s script %s",
                                 diagnostic_name, script_name)
                    ancestors = []
                    for id_glob in script_cfg['ancestors']:
                        ancestor_ids = fnmatch.filter(diagnostic_tasks,
                                                      id_glob)
                        if not ancestor_ids:
                            raise NamelistError(
                                "Could not find any ancestors matching {}"
                                .format(id_glob))
                        logger.debug("Pattern %s matches %s", id_glob,
                                     ancestor_ids)
                        ancestors.extend(diagnostic_tasks[ancestor_id]
                                         for ancestor_id in ancestor_ids)
                    diagnostic_tasks[task_id].ancestors = ancestors

    def initialize_tasks(self):
        """Define tasks in namelist"""
        logger.info("Creating tasks from namelist")
        tasks = []

        diagnostic_tasks = {}
        later = object()
        for diagnostic_name, diagnostic in self.diagnostics.items():
            logger.info("Creating tasks for diagnostic %s", diagnostic_name)

            # Create preprocessor tasks
            preproc_tasks = []
            for variable_name in diagnostic['preprocessor_output']:
                logger.info("Creating preprocessor tasks for variable %s",
                            variable_name)
                task = _get_preprocessor_task(
                    variables=diagnostic['preprocessor_output'][variable_name],
                    profiles=self._preprocessors,
                    config_user=self._cfg,
                    write_ncl_interface=self._support_ncl)
                preproc_tasks.append(task)
            tasks.extend(preproc_tasks)

            # Create diagnostic tasks
            for script_name, script_cfg in diagnostic['scripts'].items():
                task_id = diagnostic_name + TASKSEP + script_name
                logger.info("Creating diagnostic task %s", task_id)
                # Ancestors will be resolved after creating all tasks,
                # unless there aren't any, in which case we set them to the
                # preprocessor tasks.
                ancestors = later if script_cfg['ancestors'] else preproc_tasks
                task = DiagnosticTask(
                    script=script_cfg['script'],
                    output_dir=script_cfg['output_dir'],
                    settings=script_cfg['settings'],
                    ancestors=ancestors,
                )
                diagnostic_tasks[task_id] = task

        # Resolve diagnostic ancestors marked as 'later'
        self._resolve_diagnostic_ancestors(diagnostic_tasks, later)

        # TODO: check that no loops are created (will throw RecursionError)

        # Only add diagnostic tasks if enabled
        if self._cfg['run_diagnostic']:
            tasks.extend(diagnostic_tasks.values())

        # Return smallest possible set of tasks
        tasks = get_independent_tasks(tasks)

        return tasks

    def __str__(self):
        """Get human readable summary."""
        return '\n\n'.join(str(task) for task in self.tasks)

    def run(self):
        """Run all tasks in the namelist."""
        run_tasks(
            self.tasks, max_parallel_tasks=self._cfg['max_parallel_tasks'])<|MERGE_RESOLUTION|>--- conflicted
+++ resolved
@@ -331,13 +331,11 @@
         'filename': variable['filename'],
         'metadata': variable,
     }
-<<<<<<< HEAD
     if not derive:
         settings['load_cubes']['constraints'] = variable['standard_name']
-=======
     # Configure merge
     settings['concatenate'] = {}
->>>>>>> 52307b8f
+
 
     # Configure fixes
     fix = {
