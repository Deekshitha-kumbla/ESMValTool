--- conflicted
+++ resolved
@@ -94,14 +94,9 @@
 
 
 def _normalize_path(path):
-<<<<<<< HEAD
     """Normalize paths.
-=======
-    """
-    Normalize paths.
->>>>>>> 43598ee4
-
-    Expand ~ character and environment variables and convert path to absolute
+
+    Expand ~ character and environment variables and convert path to absolute.
 
     Parameters
     ----------
