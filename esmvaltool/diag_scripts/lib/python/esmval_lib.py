--- conflicted
+++ resolved
@@ -10,6 +10,7 @@
     class to easily retrieve informations for ESMVal project_info
     in alphabetical order (mixed general and diagnostics specific)
     """
+
     def __init__(self, project_info):
         """
         Parameters
@@ -20,6 +21,8 @@
         self.project_info = project_info
         self.firstime = True
         self.oldvar = ""
+
+
 #        self.version = os.environ['0_ESMValTool_version']
 
     def _get_path_with_sep(self, p):
@@ -32,11 +35,7 @@
     def average_data(self, data, dim_index):
         """Returns the mean values over certain dimensions. """
         # Usually the input array is three dimensional (time, lats, lons)
-<<<<<<< HEAD
-        if   (type(dim_index) == int):
-=======
         if type(dim_index) == int:
->>>>>>> e97c5251
             means = np.zeros(data.shape[dim_index])
             for mean in xrange(len(means)):
                 if dim_index == 0:
@@ -57,14 +56,9 @@
             for month in xrange(12):
                 for lat in xrange(means.shape[1]):
                     for lon in xrange(means.shape[2]):
-<<<<<<< HEAD
-                        means[month, lat, lon] = np.mean(data[month::12, lat, lon])
-        elif (dim_index == 'annual'):
-=======
                         means[month, lat, lon] = np.mean(
                             data[month::12, lat, lon])
         elif dim_index == 'annual':
->>>>>>> e97c5251
             new_shape = data.shape
             new_shape = list(new_shape)
             new_shape[0] = 12
@@ -72,7 +66,8 @@
             for month in xrange(12):
                 for lat in xrange(means.shape[1]):
                     for lon in xrange(means.shape[2]):
-                        means[month, lat, lon] = np.mean(data[month::12, lat, lon])
+                        means[month, lat, lon] = np.mean(
+                            data[month::12, lat, lon])
         return means
 
     def check_model_instances(self, first_set, second_set):
@@ -85,7 +80,8 @@
             except KeyError:
                 print("PY  ERROR: I am getting inconsistent model sets for " +
                       "precipitation and temperature")
-                print("PY  ERROR: All models must have both variables present.")
+                print(
+                    "PY  ERROR: All models must have both variables present.")
                 print("PY  ERROR: This error is caused by " + model)
                 print("PY  ERROR: Stopping the script and exiting")
                 sys.exit()
@@ -96,7 +92,8 @@
             except KeyError:
                 print("PY  ERROR: I am getting inconsistent model sets for " +
                       "precipitation and temperature")
-                print("PY  ERROR: All models must have both variables present.")
+                print(
+                    "PY  ERROR: All models must have both variables present.")
                 print("PY  ERROR: This error is caused by " + model)
                 print("PY  ERROR: Stopping the script and exiting")
                 sys.exit()
@@ -132,14 +129,9 @@
             masked_values = data
         else:
             # For a specific season we mask the undesired values
-<<<<<<< HEAD
-            season_months = modelconfig.get(season_key, 'season_months').split()
-            mask = np.ones((data_shape))
-=======
             season_months = modelconfig.get(season_key,
                                             'season_months').split()
             mask = np.ones(data_shape)
->>>>>>> e97c5251
             for month in season_months:
                 month_loc = int(month) - 1
                 mask[month_loc::12, :, :] = 0
@@ -173,16 +165,18 @@
             sys.exit()
         for key in ['lat_min', 'lat_max', 'lon_min', 'lon_max']:
             if not modelconfig.has_option(area_key, key):
-                print("PY  ERROR: Terminating in function 'get_area_coordinates'")
-                print("PY  ERROR: undefined option " + key
-                      + " in section '[" + area_key + "]'")
-                print("PY  ERROR: check your configuration file: "
-                      + config_file)
+                print(
+                    "PY  ERROR: Terminating in function 'get_area_coordinates'"
+                )
+                print("PY  ERROR: undefined option " + key + " in section '[" +
+                      area_key + "]'")
+                print("PY  ERROR: check your configuration file: " +
+                      config_file)
                 sys.exit()
-        lat_min = modelconfig.getint(area_key,  'lat_min')
-        lat_max = modelconfig.getint(area_key,  'lat_max')
-        lon_min = modelconfig.getint(area_key,  'lon_min')
-        lon_max = modelconfig.getint(area_key,  'lon_max')
+        lat_min = modelconfig.getint(area_key, 'lat_min')
+        lat_max = modelconfig.getint(area_key, 'lat_max')
+        lon_min = modelconfig.getint(area_key, 'lon_min')
+        lon_max = modelconfig.getint(area_key, 'lon_max')
         return lat_min, lat_max, lon_min, lon_max
 
     def get_array_indices(self, lats, lons, coords):
@@ -194,15 +188,16 @@
         return lat_min, lat_max, lon_min, lon_max
 
     def get_clim_dir(self):
-        return self._get_path_with_sep(self.project_info['GLOBAL']['preproc_dir'])
+        return self._get_path_with_sep(
+            self.project_info['GLOBAL']['preproc_dir'])
 
     def get_clim_model_filenames(self, variable=None, monthly=True):
         """
         get names of models
 
-        # TODO this is currently hardcoded for CMIP5 and should be more flexible
-        perhaps one can even replace this code totally with code in the
-        interface dir
+        # TODO this is currently hardcoded for CMIP5 and should be more
+        flexible perhaps one can even replace this code totally with code
+        in the interface dir
 
         Parameters
         ----------
@@ -223,13 +218,11 @@
             exp = currDiag.get_var_attr_exp()
             for idx in range(len(variables)):
                 for model in self.project_info['ALLMODELS']:
-                    curr_project = getattr(vars()['projects'], model.split_entries()[0])()
-                    fullpath = curr_project.get_cf_fullpath(self.project_info,
-                                                           model,
-                                                           field_types[idx],
-                                                           variables[idx],
-                                                           mip[idx],
-                                                           exp[idx])
+                    curr_project = getattr(vars()['projects'],
+                                           model.split_entries()[0])()
+                    fullpath = curr_project.get_cf_fullpath(
+                        self.project_info, model, field_types[idx],
+                        variables[idx], mip[idx], exp[idx])
                     if variable == variables[idx] and os.path.isfile(fullpath):
                         if monthly:
                             if 'M' in field_types[idx]:
@@ -245,11 +238,7 @@
 
         obs = ''
         # The input variable is the actual variable but the obs id may differ
-<<<<<<< HEAD
-        if   (variable == 'pr' or variable == 'pr-mmday'):
-=======
         if variable == 'pr' or variable == 'pr-mmday':
->>>>>>> e97c5251
             obs_id = 'pr_obs'
         elif variable == 'ts':
             obs_id = 'ts_obs'
@@ -265,18 +254,11 @@
                     or variable + '_obs' == self.get_model_id(model)):
                 obs = model
 
-<<<<<<< HEAD
-        if (len(obs) == 0):
-            print("PY  ERROR: I didn't find observations for: '" + variable + "'")
-            print("PY  ERROR: You should use id tags such as 'pr_obs', "
-                  + "'ts_obs' or 'obs' for observations in the namelist file.")
-=======
         if len(obs) == 0:
             print("PY  ERROR: I didn't find observations for: '" + variable +
                   "'")
             print("PY  ERROR: You should use id tags such as 'pr_obs', " +
                   "'ts_obs' or 'obs' for observations in the namelist file.")
->>>>>>> e97c5251
             print("PY  ERROR: Stopping the script and exiting")
             sys.exit()
 
@@ -322,8 +304,13 @@
         """
         return self.project_info['GLOBAL']['output_file_type']
 
-    def get_model_data(self, modelconfig, experiment, area,
-                       datakey, datafile, extend=''):
+    def get_model_data(self,
+                       modelconfig,
+                       experiment,
+                       area,
+                       datakey,
+                       datafile,
+                       extend=''):
         """Extracts desired data for a specific area for a model from all
         model data. Also extends lat/lon coordinates (and therefore required
         values) if specified (these area "ghostlayers" for interpolation)."""
@@ -344,16 +331,10 @@
             ilist[0] += -1
             ilist[1] += 1
             indices = tuple(ilist)
-<<<<<<< HEAD
-        if (extend == 'lons' or extend == 'both'):
-            # If we have global longtitude values then assign ghost layers later
-            if   (indices[3] - indices[2] + 1 == len(lons)):
-=======
         if extend == 'lons' or extend == 'both':
             # If we have global longtitude values then assign ghost
             # layers later
             if indices[3] - indices[2] + 1 == len(lons):
->>>>>>> e97c5251
                 lon_global = True
             else:
                 ilist = list(indices)
@@ -367,11 +348,7 @@
         lat_break = len(lats) - indices[0]
         lon_break = len(lons) - indices[2]
 
-<<<<<<< HEAD
-        if   (indices[0] > indices[1] and indices[2] > indices[3]):
-=======
         if indices[0] > indices[1] and indices[2] > indices[3]:
->>>>>>> e97c5251
             # Both are looped
             lats_req = np.zeros(len(lats) - indices[0] + indices[1] + 1)
             lats_req[:lat_break] = lats[indices[0]:]
@@ -405,45 +382,36 @@
         # Read in the required data for a specific model.
         # We have to define some special cases when there's looping over
         # latitudes or longtitudes.
-        data = np.zeros((datafile.variables[datakey].shape[0],
-                         lats_req.shape[0], lons_req.shape[0]))
+        var = datafile.variables[datakey]
+        data = np.zeros((var.shape[0], lats_req.shape[0], lons_req.shape[0]))
 
         if indices[0] > indices[1] and indices[2] > indices[3]:
             # Extract the four corners from the nc file
             data[:, :lat_break, :lon_break] = \
-                datafile.variables[datakey][:, indices[0]:, indices[2]:]
-
+                var[:, indices[0]:, indices[2]:]
             data[:, :lat_break, lon_break:] = \
-                datafile.variables[datakey][:, indices[0]:, :indices[3] + 1]
-
+                var[:, indices[0]:, :indices[3] + 1]
             data[:, lat_break:, :lon_break] = \
-                datafile.variables[datakey][:, :indices[1] + 1, indices[2]:]
-
+                var[:, :indices[1] + 1, indices[2]:]
             data[:, lat_break:, lon_break:] = \
-                datafile.variables[datakey][:, :indices[1] + 1, :indices[3] + 1]
+                var[:, :indices[1] + 1, :indices[3] + 1]
 
         elif indices[0] > indices[1] and indices[2] <= indices[3]:
             # Looping only over lats
             data[:, :lat_break, :] = \
-                datafile.variables[datakey][:, indices[0]:,
-                                            indices[2]:indices[3] + 1]
-
+                var[:, indices[0]:, indices[2]:indices[3] + 1]
             data[:, lat_break:, :] = \
-                datafile.variables[datakey][:, :indices[1] + 1,
-                                            indices[2]:indices[3] + 1]
+                var[:, :indices[1] + 1, indices[2]:indices[3] + 1]
 
         elif indices[0] <= indices[1] and indices[2] > indices[3]:
             # Looping only over lons
             data[:, :, :lon_break] = \
-                datafile.variables[datakey][:, indices[0]:indices[1] + 1,
-                                            indices[2]:]
-
+                var[:, indices[0]:indices[1] + 1, indices[2]:]
             data[:, :, lon_break:] = \
-                datafile.variables[datakey][:, indices[0]:indices[1] + 1,
-                                            :indices[3] + 1]
-        else:
-            data = datafile.variables[datakey][:, indices[0]:indices[1] + 1,
-                                               indices[2]:indices[3] + 1]
+                var[:, indices[0]:indices[1] + 1, :indices[3] + 1]
+        else:
+            data = \
+                var[:, indices[0]:indices[1] + 1, indices[2]:indices[3] + 1]
 
         # Now we mask unwanted values if specified
         mask = modelconfig.getboolean('general', 'mask_unwanted_values')
@@ -467,7 +435,8 @@
         # Ghost layers for global longtitude values
         if lon_global is True:
             newlons = np.zeros(len(lons_req) + 2)
-            newdata = np.zeros((data.shape[0], data.shape[1], data.shape[2] + 2))
+            newdata = np.zeros((data.shape[0], data.shape[1],
+                                data.shape[2] + 2))
             newlons[0] = lons_req[-1] - 360
             newlons[1:-1] = lons_req
             newlons[-1] = lons_req[0] + 360
@@ -479,16 +448,12 @@
 
         # Specify what to return based on the experiment
         # Zonal means want latitudes as well
-<<<<<<< HEAD
-        if   (experiment == 'zonal_means'):
-=======
         if experiment == 'zonal_means':
->>>>>>> e97c5251
             return lats_req, data
 
         # Equatorial and Southern Hemisphere need all
         elif (experiment == 'equatorial'
-                or experiment == 'SouthernHemisphere'):
+              or experiment == 'SouthernHemisphere'):
             return lats_req, lons_req, data
 
         # The scatterplots are fine with just the data
@@ -604,27 +569,12 @@
         field_type = self.get_field_type()
         separator = "_"
 
-<<<<<<< HEAD
-        if (len(specifier) > 0):
-            base = separator.join([diag_name,
-                                   variable,
-                                   field_type,
-                                   specifier])
-        else:
-            base = separator.join([diag_name,
-                                   variable,
-                                   field_type])
-        if (len(end_specifier) > 0):
-            base = separator.join([base,
-                                   end_specifier])
-=======
         if len(specifier) > 0:
             base = separator.join([diag_name, variable, field_type, specifier])
         else:
             base = separator.join([diag_name, variable, field_type])
         if len(end_specifier) > 0:
             base = separator.join([base, end_specifier])
->>>>>>> e97c5251
 
         if len(model) > 0:
             """ This part is harcoded for CMIP5 runs and IT IS NOT ERROR FREE.
@@ -632,26 +582,22 @@
             use two instances of same model (i.e. two separate time periods -
             this loops over the models and takes the last one that hits) """
             for key in self.project_info['ALLMODELS']:
-<<<<<<< HEAD
-                if (key.split_entries()[1] == model):
-                    project, name, MIP, scenario, ensemble, start, end = key.split_entries()[0:7]
-=======
                 entries = key.split_entries()
                 if entries[1] == model:
                     (project, _, MIP, scenario, ensemble, start,
                      end) = entries[0:7]
->>>>>>> e97c5251
             years = "-".join([start, end])
-            base = separator.join([base,
-                                   project,
-                                   model,
-                                   MIP,
-                                   scenario,
-                                   ensemble,
-                                   years])
-
-        base = ".".join([base,
-                         self.get_graphic_format()])
+            base = separator.join([
+                base,
+                project,
+                model,
+                MIP,
+                scenario,
+                ensemble,
+                years,
+            ])
+
+        base = ".".join([base, self.get_graphic_format()])
         return base
 
     def get_ticks(self, maxticks, array1, array2=''):
@@ -680,14 +626,9 @@
 
         for i in xrange(maxticks - 1):
             num_ticks = maxticks - i
-<<<<<<< HEAD
-            if ((length) % (num_ticks - 1) == 0):
-                ticks = (np.linspace(start, start + length, num_ticks)).astype(int)
-=======
             if length % (num_ticks - 1) == 0:
                 ticks = (np.linspace(start, start + length,
                                      num_ticks)).astype(int)
->>>>>>> e97c5251
                 break
 
         return ticks
@@ -700,11 +641,7 @@
             directions = ['S', 'EQ', 'N']
             for item in xrange(len(ticks)):
                 tick = ticks[item]
-<<<<<<< HEAD
-                if   (-90 <= tick < 0):
-=======
                 if -90 <= tick < 0:
->>>>>>> e97c5251
                     labels[item] = str(-tick) + directions[0]
                 elif tick == 0:
                     labels[item] = directions[1]
@@ -728,16 +665,10 @@
                 elif 540 < tick < 720:
                     labels[item] = str(360 - tick) + directions[0]
 
-<<<<<<< HEAD
-        elif (direction == 'monthly'):
-            labels = ['J', 'F', 'M', 'A', 'M', 'J',
-                      'J', 'A', 'S', 'O', 'N', 'D']
-=======
         elif direction == 'monthly':
             labels = [
                 'J', 'F', 'M', 'A', 'M', 'J', 'J', 'A', 'S', 'O', 'N', 'D'
             ]
->>>>>>> e97c5251
         else:
             print("PY  ERROR: Unsupported direction in: 'get_ticks_labels'")
             print("PY  ERROR: You're only getting regular labels.")
@@ -745,11 +676,7 @@
 
     def get_title_basename(self, datakey):
         """Return the title basename based on datakey."""
-<<<<<<< HEAD
-        if   (datakey == 'clt'):
-=======
         if datakey == 'clt':
->>>>>>> e97c5251
             title = "Total cloud cover"
         elif datakey == 'clivi':
             title = "Cloud ice path"
@@ -816,8 +743,7 @@
         shall be done in the diag script itself
         """
 
-
-        res={}
+        res = {}
         for currDiag in self.project_info['DIAGNOSTICS']:
             variables = currDiag.get_variables()
             field_types = currDiag.get_field_types()
@@ -828,25 +754,41 @@
 
             for idx in range(len(variables)):
                 for model in self.project_info['ALLMODELS']:
-                        #~ print model.split_entries()[0] # gives 'JSBACH'
-                        #~ print vars()
-                        curr_project = getattr(vars()['projects'], model.split_entries()[0])()
-                        variable_defs_base_vars = currDiag.add_base_vars_fields(requested_vars, model)
-
-                        base_vars = currDiag.select_base_vars(variable_defs_base_vars, model,
-                                      curr_project, self.project_info)
-                        name = curr_project.get_model_name(model)
-                        res.update({name: {}})
-                        for base_var in base_vars:
-
-                            tmp_dir, tmp_files = curr_project.get_cf_infile(self.project_info, model, base_var.fld, base_var.var, base_var.mip, base_var.exp)  # variable actually not used for e.g. JSBACH
-                            #currProject.get_cf_infile(self.project_info, model, base_var, variable, mip, exp)  # variable actually not used for e.g. JSBACH
-
-                            # store results
-                            #return a dictionary by model and variable
-                            res[name][base_var.var] =  {'directory' : tmp_dir,
-                                                        'files' : tmp_files}
-                            del tmp_dir, tmp_files
+                    # print model.split_entries()[0] # gives 'JSBACH'
+                    # print vars()
+                    curr_project = getattr(vars()['projects'],
+                                           model.split_entries()[0])()
+                    variable_defs_base_vars = currDiag.add_base_vars_fields(
+                        requested_vars, model)
+
+                    base_vars = currDiag.select_base_vars(
+                        variable_defs_base_vars, model, curr_project,
+                        self.project_info)
+                    name = curr_project.get_model_name(model)
+                    res.update({name: {}})
+                    for base_var in base_vars:
+
+                        tmp_dir, tmp_files = curr_project.get_cf_infile(
+                            self.project_info, model, base_var.fld,
+                            base_var.var, base_var.mip, base_var.exp
+                        )  # variable actually not used for e.g. JSBACH
+
+                        # variable actually not used for e.g. JSBACH
+                        # currProject.get_cf_infile(
+                        #     self.project_info,
+                        #     model,
+                        #     base_var,
+                        #     variable,
+                        #     mip,
+                        #     exp, )
+
+                        # store results
+                        # return a dictionary by model and variable
+                        res[name][base_var.var] = {
+                            'directory': tmp_dir,
+                            'files': tmp_files
+                        }
+                        del tmp_dir, tmp_files
 
         return res
 
@@ -858,15 +800,8 @@
 
     # Requires that "ncl" is in the search path.
 
-    def write_references(self,
-                         ref_script,
-                         ref_auth,
-                         ref_contr,
-                         ref_diag,
-                         ref_obs,
-                         ref_proj,
-                         project_info,
-                         verbosity,
+    def write_references(self, ref_script, ref_auth, ref_contr, ref_diag,
+                         ref_obs, ref_proj, project_info, verbosity,
                          exit_on_warning):
 
         self.project_info['TEMPORARY'] = {}
@@ -876,13 +811,6 @@
         self.project_info['TEMPORARY']['ref_proj'] = ref_proj
         self.project_info['TEMPORARY']['ref_diag'] = ref_proj
         self.project_info['TEMPORARY']['ref_script'] = ref_script
-<<<<<<< HEAD
-
-        projects.run_executable("interface_scripts/write_references.ncl",
-                                project_info,
-                                verbosity,
-                                exit_on_warning)
-=======
         raise NotImplementedError
         # TODO: is this functionality still needed?
         # If so, port to esmvaltool.task.DiagnosticTask
@@ -890,7 +818,6 @@
         # from esmvaltool.interface_scripts.launchers import run_executable
         # run_executable("interface_scripts/write_references.ncl",
         #                project_info, verbosity, exit_on_warning)
->>>>>>> e97c5251
 
     # ###################################
     # write info on file read to log file
@@ -907,22 +834,22 @@
 
         try:
             var = f.variable
-        except:
+        except AttributeError:
             var = ""
 
         try:
             mod = f.model
-        except:
+        except AttributeError:
             mod = ""
 
         try:
             ver = f.version
-        except:
+        except AttributeError:
             ver = "unknown"
 
         try:
             fix = f.fixfile
-        except:
+        except AttributeError:
             fix = ""
 
         ref = []
@@ -931,17 +858,12 @@
             reftmp = f.reference
             for r in reftmp.split("\n"):
                 ref.append(r)
-        except:
+        except AttributeError:
             pass
 
-<<<<<<< HEAD
-        if (self.firstime is True):
-            log.write("PREPROCESSING/REFORMATTING (ESMValTool v" + ver + ")\n\n")
-=======
         if self.firstime is True:
             log.write("PREPROCESSING/REFORMATTING (ESMValTool v" + ver +
                       ")\n\n")
->>>>>>> e97c5251
             self.firstime = False
 
         if len(var) > 0:
@@ -961,7 +883,7 @@
             strg = "infile_" + str(i).zfill(4)
             try:
                 sfile = getattr(f, strg)
-            except:
+            except AttributeError:
                 sfile = ""
                 break
 
@@ -970,32 +892,37 @@
                     fs = Dataset(sfile, 'r')
                     try:
                         tid = fs.tracking_id
-                    except:
+                    except AttributeError:
                         tid = ""
                     try:
                         ref.append(fs.reference)
-                    except:
+                    except AttributeError:
                         pass
                     fs.close()
-                except:
+                except IOError:
                     tid = ""
-                    print("***** info: could not open original source file: " + sfile + " *****")
-                    #pass
+                    print("***** info: could not open original source file: " +
+                          sfile + " *****")
 
                 if i is 0:
-                    log.write("      Original source file(s) of all input file(s):\n")
+                    log.write(
+                        "      Original source file(s) of all input file(s):\n"
+                    )
 
                 if len(tid) > 0:
-                    log.write("        -S- (" + str(i+1) + ") " + sfile + " (tracking_id: " + tid + ")\n")
+                    log.write("        -S- (" + str(i + 1) + ") " + sfile +
+                              " (tracking_id: " + tid + ")\n")
                 else:
-                    log.write("        -S- (" + str(i+1) + ") " + sfile + "\n")
+                    log.write("        -S- (" + str(i + 1) + ") " + sfile +
+                              "\n")
 
             i = i + 1
 
         f.close()
 
         if len(fix) > 0:
-            log.write("      Fixes applied to original source file(s): " + fix + "\n")
+            log.write("      Fixes applied to original source file(s): " + fix
+                      + "\n")
 
         i = 1
         for r in ref:
@@ -1005,4 +932,4 @@
             i = i + 1
 
         log.write("\n")
-        log.close()
+        log.close()