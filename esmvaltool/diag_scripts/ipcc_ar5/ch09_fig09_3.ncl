; ch09_fig09-3
; ############################################################################
; Author: Axel Lauer (DLR, Germany)
; PROJECT-NAME CRESCENDO
; ############################################################################
; Description
;    Calculates the multi-model mean seasonality (DJF - JJA), multi-model mean
;    of absolute seasonality, multi-model mean bias in seasonality, and multi-
;    model mean bias in absolute seasonality (similar to IPCC AR5 ch. 9
;    fig. 9.3).
;
; Required diag_script_info attributes (diagnostics specific)
;   none
;
; Optional diag_script_info attributes (diagnostic specific)
;   projection: map projection, e.g., Mollweide, Mercator (default = Robinson)

; Required variable_info attributes (variable specific)
;   reference_dataset: name of reference datatset
;
; Optional variable_info attributes (variable specific)
;   map_diff_levels: explicit contour levels for plotting
;
; Caveats
;   none
;
; Modification history
;   20211006-lauer_axel: removed write_plots
;   20200714-lauer_axel: code rewritten for ESMValTool v2.0, renamed to
;                        ch09_fig09-3.ncl (was seasonality_mm.ncl)
;   20170622-lauer_axel: added tags for reporting
;   20170320-lauer_axel: written.
;
; ############################################################################

load "$diag_scripts/../interface_scripts/interface.ncl"

load "$diag_scripts/shared/statistics.ncl"
load "$diag_scripts/shared/plot/contour_maps.ncl"

begin

  enter_msg(DIAG_SCRIPT, "")

  var0 = variable_info[0]@short_name
  info0 = select_metadata_by_name(input_file_info, var0)
  dim_MOD = ListCount(info0)
  if (isatt(variable_info[0], "reference_dataset")) then
    refname = variable_info[0]@reference_dataset
  end if
  names = metadata_att_as_array(info0, "dataset")
  infiles = metadata_att_as_array(info0, "filename")

  log_info("++++++++++++++++++++++++++++++++++++++++++")
  log_info(DIAG_SCRIPT + " (var: " + var0 + ")")
  log_info("++++++++++++++++++++++++++++++++++++++++++")

  ; check for reference dataset definition
  if (.not.(isvar("refname"))) then
    error_msg("f", DIAG_SCRIPT, "", "no reference dataset defined in recipe")
  end if

  ; Set default values for non-required diag_script_info attributes
  set_default_att(diag_script_info, "projection", "Robinson")

  ; make sure path for (mandatory) netcdf output exists

  work_dir = config_user_info@work_dir + "/"
  ; Create work dir
  system("mkdir -p " + work_dir)

end

begin
  ; get reference dataset

  ref_ind = ind(names .eq. refname)
  if (ismissing(ref_ind)) then
    error_msg("f", DIAG_SCRIPT, "", "reference dataset (" \
              + refname + ") is missing")
  end if

  ; get multi-model mean index

  mm_ind = ind(names .eq. "ICON")

  if (ismissing(mm_ind)) then
    error_msg("f", DIAG_SCRIPT, "", "multi-model mean is missing (required)")
  end if

  climofiles = new(2, string)
  climofiles(0) = infiles(mm_ind)
  climofiles(1) = infiles(ref_ind)

  ; ========================================================================
  ; =========================== calculations ===============================
  ; ========================================================================

  ; note: 1) masking is handled by the backend
  ;       2) multi-model mean is calculated by the backend

  ; read data and calculate seasonal means

  start_year = info0[mm_ind]@start_year
  end_year = info0[mm_ind]@end_year
  time_str = " (" + start_year + "-" + end_year + ")"

  A0 = read_data(info0[mm_ind])
  mmdata_djf = time_operations(A0, -1, -1, "average", "DJF", True)
  mmdata_jja = time_operations(A0, -1, -1, "average", "JJA", True)
  delete(A0)

  A0 = read_data(info0[ref_ind])
  refdata_djf = time_operations(A0, -1, -1, "average", "DJF", True)
  refdata_jja = time_operations(A0, -1, -1, "average", "JJA", True)
  delete(A0)

  ; seasonality = DJF - JJA

  seas_ref = refdata_djf - refdata_jja
  seas_mm = mmdata_djf - mmdata_jja
  seas_mm@diag_script = (/DIAG_SCRIPT/)
  copy_VarMeta(refdata_djf, seas_ref)
  copy_VarMeta(seas_ref, seas_mm)
  delete(refdata_djf)
  delete(refdata_jja)
  delete(mmdata_djf)
  delete(mmdata_jja)

  abs_seas = abs(seas_mm)
  bias_seas = seas_mm - seas_ref
  bias_abs_seas = abs_seas - abs(seas_ref)

  ; ========================================================================
  ; ============================= plotting =================================
  ; ========================================================================

<<<<<<< HEAD
  if (write_plots) then
    seas_mm@res_gsnMaximize       = True         ; use full page for the plot
    seas_mm@res_cnFillOn          = True         ; color plot desired
    seas_mm@res_cnLineLabelsOn    = False        ; contour lines
    seas_mm@res_cnLinesOn         = False
    seas_mm@res_tiMainOn                 = True
    seas_mm@res_gsnLeftStringFontHeightF = 0.015
    seas_mm@res_cnLevelSelectionMode     = "ExplicitLevels"
    seas_mm@res_mpOutlineOn              = True
    seas_mm@res_mpFillOn                 = False
    seas_mm@res_lbLabelBarOn             = True
    seas_mm@res_gsnRightString           = ""
    seas_mm@res_mpFillDrawOrder          = "PostDraw"     ; draw map fill last
    seas_mm@res_cnMissingValFillColor    = "Gray"
    seas_mm@res_tmYLLabelsOn             = False
    seas_mm@res_tmYLOn                   = False
    seas_mm@res_tmYRLabelsOn             = False
    seas_mm@res_tmYROn                   = False
    seas_mm@res_tmXBLabelsOn             = False
    seas_mm@res_tmXBOn                   = False
    seas_mm@res_tmXTLabelsOn             = False
    seas_mm@res_tmXTOn                   = False
    seas_mm@res_cnInfoLabelOn            = False      ; turn off cn info label
    seas_mm@res_mpProjection             = diag_script_info@projection

    ; --------------------------------------------------------------------
    ; create workspace

    wks = get_wks("dummy_for_wks", DIAG_SCRIPT, "seasonality_" + var0)
;    drawNDCGrid(wks) ; debugging option

    plots = new((/4/), graphic)

    ; --------------------------------------------------------------------
    ; plot contour map

    seas_mm@res_gsnDraw         = False  ; Do not draw yet
    seas_mm@res_gsnFrame        = False  ; Don't advance frame.
    seas_mm@res_mpPerimOn       = False

    seas_mm@res_lbTitleString   = "(" + seas_mm@units + ")"
    seas_mm@res_lbTitlePosition      = "Bottom"

    seas_mm@res_lbLabelFontHeightF   = 0.014
    seas_mm@res_lbTopMarginF         = 0.1
    seas_mm@res_lbTitleFontHeightF   = 0.014

    seas_mm@res_tiMainFontHeightF    = 0.016

    seas_mm@res_tiMainString = "Bias ICON vs. " + refname + time_str
=======
  seas_mm@res_gsnMaximize       = True         ; use full page for the plot
  seas_mm@res_cnFillOn          = True         ; color plot desired
  seas_mm@res_cnLineLabelsOn    = False        ; contour lines
  seas_mm@res_cnLinesOn         = False
  seas_mm@res_tiMainOn                 = True
  seas_mm@res_gsnLeftStringFontHeightF = 0.015
  seas_mm@res_cnLevelSelectionMode     = "ExplicitLevels"
  seas_mm@res_mpOutlineOn              = True
  seas_mm@res_mpFillOn                 = False
  seas_mm@res_lbLabelBarOn             = True
  seas_mm@res_gsnRightString           = ""
  seas_mm@res_mpFillDrawOrder          = "PostDraw"     ; draw map fill last
  seas_mm@res_cnMissingValFillColor    = "Gray"
  seas_mm@res_tmYLLabelsOn             = False
  seas_mm@res_tmYLOn                   = False
  seas_mm@res_tmYRLabelsOn             = False
  seas_mm@res_tmYROn                   = False
  seas_mm@res_tmXBLabelsOn             = False
  seas_mm@res_tmXBOn                   = False
  seas_mm@res_tmXTLabelsOn             = False
  seas_mm@res_tmXTOn                   = False
  seas_mm@res_cnInfoLabelOn            = False      ; turn off cn info label
  seas_mm@res_mpProjection             = diag_script_info@projection

  ; --------------------------------------------------------------------
  ; create workspace

  wks = get_wks("dummy_for_wks", DIAG_SCRIPT, "seasonality_" + var0)
;  drawNDCGrid(wks) ; debugging option

  plots = new((/4/), graphic)

  ; --------------------------------------------------------------------
  ; plot contour map

  seas_mm@res_gsnDraw         = False  ; Do not draw yet
  seas_mm@res_gsnFrame        = False  ; Don't advance frame.
  seas_mm@res_mpPerimOn       = False

  seas_mm@res_lbTitleString   = "(" + seas_mm@units + ")"
  seas_mm@res_lbTitlePosition      = "Bottom"

  seas_mm@res_lbLabelFontHeightF   = 0.014
  seas_mm@res_lbTopMarginF         = 0.1
  seas_mm@res_lbTitleFontHeightF   = 0.014

  seas_mm@res_tiMainFontHeightF    = 0.016

  seas_mm@res_tiMainString = "Multi Model Mean Bias"

  if (isatt(seas_mm, "res_cnLevels")) then
    delete(seas_mm@res_cnLevels)
  end if

  if (isatt(variable_info[0], "map_diff_levels")) then
    seas_mm@res_cnLevels = variable_info@map_diff_levels
  end if

  copy_VarMeta(seas_mm, abs_seas)
  copy_VarMeta(seas_mm, bias_seas)
  copy_VarMeta(seas_mm, bias_abs_seas)

  if (var0.eq."tas") then
    pal = read_colormap_file("$diag_scripts/shared/plot/rgb/" \
                             + "ipcc-tas.rgb")
    seas_mm@res_cnFillColors = pal
    pal2 = read_colormap_file("$diag_scripts/shared/plot/rgb/" \
                              + "ipcc-tas-absdelta.rgb")
    abs_seas@res_cnFillColors = pal2
    pal3 = read_colormap_file("$diag_scripts/shared/plot/rgb/" \
                              + "ipcc-tas-seasdelta.rgb")
    bias_seas@res_cnFillColors = pal3
    bias_abs_seas@res_cnFillColors = pal3
>>>>>>> f47afc5c

    if (isatt(seas_mm, "res_cnLevels")) then
      delete(seas_mm@res_cnLevels)
    end if
    if (isatt(abs_seas, "res_cnLevels")) then
      delete(abs_seas@res_cnLevels)
    end if
    if (isatt(bias_seas, "res_cnLevels")) then
      delete(bias_seas@res_cnLevels)
    end if
    if (isatt(bias_abs_seas, "res_cnLevels")) then
      delete(bias_abs_seas@res_cnLevels)
    end if

<<<<<<< HEAD
    seas_mm@res_tiMainString = "Seasonality ICON" + time_str
    abs_seas@res_tiMainString = "Absolute Seasonality ICON" + time_str
    bias_seas@res_tiMainString = "Bias in Seasonality ICON vs. " + refname + time_str
    bias_abs_seas@res_tiMainString = "Bias in Absolute Seasonality ICON vs. " + refname + time_str
=======
    ; IPCC ch.9 fig. 9.3 scales for tas
    seas_mm@res_cnLevels = fspan(-50, 50, 21)
    abs_seas@res_cnLevels = fspan(5, 50, 10)
    bias_seas@res_cnLevels = fspan(-8, 8, 17)
    bias_abs_seas@res_cnLevels = fspan(-8, 8, 17)
  end if
>>>>>>> f47afc5c

  seas_mm@res_tiMainString = "Multi Model Mean"
  abs_seas@res_tiMainString = "Multi Model Mean of Absolute Seasonality"
  bias_seas@res_tiMainString = "Multi Model Mean Bias in Seasonality"
  bias_abs_seas@res_tiMainString = "Multi Model Mean Bias in Absolute " \
                                   + "Seasonality"

  ; panelling resources

  pres                 = True
  pres@gsnPanelCenter  = False
  pres@gsnPanelRowSpec = True
  pres@gsnPanelYWhiteSpacePercent = 5
  pres@gsnPanelXWhiteSpacePercent = 5

  plots(0) = contour_map(wks, seas_mm, var0)
  plots(1) = contour_map(wks, abs_seas, var0)
  plots(2) = contour_map(wks, bias_seas, var0)
  plots(3) = contour_map(wks, bias_abs_seas, var0)

  gsn_panel(wks, plots, (/2, 2/), pres)

  plotfile = wks@fullname

  ; ###########################################
  ; # output to netCDF                        #
  ; ###########################################

  seas_mm@var = "seas_" + var0
  seas_mm@var_long_name = "Multi-model mean seasonality"
  seas_mm@var_units = seas_mm@units

  abs_seas@var = "abs_seas_" + var0
  abs_seas@var_long_name = "Multi-model mean of absolute seasonality"
  abs_seas@var_units = abs_seas@units

  bias_seas@var = "bias_seas_" + var0
  bias_seas@var_long_name = "Multi-model mean bias in seasonality"
  bias_seas@var_units = bias_seas@units

  bias_abs_seas@var = "bias_abs_seas_" + var0
  bias_abs_seas@var_long_name = "Multi-model mean bias in absolute seasonality"
  bias_abs_seas@var_units = bias_abs_seas@units

  nc_filename = work_dir + "seasonality_" + var0 + ".nc"
  nc_filename@existing = "append"

  nc_outfile = ncdf_write(seas_mm, nc_filename)
  nc_outfile = ncdf_write(abs_seas, nc_filename)
  nc_outfile = ncdf_write(bias_seas, nc_filename)
  nc_outfile = ncdf_write(bias_abs_seas, nc_filename)

  ; ------------------------------------------------------------------------
  ; write provenance to netcdf output and plot file(s) (mean)
  ; ------------------------------------------------------------------------

  statistics = (/"clim", "diff", "mean"/)
  domain = "global"
  plottype = "geo"

  caption = "Multi model values for variable " + var0 + ", from top left " \
    + "to bottom right: mean, mean of absolute seasonality, mean bias in " \
    + "seasonality, mean bias in absolute seasonality. Reference dataset: " \
    + names(ref_ind) + ". Similar to IPCC AR5, fig. 9.3."

  log_provenance(nc_outfile, plotfile, caption, statistics, \
                 domain, plottype, "", "", climofiles)

  leave_msg(DIAG_SCRIPT, "")

end<|MERGE_RESOLUTION|>--- conflicted
+++ resolved
@@ -135,58 +135,6 @@
   ; ============================= plotting =================================
   ; ========================================================================
 
-<<<<<<< HEAD
-  if (write_plots) then
-    seas_mm@res_gsnMaximize       = True         ; use full page for the plot
-    seas_mm@res_cnFillOn          = True         ; color plot desired
-    seas_mm@res_cnLineLabelsOn    = False        ; contour lines
-    seas_mm@res_cnLinesOn         = False
-    seas_mm@res_tiMainOn                 = True
-    seas_mm@res_gsnLeftStringFontHeightF = 0.015
-    seas_mm@res_cnLevelSelectionMode     = "ExplicitLevels"
-    seas_mm@res_mpOutlineOn              = True
-    seas_mm@res_mpFillOn                 = False
-    seas_mm@res_lbLabelBarOn             = True
-    seas_mm@res_gsnRightString           = ""
-    seas_mm@res_mpFillDrawOrder          = "PostDraw"     ; draw map fill last
-    seas_mm@res_cnMissingValFillColor    = "Gray"
-    seas_mm@res_tmYLLabelsOn             = False
-    seas_mm@res_tmYLOn                   = False
-    seas_mm@res_tmYRLabelsOn             = False
-    seas_mm@res_tmYROn                   = False
-    seas_mm@res_tmXBLabelsOn             = False
-    seas_mm@res_tmXBOn                   = False
-    seas_mm@res_tmXTLabelsOn             = False
-    seas_mm@res_tmXTOn                   = False
-    seas_mm@res_cnInfoLabelOn            = False      ; turn off cn info label
-    seas_mm@res_mpProjection             = diag_script_info@projection
-
-    ; --------------------------------------------------------------------
-    ; create workspace
-
-    wks = get_wks("dummy_for_wks", DIAG_SCRIPT, "seasonality_" + var0)
-;    drawNDCGrid(wks) ; debugging option
-
-    plots = new((/4/), graphic)
-
-    ; --------------------------------------------------------------------
-    ; plot contour map
-
-    seas_mm@res_gsnDraw         = False  ; Do not draw yet
-    seas_mm@res_gsnFrame        = False  ; Don't advance frame.
-    seas_mm@res_mpPerimOn       = False
-
-    seas_mm@res_lbTitleString   = "(" + seas_mm@units + ")"
-    seas_mm@res_lbTitlePosition      = "Bottom"
-
-    seas_mm@res_lbLabelFontHeightF   = 0.014
-    seas_mm@res_lbTopMarginF         = 0.1
-    seas_mm@res_lbTitleFontHeightF   = 0.014
-
-    seas_mm@res_tiMainFontHeightF    = 0.016
-
-    seas_mm@res_tiMainString = "Bias ICON vs. " + refname + time_str
-=======
   seas_mm@res_gsnMaximize       = True         ; use full page for the plot
   seas_mm@res_cnFillOn          = True         ; color plot desired
   seas_mm@res_cnLineLabelsOn    = False        ; contour lines
@@ -235,7 +183,8 @@
 
   seas_mm@res_tiMainFontHeightF    = 0.016
 
-  seas_mm@res_tiMainString = "Multi Model Mean Bias"
+  ; seas_mm@res_tiMainString = "Multi Model Mean Bias"
+  seas_mm@res_tiMainString = "Bias ICON vs. " + refname + time_str
 
   if (isatt(seas_mm, "res_cnLevels")) then
     delete(seas_mm@res_cnLevels)
@@ -260,7 +209,6 @@
                               + "ipcc-tas-seasdelta.rgb")
     bias_seas@res_cnFillColors = pal3
     bias_abs_seas@res_cnFillColors = pal3
->>>>>>> f47afc5c
 
     if (isatt(seas_mm, "res_cnLevels")) then
       delete(seas_mm@res_cnLevels)
@@ -275,19 +223,17 @@
       delete(bias_abs_seas@res_cnLevels)
     end if
 
-<<<<<<< HEAD
     seas_mm@res_tiMainString = "Seasonality ICON" + time_str
     abs_seas@res_tiMainString = "Absolute Seasonality ICON" + time_str
     bias_seas@res_tiMainString = "Bias in Seasonality ICON vs. " + refname + time_str
     bias_abs_seas@res_tiMainString = "Bias in Absolute Seasonality ICON vs. " + refname + time_str
-=======
+
     ; IPCC ch.9 fig. 9.3 scales for tas
     seas_mm@res_cnLevels = fspan(-50, 50, 21)
     abs_seas@res_cnLevels = fspan(5, 50, 10)
     bias_seas@res_cnLevels = fspan(-8, 8, 17)
     bias_abs_seas@res_cnLevels = fspan(-8, 8, 17)
   end if
->>>>>>> f47afc5c
 
   seas_mm@res_tiMainString = "Multi Model Mean"
   abs_seas@res_tiMainString = "Multi Model Mean of Absolute Seasonality"
