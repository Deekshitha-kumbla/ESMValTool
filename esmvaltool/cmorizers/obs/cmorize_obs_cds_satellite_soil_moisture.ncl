; #############################################################################
; ESMValTool CMORizer for CDS-SATELLITE-SOIL-MOISTURE data
; #############################################################################
;
; Tier
;    Tier 3: restricted dataset.
;
; Source
;    https://cds.climate.copernicus.eu/cdsapp#!/dataset/
;    satellite-soil-moisture?tab=form
;
; Last access
;    20190314
;
; Download and processing instructions
;    Use the download script to retrieve the data.
;
; Modification history
;    20200602-crezee_bas: include ICDR
;    20200525-righi_mattia: fix time checker.
;    20190522-crezee_bas: time period extended.
;    20190314-crezee_bas: written based on cmorize_obs_esacci_soilmoisture.ncl.
;
; #############################################################################
loadscript(getenv("esmvaltool_root") + \
           "/esmvaltool/cmorizers/obs/interface.ncl")

begin

  ; Script name (for logger)
  DIAG_SCRIPT = "cmorize_obs_cds_satellite_soil_moisture.ncl"

  ; Source name
  OBSNAME = "CDS-SATELLITE-SOIL-MOISTURE"

  ; Tier
  TIER = 3

  ; Period
<<<<<<< HEAD
  YEAR1 = 1979
=======
  YEAR1 = 1978
>>>>>>> 66a4a1da
  YEAR2 = 2020

  ; Selected variables (standard name)
  VAR = (/"sm", "sm"/)

  ; Name in the raw data
  NAME = (/"sm", "sm"/)

  ; MIP
<<<<<<< HEAD
  MIP = (/"Lmon", "Lmon"/)

  ; Frequency
  FREQ = (/"mon", "mon"/)
=======
  MIP = (/"day", "Lmon"/)

  ; Frequency
  FREQ = (/"day", "mon"/)

  ; Name of frequency in filename
  FREQNAME = (/"-DAILY-", "-MONTHLY-"/)
>>>>>>> 66a4a1da

  ; CMOR table
  CMOR_TABLE = getenv("cmor_tables") + "/custom/CMOR_" + VAR + ".dat"

  ; Type
  TYPE = "sat"

  ; Version
<<<<<<< HEAD
  VERSION = "CUSTOM-MERGED-C3S-511-SPQB-Jun2020"
=======
  VERSION = "CUSTOM-TCDR-ICDR-20200602"
>>>>>>> 66a4a1da

  ; Global attributes
  SOURCE = "https://cds.climate.copernicus.eu/cdsapp#!/" + \
    "dataset/satellite-soil-moisture"
  REF = "Gruber et al., Earth Syst. Sci. Data, " + \
    "doi: 10.5194/essd-11-717-2019, 2019."
  COMMENT = ""

end

begin

  do vv = 0, dimsizes(VAR) - 1

    log_info("Processing " + VAR(vv) + " (" + MIP(vv) + ")")

    do yy = YEAR1, YEAR2

      ; Set list of files
      files = systemfunc("ls " + input_dir_path + \
<<<<<<< HEAD
                         "C3S-SOILMOISTURE-L3S-SSMV-" + \
                         "COMBINED-MONTHLY-" + yy + "????000000-" + \
                         "?CDR-v201812.0.?.nc") ; both ICDR and TCDR and also two versions of ICDR
      f = addfiles(files, "r")
      delete(files)
=======
                         "C3S-SOILMOISTURE-L3S-SSMV-COMBINED" + \
                         FREQNAME(vv) + yy + \
                         "????000000-?CDR-v201?12.0.0.nc")

      ; Retrieve start and end date (YYYYMM)
      start_date = systemfunc("basename " + files(0))
      start_date := str_get_cols(str_get_field(start_date, 7, "-"), 0, 7)
      end_date = systemfunc("basename " + files(dimsizes(files) - 1))
      end_date := str_get_cols(str_get_field(end_date, 7, "-"), 0, 7)
>>>>>>> 66a4a1da

      ; Read data
      f = addfiles(files, "r")
      delete(files)
      output = f[:]->$NAME(vv)$
      delete(f)

      ; Format coordinates
      output!0 = "time"
      output!1 = "lat"
      output!2 = "lon"
      format_coords(output, start_date, end_date, FREQ(vv))

      ; Set variable attributes
      tmp = format_variable(output, VAR(vv), CMOR_TABLE(vv))
      delete(output)
      output = tmp
      delete(tmp)

      ; Calculate coordinate bounds
      bounds = guess_coord_bounds(output, FREQ(vv))

      ; Set global attributes
      gAtt = set_global_atts(OBSNAME, TIER, SOURCE, REF, COMMENT)

      ; Output file
      DATESTR = start_date + "-" + end_date
      fout = output_dir_path + \
        str_join((/"OBS", OBSNAME, TYPE, VERSION, \
                   MIP(vv), VAR(vv), DATESTR/), "_") + ".nc"

      ; Write variable
      write_nc(fout, VAR(vv), output, bounds, gAtt)
      delete(gAtt)
      delete(output)
      delete(bounds)

    end do

  end do

end<|MERGE_RESOLUTION|>--- conflicted
+++ resolved
@@ -37,11 +37,7 @@
   TIER = 3
 
   ; Period
-<<<<<<< HEAD
-  YEAR1 = 1979
-=======
   YEAR1 = 1978
->>>>>>> 66a4a1da
   YEAR2 = 2020
 
   ; Selected variables (standard name)
@@ -51,12 +47,6 @@
   NAME = (/"sm", "sm"/)
 
   ; MIP
-<<<<<<< HEAD
-  MIP = (/"Lmon", "Lmon"/)
-
-  ; Frequency
-  FREQ = (/"mon", "mon"/)
-=======
   MIP = (/"day", "Lmon"/)
 
   ; Frequency
@@ -64,7 +54,6 @@
 
   ; Name of frequency in filename
   FREQNAME = (/"-DAILY-", "-MONTHLY-"/)
->>>>>>> 66a4a1da
 
   ; CMOR table
   CMOR_TABLE = getenv("cmor_tables") + "/custom/CMOR_" + VAR + ".dat"
@@ -73,11 +62,7 @@
   TYPE = "sat"
 
   ; Version
-<<<<<<< HEAD
-  VERSION = "CUSTOM-MERGED-C3S-511-SPQB-Jun2020"
-=======
   VERSION = "CUSTOM-TCDR-ICDR-20200602"
->>>>>>> 66a4a1da
 
   ; Global attributes
   SOURCE = "https://cds.climate.copernicus.eu/cdsapp#!/" + \
@@ -98,13 +83,6 @@
 
       ; Set list of files
       files = systemfunc("ls " + input_dir_path + \
-<<<<<<< HEAD
-                         "C3S-SOILMOISTURE-L3S-SSMV-" + \
-                         "COMBINED-MONTHLY-" + yy + "????000000-" + \
-                         "?CDR-v201812.0.?.nc") ; both ICDR and TCDR and also two versions of ICDR
-      f = addfiles(files, "r")
-      delete(files)
-=======
                          "C3S-SOILMOISTURE-L3S-SSMV-COMBINED" + \
                          FREQNAME(vv) + yy + \
                          "????000000-?CDR-v201?12.0.0.nc")
@@ -114,7 +92,6 @@
       start_date := str_get_cols(str_get_field(start_date, 7, "-"), 0, 7)
       end_date = systemfunc("basename " + files(dimsizes(files) - 1))
       end_date := str_get_cols(str_get_field(end_date, 7, "-"), 0, 7)
->>>>>>> 66a4a1da
 
       ; Read data
       f = addfiles(files, "r")
