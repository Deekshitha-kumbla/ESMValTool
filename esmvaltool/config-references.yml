# Full list of authors and references for the currently implemented
# diagnostics.
#
# Add new entries alphabetically (for authors) or at the end of the
# respective lists. Do not change the current entries!
#

authors:
  # Core Team (PI and core developers)
  eyring_veronika:
    name: Eyring, Veronika
    institute: DLR, Germany
    email: veronika.eyring@dlr.de
    orcid: https://orcid.org/0000-0002-6887-4885
  andela_bouwe:
    name: Andela, Bouwe
    institute: NLeSC, Netherlands
    email: b.andela@esciencecenter.nl
    orcid: https://orcid.org/0000-0001-9005-8940
  broetz_bjoern:
    name: Broetz, Bjoern
    institute: DLR, Germany
    email: bjoern.broetz@dlr.de
    orcid:
  demora_lee:
    name: de Mora, Lee
    institute: PML, UK
    email: ledm@pml.ac.uK
    orcid: https://orcid.org/0000-0002-5080-3149
  drost_niels:
    name: Drost, Niels
    institute: NLeSC, Netherlands
    email: n.drost@esciencecenter.nl
    orcid: https://orcid.org/0000-0001-9795-7981
  koldunov_nikolay:
    name: Koldunov, Nikolay
    institute: AWI, Germany
    email: nikolay.koldunov@awi.de
    orcid: https://orcid.org/0000-0002-3365-8146
  lauer_axel:
    name: Lauer, Axel
    institute: DLR, Germany
    email: axel.lauer@dlr.de
    orcid: https://orcid.org/0000-0002-9270-1044
  mueller_benjamin:
    name: Mueller, Benjamin
    institute: LMU, Germany
    email: b.mueller@iggf.geo.uni-muenchen.de
    orcid:
  predoi_valeriu:
    name: Predoi, Valeriu
    institute: URead, UK
    email: valeriu.predoi@ncas.ac.uk
    orcid: https://orcid.org/0000-0002-9729-6578
  righi_mattia:
    name: Righi, Mattia
    institute: DLR, Germany
    email: mattia.righi@dlr.de
    orcid: https://orcid.org/0000-0003-3827-5950
  schlund_manuel:
    name: Schlund, Manuel
    institute: DLR, Germany
    email: manuel.schlund@dlr.de
    orcid: https://orcid.org/0000-0001-5251-0158
  vegas-regidor_javier:
    name: Vegas-Regidor, Javier
    institute: BSC, Spain
    email: javier.vegas@bsc.es
    orcid: https://orcid.org/0000-0003-0096-4291
  zimmermann_klaus:
    name: Zimmermann, Klaus
    institute: SMHI, Sweden
    email: klaus.zimmermann@smhi.se
    orcid: https://orcid.org/0000-0003-3994-2057
  # Development team
  aerts_jerom:
    name: Aerts, Jerom
    institute: University of Delft, Netherlands
    orcid: https://orcid.org/0000-0003-0157-4818
  alidoost_sarah:
    name: Alidoost, Sarah
    institute: NLeSC, Netherlands
    orcid: https://orcid.org/0000-0001-8407-6472
  anav_alessandro:
    name: Anav, Alessandro
    institute: Univ. of Exeter, UK
    orcid: https://orcid.org/0000-0002-4217-7563
  andrews_oliver:
    name: Andrews, Oliver
    institute: Tyndall Centre, UK
    orcid: https://orcid.org/0000-0002-1921-475X
  arnone_enrico:
    name: Arnone, Enrico
    institute: ISAC-CNR, Torino, Italy
    orcid: https://orcid.org/0000-0001-6740-5051
  bellprat_omar:
    name: Bellprat, Omar
    institute: BSC, Spain
    orcid: https://orcid.org/0000-0001-6434-1793
  berg_peter:
    name: Berg, Peter
    institute: SMHI, Sweden
    orcid: https://orcid.org/0000-0002-1469-2568
  bock_lisa:
    name: Bock, Lisa
    institute: DLR, Germany
    orcid: https://orcid.org/0000-0001-7058-5938
  bojovic_dragana:
    name: Bojovic, Dragana
    institute: BSC, Spain
    orcid: https://orcid.org/0000-0001-7354-1885
  cagnazzo_chiara:
    name: Cagnazzo, Chiara
    institute: CNR, Italy
    orcid: https://orcid.org/0000-0002-2054-0448
  camphuijsen_jaro:
    name: Camphuijsen, Jaro
    institute: NLeSC, Netherlands
    orcid: https://orcid.org/0000-0002-8928-7831
  capistrano_vinicius:
    name: Capistrano, Vinicius
    institute: INPE, Brazil
    orcid: https://orcid.org/0000-0001-8653-2312
  caron_louis-philippe:
    name: Caron, Louis-Philippe
    institute: BSC, Spain
    orcid: https://orcid.org/0000-0001-5221-0147
  chen_jack:
    name: Chen, Jack
    institute: NCAR, USA
    orcid:
  cionni_irene:
    name: Cionni, Irene
    institute: ENEA, Italy
    orcid: https://orcid.org/0000-0002-0591-9193
  cortesi_nicola:
    name: Cortesi, Nicola
    institute: BSC, Spain
    orcid: https://orcid.org/0000-0002-1442-9225
  crezee_bas:
    name: Crezee, Bas
    institute: ETH Zurich, Switzerland
    orcid: https://orcid.org/0000-0002-1774-1126
  mohr_christianwilhelm:
    name: Mohr, Christian Wilhelm
    institute: Cicero, Norway
    orcid: https://orcid.org/0000-0003-2656-1802
  davin_edouardleopold:
    name: Davin, Edouard Leopold
    institute: ETH Zurich, Switzerland
    orcid: https://orcid.org/0000-0003-3322-9330
  davini_paolo:
    name: Davini, Paolo
    institute: CNR-ISAC, Italy
    orcid: https://orcid.org/0000-0003-3389-7849
  docquier_david:
    name: Docquier, David
    institute: UC Louvain, Belgium
    orcid: 0000-0002-5720-4253
  ehbrecht_carsten:
    name: Ehbrecht, Carsten
    institute: DKRZ, Germany
    orcid:
  frank_franziska:
    name: Frank, Franziska
    institute: DLR, Germany
    orcid:
  fuckar_neven:
    name: Fuckar, Neven
    institute: BSC, Spain
    orcid:
  gainusa-bogdan_alina:
    name: Gainusa-Bogdan, Alina
    institute: France
    orcid: https://orcid.org/0000-0001-6147-1883
  gallego-elvira_belen:
    name: Gallego-Elvira, Belen
    institute: NERC, UK
    orcid: https://orcid.org/0000-0002-2328-0354
  galytska_evgenia:
    name: Galytska, Evgenia
    institute: IUP, Bremen
    orcid: https://orcid.org/0000-0001-6575-1559
  gettelman_andrew:
    name: Gettelman, Andrew
    institute: NCAR, USA
    orcid: https://orcid.org/0000-0002-8284-2599
  gier_bettina:
    name: Gier, Bettina
    institute: University of Bremen, Germany
    orcid:
  gottschaldt_klaus-dirk:
    name: Gottschaldt, Klaus-Dirk
    institute: DLR, Germany
    orcid: https://orcid.org/0000-0002-2046-6137
  guemas_virginie:
    name: Guemas, Virginie
    institute: BSC, Spain
    orcid: https://orcid.org/0000-0002-6340-3558
  hagemann_stefan:
    name: Hagemann, Stefan
    institute: MPI-M, Germany
    orcid: https://orcid.org/0000-0001-5444-2945
  hansson_ulf:
    name: Hansson, Ulf
    institute: SMHI, Sweden
    orcid:
  vonhardenberg_jost:
    name: von Hardenberg, Jost
    institute: ISAC-CNR, Torino, Italy
    orcid: https://orcid.org/0000-0002-5312-8070
  hassler_birgit:
    name: Hassler, Birgit
    institute: DLR, Germany
    orcid: https://orcid.org/0000-0003-2724-709X
  hempelmann_nils:
    name: Hempelmann, Nils
    institute: IPSL, France
    orcid:
  hunter_alasdair:
    name: Hunter, Alasdair
    institute: BSC, Spain
    orcid: https://orcid.org/0000-0001-8365-3709
  hutjes_ronald:
    name: Hutjes, Ronald
    institute: Univ. of Wageningen, NL
    orcid:
  juckes_martin:
    name: Juckes, Martin
    institute: BADC, UK
    orcid:
  kadygrov_nikolay:
    name: Kadygrov, Nikolay
    institute: IPSL, France
    orcid:
  kalverla_peter:
    name: Kalverla, Peter
    institute: NLeSC, Netherlands
    orcid: https://orcid.org/0000-0002-5025-7862
  kindermann_stephan:
    name: Kindermann, Stephan
    institute: DKRZ, Germany
    orcid: https://orcid.org/0000-0001-9335-1093
  krasting_john:
    name: Krasting, John
    institute: NOAA, USA
    orcid: https://orcid.org/0000-0002-4650-9844
  lejeune_quentin:
    name: Lejeune, Quentin
    institute: Climate Analytics, Germany
    orcid: https://orcid.org/0000-0001-9152-3197
  lembo_valerio:
    name: Lembo, Valerio
    institute: CEN, University of Hamburg, Germany
    orcid: https://orcid.org/0000-0001-6085-5914
  levine_richard:
    name: Levine, Richard
    institute: MetOffice, UK
    orcid: https://orcid.org/0000-0003-1210-0415
  little_bill:
    name: Little, Bill
    institute: MetOffice, UK
    orcid:
  lledo_llorenc:
    name: Lledo, Llorenc
    institute: BSC, Spain
    orcid:
  lorenz_ruth:
    name: Lorenz, Ruth
    institute: ETH Zurich, Switzerland
    orcid: https://orcid.org/0000-0002-3986-1268
  lovato_tomas:
    name: Lovato, Tomas
    institute: CMCC, IT
    orcid: https://orcid.org/0000-0002-5188-6767
  makela_jarmo:
    name: Makela, Jarmo
    institute: FMI, Finland
    orcid:
  maloney_eric:
    name: Maloney, Eric
    institute: Colorado State University, USA
    orcid: https://orcid.org/0000-0002-2660-2611
  manubens_nicolau:
    name: Manubens, Nicolau
    institute: BSC, Spain
    orcid: https://orcid.org/0000-0002-0114-508X
  mason_erik:
    name: Mason, Erik
    institute: NOAA, USA
    orcid:
  sandstad_marit:
    name: Sandstad, Marit
    institute: Cicero, Norway
    orcid:
  massonnet_francois:
    name: Massonnet, Francois
    institute: Universite Catholique de Louvain, Belgium
    orcid:
  martin_gill:
    name: Martin, Gill
    institute: MetOffice, UK
    orcid: https://orcid.org/0000-0003-0851-6020
  mavilia_irene:
    name: Mavilia, Irene
    institute: ISAC-CNR, Bologna, Italy
    orcid: https://orcid.org/0000-0002-4938-2906
  mello_felipe:
    name: Mello, Felipe
    institute: INPE, Brazil
    orcid: https://orcid.org/0000-0002-8832-2869
  dalvi_mohit:
    name: Dalvi, Mohit
    institute: MetOffice, UK
    orcid: https://orcid.org/0000-0003-1669-0811
  nikulin_grigory:
    name: Nikulin, Grigory
    institute: SMHI, Sweden
    orcid: https://orcid.org/0000-0002-4226-8713
  nobre_paulo:
    name: Nobre, Paulo
    institute: INPE, Brazil
    orcid: https://orcid.org/0000-0001-9061-4556
  gonzalez-reviriego_nube:
    name: Gonzalez-Reviriego, Nube
    institute: BSC, Spain
    orcid: https://orcid.org/0000-0002-5919-6701
  oliveira_arildo:
    name: Oliveira, Arildo
    institute: INPE, Brazil
    orcid:
  perez-zanon_nuria:
    name: Perez-Zanon, Nuria
    institute: BSC, Spain
    orcid:
  pelupessy_inti:
    name: Pelupessy, Inti
    institute: Netherlands eScience Center
    orcid:
  phillips_adam:
    name: Phillips, Adam
    institute: NCAR, USA
    orcid: https://orcid.org/0000-0003-4859-8585
  pugh_thomas:
    name: Pugh, Thomas
    institute: KIT, Germany
    orcid:
  read_simon:
    name: Read, Simon
    institute: Univ. of Reading, UK
    orcid:
  ringer_mark:
    name: Ringer, Mark
    institute: MetOffice, UK
    orcid: https://orcid.org/0000-0003-4014-2583
  rio_catherine:
    name: Rio, Catherine
    institute: IPSL, France
    orcid: https://orcid.org/0000-0002-6590-7733
  roehrig_romain:
    name: Roehrig, Romain
    institute: MeteoFr, France
    orcid: https://orcid.org/0000-0002-3903-3841
  serva_federico:
    name: Serva, Federico
    institute: CNR, Italy
    orcid: https://orcid.org/0000-0002-7118-0817
  sommer_philipp:
    name: Sommer, Philipp
    institute: Univ. of Hamburg, Germany
    orcid:
  stacke_tobias:
    name: Stacke, Tobias
    institute: MPI-M, Germany
    orcid: https://orcid.org/0000-0003-4637-5337
  sterl_andreas:
    name: Sterl, Andreas
    institute: KNMI, Netherlands
    orcid: https://orcid.org/0000-0003-3457-0434
  swaminathan_ranjini:
    name: Swaminathan, Ranjini
    institute: University of Reading, UK
    orcid: https://orcid.org/0000-0001-5853-2673
  teichmann_claas:
    name: Teichmann, Claas
    institute: GERICS, Hamburg, Germany
    orcid:
  torralba_veronica:
    name: Torralba, Veronica
    institute: BSC, Spain
    orcid:
  tsushima_yoko:
    name: Tsushima, Yoko
    institute: MetOffice, UK
    orcid:
  vanulft_bert:
    name: van Ulft, Bert
    institute: KNMI, Netherlands
    orcid: https://orcid.org/0000-0001-8653-2312
  verhoeven_stefan:
    name: Verhoeven, Stefan
    institute: NLeSC, Netherlands
    orcid: https://orcid.org/0000-0002-5821-2060
  walton_jeremy:
    name: Walton, Jeremy
    institute: MetOffice, UK
    orcid: https://orcid.org/0000-0001-7372-178X
  wang_shiyu:
    name: Wang, Shiyu
    institute: SMHI, Sweden
    orcid:
  weigel_katja:
    name: Weigel, Katja
    institute: University of Bremen and DLR, Germany
    orcid: https://orcid.org/0000-0001-6133-7801
  wenzel_sabrina:
    name: Wenzel, Sabrina
    institute: DLR, Germany
    orcid:
  williams_keith:
    name: Williams, Keith
    institute: MetOffice, UK
    orcid:
  # Viewers (not active developers)
  balaji_venkatramani:
    name: Balaji, Venkatramani
    institute: GFDL, USA
    orcid:
  bunzel_felix:
    name: Bunzel, Felix
    institute: MPI-M, Germany
    orcid:
  charlton-perez_andrew:
    name: Charlton-Perez, Andrew
    institute: Univ. of Reading, UK
    orcid:
  corti_susanna:
    name: Corti, Susanna
    institute: ISAC-CNR, Torino, Italy
    orcid:
  dennis_john:
    name: Dennis, John
    institute: NCAR, USA
    orcid:
  graf_phoebe:
    name: Graf, Phoebe
    institute: DLR, Germany
    orcid:
  hegglin_michaela:
    name: Hegglin, Michaela
    institute: Univ. of Reading, UK
    orcid:
  hendricks_johannes:
    name: Hendricks, Johannes
    institute: DLR, Germany
    orcid:
  john_jasmin:
    name: John, Jasmin
    institute: NOAA, USA
    orcid:
  jones_colin:
    name: Jones, Colin
    institute: MetOffice, UK
    orcid:
  kaiser_christopher:
    name: Kaiser, Christopher
    institute: DLR, Germany
    orcid:
  karpechko_alexey:
    name: Karpechko, Alexey,
    institute: FMI, Finland
    orcid:
  lawrence_bryan:
    name: Lawrence, Bryan
    institute: STFC, UK
    orcid:
  mickelson_sheri:
    name: Mickelson, Sheri
    institute: NCAR, USA
    orcid:
  oconnor_fiona:
    name: OConnor, Fiona
    institute: MetOffice, UK
    orcid:
  radhakrishnan_aparna:
    name: Radhakrishnan, Aparna
    institute: GFDL, USA
    orcid:
  sellar_alistair:
    name: Sellar, Alistair
    institute: MetOffice, UK
    orcid:
  wyser_klaus:
    name: Wyser, Klaus
    institute: SMHI, Sweden
    orcid:
  # Former developers
  braeu_melanie:
    name: Braeu, Melanie
    institute: DLR, Germany
    orcid:
  duscha_christiane:
    name: Duscha, Christiane
    institute: DLR, Germany
    orcid:
  enright_clare:
    name: Enright, Clare
    institute: UEA, UK
    orcid:
  evaldsson_martin:
    name: Evaldsson, Martin
    institute: SMHI, Sweden
    orcid:
  haluszczynski_alexander:
    name: Haluszczynski, Alexander
    institute: DLR, Germany
    orcid:
  herman_michael:
    name: Herman, Michael
    institute: New Mexico Tech, USA
    orcid:
  huebner_michael:
    name: Huebner, Michael
    institute: DLR, Germany
    orcid:
  johnston_marston:
    name: Johnston, Marston
    institute: SMHI, Sweden
    orcid:
  klinger_carolin:
    name: Klinger, Carolin
    institute: DLR, Germany
    orcid:
  kolax_michael:
    name: Kolax, Michael
    institute: SMHI, Sweden
    orcid:
  kunert_dominik:
    name: Kunert, Dominik
    institute: DLR, Germany
    orcid:
  loew_alexander:
    name: Loew, Alexander
    institute: LMU, Germany
    orcid:
  neale_richard:
    name: Neale, Richard
    institute: NCAR, US
    orcid:
  orlowsky_boris:
    name: Orlowsky, Boris
    institute: ETH, Switzerland
    orcid:
  pascoe_stephen:
    name: Pascoe, Stephen
    institute: STFC, UK
    orcid:
  senftleben_daniel:
    name: Senftleben, Daniel
    institute: DLR, Germany
    orcid:
  stevens_mark:
    name: Stevens, Mark
    institute: NCAR, US
    orcid:
  # Former viewers (not active viewers)
  butchart_neal:
    name: Butchart, Neal
    institute: MetOffice, UK
    orcid:
  hassell_david:
    name: Hassell, David
    institute: Univ. of Reading, UK
    orcid:
  ivanova_detelina:
    name: Ivanova, Detelina
    institute: NERSC, Norway
    orcid:
  moise_aurel:
    name: Moise, Aurel
    institute: BOM, Australia
    orcid:
  pendlebury_diane:
    name: Pendlebury, Diane
    institute: Univ. of Toronto, Canada
    orcid:
  stepanova_daria:
    name: Stepanova, Daria
    institute: FMI, Finland
    orcid:
  tilmes_simone:
    name: Tilmes, Simone
    institute: NCAR, US
    orcid:

references:
  # If possible as: "[Last name] et al., [journal abbr.], doi:[doi], [year]."
  acknow_author: "Please acknowledge the author(s)."
  contact_authors: "Please contact the author(s) to discuss acknowledgment or co-authorship."
  acknow_project: "Please acknowledge the project(s)."
  alexander06jgr: "Alexander L.V., et al., J. Geophys. Res., doi:10.1029/2005JD006290, 2006."
  anav13jclim: "Anav et al., J. Clim., doi:10.1175/JCLI-D-12-00417.1, 2013."
  antonov10usgov: "Antonov, J. I. et al., World Ocean Atlas 2009, Volume 2: Salinity. S. Levitus, Ed. NOAA Atlas NESDIS 69, U.S. Government Printing Office, Washington, D.C., 184 pp., 2010."
  aquila11gmd: "Aquila et al., Geosci. Model Dev., doi:10.5194/gmd-4-325-2011, 2011."
  bakker14essd: "Bakker, D. C. E. et al., Earth Syst. Sci. Data, doi:10.5194/essd-6-69-2014, 2014."
  baldwin09qjrms: "Baldwin, D. P. et al., Q. J. R. Meteorol. Soc., 1661-1672, doi:10.1002/qj.479, 2009"
  bianchi12gbc: "Bianchi, D. et al., Global Biogeochem. Cy., doi:10.1029/2011GB004209, 2012."
  brient16jclim: "Brient, F., and T. Schneider, J. Climate, doi:10.1175/JCLI-D-15-0897.1, 2016."
  cionni11acp: "Cionni et al., Atmos. Chem. Phys., doi:10.5194/acp-11-11267-2011, 2011."
  clivar09jclim: "CLIVAR Madden-Julian Oscillation Working Group, J. Climate, doi:10.1175/2008JCLI2731.1, 2009."
  collins13ipcc: "Collins, M. et al., IPCC, doi:10.1017/CBO9781107415324.024, 2013."
  corti99nat: "Corti, S. et al. Nature, doi:10.1038/19745, 1999"
  cox18nature: "Cox, P. M. et al., Nature, doi:10.1038/nature25450, 2018."
  davini12jclim: "Davini P., et al., J. Climate, doi: 10.1175/JCLI-D-12-00032.1, 2012"
  davini18: "Davini, P., Zenodo. doi:10.5281/zenodo.1237837, 2018"
  deangelis15nat: "DeAngelis et al., Nature, doi:10.1038/nature15770, 2015."
  demora2018gmd: "de Mora et al., Geosci. Model Dev., doi:10.5194/gmd-11-4215-2018, 2018."
  docquier2017cryo: "Docquier et al., The Cryosphere, doi:10.5194/tc-11-2829-2017, 2017."
  dong08grl: "Dong, S. et al., J. Geophys. Res., doi:10.1029/2006JC004051, 2008."
  donofrio14jh: "D'Onofrio et al., J of Hydrometeorology, doi:10.1175/JHM-D-13-096.1, 2014."
  duemenil00mpimr: "Duemenil Gates et al., Max Planck Institute for Meteorology Report 307, doi:10.17617/2.1560282, 2000."
  emmons00jgr: "Emmons et al., J. Geophys. Res., doi:10.1029/2000JD900232, 2000."
  eyring06jgr: "Eyring et al., J. Geophys. Res., doi:10.1029/2006JD007327, 2006."
  eyring13jgr: "Eyring et al., J. Geophys. Res., doi:10.1002/jgrd.50316, 2013."
  eyring19gmdd: "Eyring et al., Geosci. Model Dev. Discuss., doi:10.5194/gmd-2019-291, 2019."
  flato13ipcc: "Flato, G. et al., IPCC, doi:10.1017/CBO9781107415324.020, 2013."
  fuckar15cd: "Fuckar et al., Clima Dynam, doi:10.1007/s00382-015-2917-2, 2016."
  gen14jclim: "Gen, L. et al., J. Climate, doi:10.1175/JCLI-D-13-00337.1, 2014."
  georgievski18tac: "Georgievski, G. & Hagemann, S. Theor Appl Climatol., https://doi.org/10.1007/s00704-018-2675-2, 2018"
  giorgi11jc: "Giorgi et al., J. Climate, doi:10.1175/2011JCLI3979.1, 2011."
  giorgi14jgr: "Giorgi et al., J. Geophys. Res. Atmos., doi:10.1002/2014JD022238, 2014."
  gleckler08jgr: "Gleckler et al., J. Geophys. Res., doi:10.1029/2007JD008972, 2008."
  goswami99qjrms: "Goswami, B., et al., Q. J. R. Meteorol. Soc., doi:10.1002/qj.49712555412, 1999."
  gregory04grl: "Gregory J. M. et al., Geophys. Res. Lett., doi:10.1029/2003GL018747, 2004"
  gregory08jgr: "Gregory, J. M. et al., J. Geophys. Res., doi:10.1029/2008JD010405, 2008."
  hagemann13james: "Hagemann et al., J. Adv. Model. Earth Syst., doi:10.1029/2012MS000173, 2013."
  hall06grl: "Hall, A. et al., Geophys. Res. Lett., doi:10.1029/2005GL025127, 2006."
  jones13jgr: "Jones et al., J. Geophys. Res. Atmos., doi:10.1002/jgrd.50239, 2013."
  jones15james: "Jones et al., J. Adv. Model. Earth Syst., doi:10.1002/2014MS000416, 2015."
  kerry06jclim: "Kerry H. et al, J. Climate, doi:10.1175/JCLI3814.1, 2006."
  kim09jclim: "Kim, D. et al., J. Climate, doi:10.1175/2009JCLI3063.1, 2009."
  kim12grl: "Kim and Yu, Geophys. Res. Lett., doi:10.1029/2012GL052006, 2012."
  key04gbc: "Key, R. M. et al., Global Biogeochem. Cy., doi:10.1029/2004GB002247, 2004."
  lauer05acp: "Lauer et al., Atmos. Chem. Phys., doi:10.5194/acp-5-3251-2005, 2005."
  lauer13jclim: "Lauer and Hamilton, J. Climate, doi:10.1175/JCLI-D-12-00451.1, 2013."
  lauer17rse: "Lauer et al., Remote Sens. Environ., doi:10.1016/j.rse.2017.01.007, 2017."
  lembo16climdyn: "Lembo et al., Clim. Dyn., doi:10.1007/s00382-016-3173-9"
  lembo19gmdd: "Lembo et al., Geosci. Model Dev. Discuss., doi:10.5194/gmd-2019-37, 2019"
  li14jclim: "Li and Xie, J. Climate, doi:10.1175/JCLI-D-13-00337.1, 2014."
  li17natcc: "Li, G., S.-P. Xie, C. He, and Z. Chen, Nat Clim Change, doi:10.1038/nclimate3387, 2017."
  lin08jclim: "Lin, J-L. et al., J. Climate, doi: 10.1175/2008JCLI1816.1, 2008."
  lipat17grl: "Lipat et al., Geophys. Res. Lett., doi:10.1002/2017GL073151, 2017."
  lloyd-hughes02jclim: "Lloyd-Hughes, B. and Saunders, M. A., Int. J. Climatol., doi:10.1002/joc.846, 2002."
  locarini10usgov: "Locarnini, R. A. et al., World Ocean Atlas 2009, Volume 1: Temperature. S. Levitus, Ed. NOAA Atlas NESDIS 68, U.S. Government Printing Office, Washington, D.C., 184 pp., 2010."
  lucarini14revgeop: "Lucarini et al., Rev. Geophys., doi:https://doi.org/10.1002/2013RG000446"
  massonnet12tc: "Massonnet, F. et al., The Cryosphere, doi: 10.5194/tc-6-1383-2012, 2012."
  mehran14jgr: "Mehran, A. et al., J. Geophys. Res., doi: 10.1002/2013JD021152, 2014."
  manubens18ems: "Manubens, N., et al., ENVIRON MODELL SOFTW, doi:10.1016/j.envsoft.2018.01.018, 2018."
  mckee93proc: "McKee, T. B. and Doesken, N. J. and Kleist, J.  In Proceedings of the 8th Conference on Applied Climatology, 17(22), 179-183, Boston, MA: American Meteorological Society, 1993."
  mueller14grl: "Mueller, B. and Seneviratne, S. I. Geophys. Res. Lett., doi:10.1002/2013GL058055, 2014."
  mueller13hess: "Mueller, B. et al., Hydrol. Earth Syst. Sci., doi:10.5194/hess-17-3707-2013, 2013."
  phillips14eos: "Phillips, A. S. et al., EOS T. Am. Geophys. Un., doi:10.1002/2014EO490002, 2014."
  rebora06jhm: "Rebora et. al., JHM, doi:10.1175/JHM517.1, 2006."
  righi13acp: "Righi et al., Atmos. Chem. Phys., doi:10.5194/acp-13-9939-2013, 2013."
  righi15gmd: "Righi et al., Geosci. Model Dev., doi:10.5194/gmd-8-733-2015, 2015."
  righi19gmdd: "Righi et al., Geosci. Model Dev. Discuss., doi:10.5194/gmd-2019-226, 2019."
  rk2008bams: "Reichler and Kim, Bull. Amer. Meteor. Soc.,doi:10.1175/BAMS-89-3-303, 2008."
  roedenbeck13os: "Roedenbeck, C. et al., Ocean Sci., doi:10.5194/os-9-193-2013, 2013."
  roehrig13jclim: "Roehrig, R. et al., J. Climate, doi:10.1175/JCLI-D-12-00505.1, 2013."
  sherwood14nat: "Sherwood et al., nature, doi:10.1038/nature12829, 2014."
  sillman13jgr: "Sillmann et al., J. Geophys. Res., doi:10.1002/jgrd.50203, 2013"
  sperber12asl: "Sperber and Kim, Atmos. Sci. Lett., doi:10.1002/asl.378, 2012."
  straus07jcli: "Straus, D.M., S. Corti, and F. Molteni. J. Climate, doi:10.1175/JCLI4070.1, 2007"
  sutanudjaja2018gmd: "Sutanudjaja, E. H. et al., Geosci. Model Dev., doi:10.5194/gmd-11-2429-2018, 2018."
  stroeve07grl: "Stroeve, J. et al., Geophys. Res. Lett., doi:10.1029/2007GL029703, 2007."
  taylor12nature: "Taylor et al., Nature, doi:10.1038/nature11377, 2012."
  terzago18nhess: "Terzago, S. et al., Nat. Hazards Earth Syst. Sci., doi:10.5194/nhess-18-2825-2018, 2018."
  takahashi14marchem: "Takahashi et al., Mar. Chem., doi:10.1016/j.marchem.2014.06.004, 2014."
  tian15grl: "Tian, Geophys. Res. Lett., doi:10.1002/2015GL064119, 2015."
  tibaldi90tel: "Tibaldi S. and Molteni F. Tellus A, doi:10.1034/j.1600-0870.1990.t01-2-00003.x, 1990."
  vicente10jclim: "Vicente-Serrano, S. M. and Beguera, S. and Lopez-Moreno, J. I., Journal of climate, doi:10.1175/2009JCLI2909.1, 2010"
  wang99bams: "Wang, B. and Z. Fan, Bull. Amer. Meteor. Soc., doi:10.1175/1520-0477(1999)080<0629:COSASM>2.0.CO;2, 1999."
  wang11climdyn: "Wang, B. et al., Clim. Dyn., doi:10.1007/s00382-011-1266-z, 2011."
  webster92qjrms: "Webster, P. J. and Yang, S., Q.J.R. Meteorol. Soc., doi:10.1002/qj.49711850705, 1992."
  weedon14wrr: "Weedon, G. P. et al., Water Resour. Res., doi:10.1002/2014WR015638, 2014."
  weigel08qjrms: "Weigel, A P., et al., Q. J. Royal Meteorol. Soc. doi:10.1002/qj.210"
  wenzel14jgr: "Wenzel et al., J. Geophys. Res. Biogeosci., doi:10.1002/2013JG002591, 2014."
  wenzel16jclim: "Wenzel et al., J. Climate, doi:10.1175/JCLI-D-15-0412.1, 2016."
  williams09climdyn: "Williams and Webb, Clim. Dynam., doi:10.1007/s00382-008-0443-1, 2009."
  zhang11wcc: "Zhang et al., WIREs Clim. Change, doi:10.1002/wcc.147, 2011."
  # Observations
  aura-tes: "Beer, R., IEEE Trans. Geosci. Remote Sens., doi:10.1109/TGRS.2005.863716, 2006."
  cds-satellite-lai-fapar: "Baret et al., Remote Sens. Environ., doi:10.1016/j.rse.2007.02.018, 2007.OB"
  cds-satellite-soil-moisture: "Gruber et al., Earth Syst. Sci. Data, doi: 10.5194/essd-11-717-2019, 2019."
  cds-uerra: "Ridal et al., HARMONIE reanalysis report of results and dataset, UERRA (EU FP7 Collaborative Project, Grant agreement 607193), http://uerra.eu/component/dpattachments/?task=attachment.download&id=296, 2017."
  cds-xch4: "Buchwitz et al., Adv. Astronaut. Sci. Technol., doi:10.1007/s42423-018-0004-6, 2018."
  cds-xco2: "Buchwitz et al., Adv. Astronaut. Sci. Technol., doi:10.1007/s42423-018-0004-6, 2018."
  ceres-ebaf: "Loeb et al., J. Climate, doi:10.1175/JCLI-D-17-0208.1, 2018."
  ceres-syn1deg: "Wielicki et al., Bull. Amer. Meteor. Soc., doi:10.1175/1520-0477(1996)077<0853:CATERE>2.0.CO;2, 1996."
  cowtanway: "Cowtan & Way, Q. J. Roy. Meteor. Soc., doi:0.1002/qj.2297, 2014."
  cru: "Harris et al., Int. J. Climatol., doi:10.1002/joc.3711, 2014."
  duveiller2018: "Duveiller et al., Sci. Data, doi:10.1038/sdata.2018.14, 2018."
  eppley-vgpm-modis: "Behrenfeld and Falkowski, Limnol. Oceanogr., doi:10.4319/lo.1997.42.1.0001, 1997."
  era-interim: "Dee et al., Q. J. Roy. Meteor. Soc., doi:10.1002/qj.828, 2011."
  era-interim-land: "Balsamo et al., Hydrol. Earth Syst. Sci., doi:10.5194/hess-19-389-2015, 2015."
  era5: "Copernicus Climate Change Service (C3S) (2017): ERA5: Fifth generation of ECMWF atmospheric reanalyses of the global climate. Copernicus Climate Change Service Climate Data Store (CDS)"
  esacci-aerosol: "Popp et al., Remote Sens., doi:10.3390/rs8050421, 2016."
  esacci-cloud: "Stengel et al., Earth Syst. Sci. Data, doi:10.5194/essd-9-881-2017, 2017."
  esacci-fire: "Chuvieco et al.ESA Fire Climate Change Initiative (Fire_cci): Burned Area Grid Product Version 4.1. Centre for Environmental Data Analysis, https://doi.org/10.5285/d80636d4-7daf-407e-912d-f5bb61c142fa, 2016."
  esacci-landcover: "Defourny, P.: ESA Land Cover Climate Change Initiative (Land_Cover_cci): Global Land Cover Maps, Version 1.6.1. Centre for Environmental Data Analysis, http://catalogue.ceda.ac.uk/uuid/4761751d7c844e228ec2f5fe11b2e3b0, 2016."
  esacci-oc: "Sathyendranath et al., ESA Ocean Colour Climate Change Initiative (Ocean_Colour_cci): Global chlorophyll-a data products gridded on a geographic projection, Version 3.1. Centre for Environmental Data Analysis, http://catalogue.ceda.ac.uk/uuid/12d6f4bdabe144d7836b0807e65aa0e2, doi:10.5285/9c334fbe6d424a708cf3c4cf0c6a53f5, 2018."
  esacci-ozone: "Loyola et al., Int. J. Remote Sens. doi:10.1080/01431160902825016, 2009."
  esacci-soilmoisture: "Liu et al., Hydrol. Earth Syst. Sci., doi:10.5194/hess-15-425-2011, 2011."
  esacci-sst: "Merchant et al., Geosci. Data J., doi:10.1002/gdj3.20, 2014."
  fluxcom: "Jung et al., Scientific Data 6:74, doi:10.1038/s41597-019-0076-8, 2019."
  gcp: "Le Quere et al., Earth Syst. Sci. Data, doi:10.5194/essd-10-2141-2018, 2018."
  ghcn: "Jones and Moberg, J. Clim., doi:10.1175/1520-0442(2003)016<0206:HALSSA>2.0.CO;2, 2003."
  gpcc: "Schneider et al., doi: [10.5676/DWD_GPCC/FD_M_V2018_025, 10.5676/DWD_GPCC/FD_M_V2018_050, 10.5676/DWD_GPCC/FD_M_V2018_100, 10.5676/DWD_GPCC/FD_M_V2018_250], 2018."
  hadcrut3: "Brohan et al., J. Geophys. Res., doi:10.1029/2005JD006548, 2006."
  hadcrut4: "Morice et al., J. Goophys. Res., doi:10.1029/2011JD017187, 2012."
  hadisst: "Rayner et al., J. Geophys. Res., doi:10.1029/2002JD002670, 2013."
  hwsd: "Wieder et al., doi:10.3334/ornldaac/1247, 2014."
  isccp-fh: "Zhang et al., Calculation, Evaluation and Application of Long-term, Global Radiative Flux Datasets at ISCCP: Past and Present, https://isccp.giss.nasa.gov/pub/flux-fh/docs/Zhang_etal_flux-cal_at-isccp_v3_2019.pdf, 2019."
  jma-transcom: "Maki et al., Tellus B, doi:10.1111/j.1600-0889.2010.00488.x, 2010."
  lai3g: "Zhu et al., Remote Sens., doi:10.3390/rs5020927, 2013."
  landflux-eval: "Mueller et al., Hydrol. Earth Syst. Sci., doi:10.5194/hess-17-3707-2013, 2013."
  landschuetzer2016: "Landschuetzer et al., Global Biogeochem. Cycles, doi:10.1002/2015GB005359, 2016."
  mac-lwp: "Elsaesser et al., J. Clim., doi:10.1175/JCLI-D-16-0902.1, 2017."
  merra2: "Gelaro et al., J. Clim., doi:10.1175/JCLI-D-16-0758.1, 2017"
  mls-aura: "Read, W. and Livesey, N., MLS/Aura Level 2 Relative Humidity With Respect To Ice V004, Greenbelt, MD, USA, Goddard Earth Sciences Data and Information Services Center (GES DISC), doi:10.5067/Aura/MLS/DATA2019, 2015."
  modis1: "Platnick et al., IEEE Trans. Geosci. Remote Sens., doi:10.1109/TGRS.2002.808301, 2003."
  modis2: "Levy et al., Atmos. Meas. Tech., doi:10.5194/amt-6-2989-2013, 2013."
  mte: "Jung et al., J. Geophys. Res., doi:10.1029/2010JG001566, 2011."
  ncep: "Kalnay et al., B. Am. Meteorol. Soc., doi:10.1175/1520-0477(1996)077<0437:TNYRP>2.0.CO;2, 1996."
  ndp: "Gibbs, H. K., doi:10.3334/CDIAC/lue.ndp017.2006, 2006."
  niwa-bs: "Bodeker et al., Atmos. Chem. Phys., doi:10.5194/acp-5-2603-2005, 2005."
  nsidc-0116: "Tschudi et al., Polar Pathfinder Daily 25 km EASE-Grid Sea Ice Motion Vectors, Version 4. [Indicate subset used]. Boulder, Colorado USA. NASA National Snow and Ice Data Center Distributed Active Archive Center. doi: https://doi.org/10.5067/INAWUWO7QH7B. [Date Accessed]."
  osi-450: "EUMETSAT Global sea ice concentration climate data record 1979-2015 (v2.0). doi: 10.15770/EUM_SAF_OSI_0008, 2017."
  patmos-x: "Heidinger et al., Bull. Amer. Meteor. Soc., doi:10.1175/BAMS-D-12-00246.1, 2013."
  phc: "Steele et al., J. Clim., doi:10.1175/1520-0442(2001)014<2079:PAGOHW>2.0.CO;2, 2001."
  piomas: "Zhang et al., Mon. Wea. Rev. doi:10.1175/1520-0493(2003)131<0845:MGSIWA>2.0.CO;2, 2013."
  uwisc: "O'Dell et al., J. Clim., doi:10.1175/2007JCLI1958.1, 2008."
  woa: "Locarnini et al., World Ocean Atlas 2013, Volume 1: Temperature, NOAA Atlas NESDIS 73, doi:10.7289/V55X26VD, 2013."


projects:
  applicate: EU Horizon 2020 Advanced prediction in polar regions and beyond
  c3s-magic: Copernicus Climate Change Service 34a Lot 2 (MAGIC) project
  climval: BMBF MiKlip Project ClimVal
  cmip6dicad: BMBF CMIP6 Project Germany
  cmug: ESA CMUG
  crescendo: EU H2020 project CRESCENDO
  dlrveu: DLR project VEU
  dlrveu2: DLR project VEU2
  embrace: EU FP7 project EMBRACE
  esmval: DLR project ESMVal
  eval4cmip: DLR and University of Bremen project funded by the Initiative and Networking Fund of the Helmholtz Society
  ewatercycle: eWaterCycle project
<<<<<<< HEAD
  isenes3: EU H2020 project IS-ENES3
=======
  primavera: EU H2020 project PRIMAVERA
>>>>>>> 48d99232
  qa4ecv: QA4ECV
  trr181: DFG Project TRR-181, Energy transfers in Atmosphere and Ocean
  ukesm: UKESM, UK Earth System Model project (NERC)

realms:
  aerosol: aerosol
  atmos: atmosphere
  atmosChem: atmospheric chemistry
  land: land
  landIce: land ice
  ocean: ocean
  ocnBgchem: ocean biogeochemistry
  seaIce: sea ice

themes:
  aerosols: aerosols
  atmDyn: atmospheric dynamics
  bgchem: biogeochemistry
  bgphys: biogeophysics
  carbon: carbon cycle
  chem: chemistry
  clouds: clouds
  EC: emergent constraint
  ghg: greenhouse gases
  monsoon: monsoons
  phys: physics
  seaIce: sea ice
  varmodes: modes of variability

domains:
  eq: equatorial
  et: extra tropics
  global: global
  midlat: mid-latitudes
  nh: northern hemisphere
  nhext: northern extra tropics
  nhmidlat: northern mid-latitudes
  nhpolar: northern polar
  nhtrop: northern tropics
  polar: polar
  reg: regional
  sh: southern hemisphere
  shext: southern extra tropics
  shmidlat: southern mid-latitudes
  shpolar: southern polar
  shtrop: southern tropics
  trop: tropics

plot_types:
  errorbar: error bar plot
  bar: bar chart
  circle: different overlapping circles
  diurn: diurnal cycle
  geo: geographical distribution
  histogram: histogram
  portrait: portrait diagram
  polar: polar-stereographic plot
  scatter: scatter plot
  seas: seasonal cycle
  sect: meridional section
  size: size-distribution
  vert: vertical profile
  taylor: taylor diagram
  times: time series
  zonal: zonal mean
  pro: profile  # (any other kind of line chart)
  box: boxplot
  other: other plot types

statistics:
  anomaly: anomaly
  corr: correlation
  diff: difference
  eof: empirical orthogonal function (EOF)
  mean: mean
  spectrum: spectrum
  stddev: standard deviation
  var: variability
  rmsd: rmsd
  range: range of values
  trend: temporal trend
  clim: climatology
  perc: percentiles
  median: median
  detrend: detrend
  smpi: single metric performance index statistics
  mder: multiple diagnostic ensemble regression
  mvi: model variability index
  other: other statistics<|MERGE_RESOLUTION|>--- conflicted
+++ resolved
@@ -756,11 +756,8 @@
   esmval: DLR project ESMVal
   eval4cmip: DLR and University of Bremen project funded by the Initiative and Networking Fund of the Helmholtz Society
   ewatercycle: eWaterCycle project
-<<<<<<< HEAD
   isenes3: EU H2020 project IS-ENES3
-=======
   primavera: EU H2020 project PRIMAVERA
->>>>>>> 48d99232
   qa4ecv: QA4ECV
   trr181: DFG Project TRR-181, Energy transfers in Atmosphere and Ocean
   ukesm: UKESM, UK Earth System Model project (NERC)
