--- conflicted
+++ resolved
@@ -530,12 +530,9 @@
   flato13ipcc: "Flato, G. et al., Evaluation of climate models, in: Climate Change 2013: the Physical Science Basis, 2013."
   fuckar: "Fuckar et al., Clima Dynam, 47, 5-6, 1527-1543, doi:10.1007/s00382-015-2917-2, 2016."
   gen14jclim: "Gen, L. et al., J. Climate, 27, 1765-1780, doi:10.1175/JCLI-D-13-00337.1, 2014."
-<<<<<<< HEAD
+  georgievski18tac: "Georgievski, G. & Hagemann, S. Theor Appl Climatol (2018). https://doi.org/10.1007/s00704-018-2675-2"
   giorgi11jc: "Giorgi et al., J. Climate 24, 5309-5324, doi:10.1175/2011JCLI3979.1, 2011."
   giorgi14jgr: "Giorgi et al., J. Geophys. Res. Atmos., 119, 11,695–11,708, doi:10.1002/ 2014JD022238, 2014."
-=======
-  georgievski18tac: "Georgievski, G. & Hagemann, S. Theor Appl Climatol (2018). https://doi.org/10.1007/s00704-018-2675-2"
->>>>>>> a8a20c6b
   gleckler08jgr: "Gleckler et al., J. Geophys. Res., 113, D06104, doi:10.1029/2007JD008972, 2008."
   goswami99qjrms: "Goswami, B., V. Krishnamurthy, and H. Annamalai, Q. J. R. Meteorol. Soc., 125, 611-633, doi:10.1002/qj.49712555412, 1999."
   hagemann13james: "Hagemann et al., J. Adv. Model. Earth Syst., 5, doi:10.1029/2012MS000173, 2013."
