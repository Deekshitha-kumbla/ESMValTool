--- conflicted
+++ resolved
@@ -413,17 +413,14 @@
     name: Weigel, Katja
     institute: University of Bremen and DLR, Germany
     orcid: https://orcid.org/0000-0001-6133-7801
+  wenzel_sabrina:
+    name: Wenzel, Sabrina
+    institute: DLR, Germany
+    orcid: https://orcid.org/0000-0001-5343-2446
   zechlau_sabrina:
     name: Zechlau, Sabrina
     institute: DLR, Germany
     orcid: https://orcid.org/0000-0001-5343-2446
-<<<<<<< HEAD
-=======
-  zechlau_sabrina:
-    name: Zechlau, Sabrina
-    institute: DLR, Germany
-    orcid: https://orcid.org/0000-0001-5343-2446
->>>>>>> a745fb8d
   williams_keith:
     name: Williams, Keith
     institute: MetOffice, UK
