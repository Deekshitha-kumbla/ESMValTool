--- conflicted
+++ resolved
@@ -119,14 +119,11 @@
     name: Bock, Lisa
     institute: DLR, Germany
     orcid: https://orcid.org/0000-0001-7058-5938
-<<<<<<< HEAD
+    github: LisaBock
   bodas-salcedo_alejandro:
     name: Bodas-Salcedo, Alejandro
     institute: MetOffice, UK
     orcid:
-=======
-    github: LisaBock
->>>>>>> 3e8a99b7
   bojovic_dragana:
     name: Bojovic, Dragana
     institute: BSC, Spain
