# Full list of authors and references for the currently implemented
# diagnostics.
#
# Add new entries alphabetically (for authors) or at the end of the
# respective lists. Do not change the current entries!
#

authors:
  # Core Team (PI and core developers)
  eyri_ve:
    name: Eyring, Veronika
    institute: DLR, Germany
    email: veronika.eyring 'at' dlr.de
  ande_bo:
    name: Andela, Bouwe
    institute: NLeSC, Netherlands
    email: b.andela 'atcecenter.nl
  broe_bj:
    name: Broetz, Bjoern
    institute: DLR, Germany
    email: bjoern.broetz 'at' dlr.de
  demo_le:
    name: de Mora, Lee
    institute: PML, UK
    email: ledm 'at' pml.ac.uK
  dros_ni:
    name: Drost, Niels
    institute: NLeSC, Netherlands
    email: n.drost 'at' esciencecenter.nl
  kold_ni:
    name: Koldunov, Nikolay
    institute: AWI, Germany
    email: nikolay.koldunov 'at' awi.de
  laue_ax:
    name: Lauer, Axel
    institute: DLR, Germany
    email: axel.lauer 'at' dlr.de
  muel_bn:
    name: Mueller, Benjamin
    institute: LMU, Germany
    email: b.mueller 'at' iggf.geo.uni-muenchen.de
  pred_va:
    name: Predoi, Valeriu
    institute: URead, UK
    email: valeriu.predoi 'at' ncas.ac.uk
  righ_ma:
    name: Righi, Mattia
    institute: DLR, Germany
    email: mattia.righi 'at' dlr.de
  schl_ma:
    name: Schlund, Manuel
    institute: DLR, Germany
    email: manuel.schlund 'at' dlr.de
  vega_ja:
    name: Vegas-Regidor, Javier
    institute: BSC, Spain
    email: javier.vegas 'at' bsc.es
  # Development team
  anav_al:
    name: Anav, Alessandro
    institute: Univ. of Exeter, UK
    email: a.anav 'at' exeter.ac.uk
  andr_ol:
    name: Andrews, Oliver
    institute: Tyndall Centre, UK
    email: oliverdandrews 'at' googlemail.com
  arno_en:
    name: Arnone, Enrico
    institute: ISAC-CNR, Torino, Italy
    email: e.arnone 'at' isac.cnr.it
<<<<<<< HEAD
  berg_pe:
    name: Berg, Peter
    institute: SMHI, Sweden
    email: peter.berg 'at' smhi.se  
=======
  bell_om:
    name: Bellprat, Omar
    institute: BSC, Spain
    email: omar.bellprat 'at' bsc.es
>>>>>>> b1dd6f89
  bock_ls:
    name: Bock, Lisa
    institute: DLR, Germany
    email: lisa.bock 'at' dlr.de
  bojo_dr:
    name: Bojovic, Dragana
    institute: BSC, Spain
    email: dragana.bojovic 'at' bsc.es
  cagn_ch:
    name: Cagnazzo, Chiara
    institute: CNR, Italy
    email: chiara.cagnazzo 'at' cnr.it
  caro_lo:
    name: Caron, Louis-Philippe
    institute: BSC, Spain
    email: louis-philippe.caron 'at' bsc.es
  chen_ja:
    name: Chen, Jack
    institute: NCAR, USA
    email: cchen 'at' ucar.edu
  cion_ir:
    name: Cionni, Irene
    institute: ENEA, Italy
    email: irene.cionni 'at' enea.it
  cort_ni:
    name: Nicola Cortesi
    institute: BSC, Spain
    email: nicola.cortesi 'at' bsc.es
  crez_ba:
    name: Crezee, Bas
    institute: ETH Zurich, Switzerland
    email: bas.crezee 'at' env.ethz.ch
  davi_ed:
    name: Davin, Edouard Leopold
    institute: ETH Zurich, Switzerland
    email: edouard.davin 'at' env.ethz.ch
  davi_pa:
    name: Davini, Paolo
    institute: CNR-ISAC, Italy
    email: p.davini 'at' isac.cnr.it
  ehbr_ca:
    name: Ehbrecht, Carsten
    institute: DKRZ, Germany
    email: ehbrecht 'at' dkrz.de
  fran_fr:
    name: Frank, Franziska
    institute: DLR, Germany
    email: franziska.frank 'at' dlr.de
  fuck_ne:
    name: Neven Fuckar
    institute: BSC, Spain
    email: neven.fuckar 'at' bsc.es
  gain_al:
    name: Gainusa-Bogdan, Alina
    institute: France
  gall_be:
    name: Gallego-Elvira, Belen
    institute: NERC, UK
    email: belgal 'at' nerc.ac.uk
  gett_an:
    name: Gettelman, Andrew
    institute: NCAR, USA
    email: andrew 'at' ucar.edu
  gott_kl:
    name: Gottschaldt, Klaus-Dirk
    institute: DLR, Germany
    email: klaus-dirk.gottschaldt 'at' dlr.de
  guem_vi:
    name: Virginie Guemas
    institute: BSC, Spain
    email: virginie.guemas 'at' bsc.es
  hage_st:
    name: Hagemann, Stefan
    institute: MPI-M, Germany
    email: stefan.hagemann 'at' mpimet.mpg.de
  hann_ul:
    name: Hansson, Ulf
    institute: SMHI, Sweden
  hard_jo:
    name: von Hardenberg, Jost
    institute: ISAC-CNR, Torino, Italy
    email: j.vonhardenberg 'at' isac.cnr.it
  hass_bg:
    name: Hassler, Birgit
    institute: DLR, Germany
    email: birgit.hassler 'at' dlr.de
  hemp_ni:
    name: Hempelmann, Nils
    institute: IPSL, France
    email: nils.hempelmann 'at' ipsl.jussieu.fr
  hunt_al:
    name: Hunter, Alasdair
    institute: BSC, Spain
    email: alasdair.hunter 'at' bsc.es
  hutj_ro:
    name: Hutjes, Ronald
    institute: Univ. of Wageningen, NL
    email: ronald.hutjes 'at' wur.nl
  juck_ma:
    name: Juckes, Martin
    institute: BADC, UK
    email: martin.juckes 'at' stfc.ac.uk
  kady_ni:
    name: Kadygrov, Nikolay
    institute: IPSL, France
    email: nikolay.kadygrov 'at' ipsl.jussieu.fr
  kind_st:
    name: Kindermann, Stephan
    institute: DKRZ, Germany
    email: kindermann 'at' dkrz.de
  kras_jo:
    name: Krasting, John
    institute: NOAA, USA
    email: john.krasting 'at' noaa.gov
  kune_dm:
    name: Kunert, Dominik
    institute: DLR, Germany
    email: dominik.kunert 'at' dlr.de
  levi_ri:
    name: Levine, Richard
    institute: MetOffice, UK
    email: richard.levine 'at' metoffice.gov.uk
  litt_bi:
    name: Little, Bill
    institute: MetOffice, UK
    email: bill.little 'at' metoffice.gov.uk
  lled_ll:
    name: Lledó, Llorenç
    institute: BSC, Spain
    email: llorenç.lledo 'at' bsc.es
  lore_ru:
    name: Lorenz, Ruth
    institute: ETH Zurich, Switzerland
    email: ruth.lorenz 'at' env.ethz.ch
  maek_ja:
    name: Makela, Jarmo
  malo_er:
    name: Maloney, Eric
    institute: Colorado State University
    email: emaloney 'at' atmos.colostate.edu
  manu_ni:
    name: Manubens, Nicolau
    institute: BSC, Spain
    email: nicolau.manubens 'at' bsc.es
  maso_er:
    name: Mason, Erik
    institute: NOAA, USA
    email: erik.mason 'at' noaa.gov
  mass_fr:
    name: Massonnet, Francois
    institute: Spain
  mart_gi:
    name: Martin, Gill
    institute: MetOffice, UK
    email: gill.martin 'at' metoffice.gov.uk
  mavi_ir:
    name: Mavilia, Irene
    institute: ISAC-CNR, Bologna, Italy
    email: i.mavilia 'at' isac.cnr.it
  mell_fe:
    name: Mello, Felipe
    institute: INPE, Brazil
  mohi_da:
    name: Dalvi, Mohit
    institute: MetOffice, UK
    email: mohit.dalvi 'at' metoffice.gov.uk
  niku_gr:
    name: Nikulin, Grigory
    institute: SMHI, Sweden
    email: grigory.nikulin 'at' smhi.se
  nobr_pa:
    name: Nobre, Paulo
    institute: INPE, Brazil
  gonz_nu:
    name: González-Reviriego, Nube
    institute: BSC, Spain
    email: nube.gonzalez 'at' bsc.es
  oliv_ar:
    name: Oliveira, Arildo
    institute: INPE, Brazil
  phil_ad:
    name: Phillips, Adam
    institute: NCAR, USA
    email: asphilli 'at' ucar.edu
  pugh_th:
    name: Pugh, Thomas
    institute: KIT, Germany
    email: thomas.pugh 'at' kit.edu
  read_si:
    name: Read, Simon
    institute: Univ. of Reading, UK
    email: s.read 'at' reading.ac.uk
  ring_ma:
    name: Ringer, Mark
    institute: MetOffice, UK
    email: mark.ringer 'at' metoffice.gov.uk
  rio_ca:
    name: Rio, Catherine
    institute: IPSL, France
    email: catherine.rio 'at' lmd.jussieu.fr
  roeh_ro:
    name: Roehrig, Romain
    institute: MeteoFr, France
    email: romain.roehrig 'at' meteo.fr
  senf_da:
    name: Senftleben, Daniel
    institute: DLR, Germany
    email: daniel.senftleben 'at' dlr.de
  serv_fe:
    name: Serva, Federico
    institute: CNR, Italy
    email: federico.serva 'at' artov.isac.cnr.it
  somm_ph:
    name: Sommer, Philipp
    institute: Univ. of Hamburg, Germany
    email: 'at'
  stac_to:
    name: Stacke, Tobias
    institute: MPI-M, Germany
    email: tobias.stacke 'at' mpimet.mpg.de
  ster_an:
    name: Sterl, Andreas
    institute: KNMI, Netherlands
    email: sterl 'at' knmi.nl
  swam_ra:
    name: Swaminathan, Ranjini
    institute: University of Reading, UK
    email: r.swaminathan 'at' reading.ac.uk
  teic_ca:
    name: Teichmann, Claas
    institute: CSC2, Germany
    email: claas.teichmann 'at' hzg.de
  torr_ve:
    name: Veronica Torralba
    institute: BSC, Spain
    email: veronica.torralba 'at' bsc.es
  tsus_yo:
    name: Tsushima, Yoko
    institute: MetOffice, UK
    email: yoko.tsushima 'al' metoffice.gov.uk
  vanu_be:
    name: van Ulft, Bert
    institute: KNMI, Netherlands
    email: bert.van.ulft 'at' knmi.nl
  vini_ca:
    name: Vinicius, Capistrano
    institute: INPE, Brazil
  walt_je:
    name: Walton, Jeremy
    institute: MetOffice, UK
    email: jeremy.walton 'at' metoffice.gov.uk
  wang_sh:
    name: Wang, Shiyu
    institute: SMHI, Sweden
    email: shiyu.wang 'at' smhi.se
  wenz_sa:
    name: Wenzel, Sabrina
    institute: DLR, Germany
    email: sabrina.wenzel 'at' dlr.de
  will_ke:
    name: Williams, Keith
    institute: MetOffice, UK
    email: keith.williams 'at' metoffice.gov.uk
  # Viewers (not active developers)
  bala_ve:
    name: Balaji, Venkatramani
    institute: GFDL, USA
    email: balaji 'at' princeton.edu
  bunz_fe:
    name: Bunzel, Felix
    institute: MPI-M, Germany
    email: felix.bunzel 'at' mpimet.mpg.de
  char_an:
    name: Charlton-Perez, Andrew
    institute: Univ. of Reading, UK
    email: a.j.charlton-perez 'at' reading.ac.uk
  cort_su:
    name: Corti, Susanna
    institute: ISAC-CNR, Torino, Italy
    email: s.corti 'at' isac.cnr.it
  denn_jo:
    name: Dennis, John
    institute: NCAR, USA
    email: dennis 'at' ucar.edu
  graf_po:
    name: Graf, Phoebe
    institute: DLR, Germany
    email: phoebe.graf 'at' dlr.de
  hegg_mi:
    name: Hegglin, Michaela
    institute: Univ. of Reading, UK
    email: m.i.hegglin 'at' reading.ac.uk
  hend_jo:
    name: Hendricks, Johannes
    institute: DLR, Germany
    email: johannes.hendricks 'at' dlr.de
  john_ja:
    name: John, Jasmin
    institute: NOAA, USA
    email: jasmin.john 'at' noaa.gov
  jone_co:
    name: Jones, Colin
    institute: MetOffice, UK
    email: colin.jones 'at' metoffice.gov.uk
  kais_ch:
    name: Kaiser, Christopher
    institute: DLR, Germany
    email: christopher.kaiser 'at' dlr.de
  karp_al:
    name: Karpechko, Alexey,
    institute: FMI, Finland
    email: Alexey.Karpechko 'at' fmi.fi
  lawr_br:
    name: Lawrence, Bryan
    institute: STFC, UK
    email: Bryan.Lawrence 'at' stfc.ac.uk
  mick_sh:
    name: Mickelson, Sheri
    institute: NCAR, USA
    email: mickelso 'at' ucar.edu
  ocon_fi:
    name: OConnor, Fiona
    institute: MetOffice, UK
    email: fiona.oconnor 'at' metoffice.gov.uk
  radh_ap:
    name: Radhakrishnan, Aparna
    institute: GFDL, USA
    email: aparna.radhakrishnan 'at' noaa.gov
  sell_al:
    name: Sellar, Alistair
    institute: MetOffice, UK
    email: alistair.sellar 'at' metoffice.gov.uk
  wyse_kl:
    name: Wyser, Klaus
    institute: SMHI, Sweden
    email: klaus.wyser 'at' smhi.se
  # Former developers
  brae_me:
    name: Braeu, Melanie
    institute: DLR, Germany
    email: braeu.melanie 'at' physik.uni-muenchen.de
  dusc_ch:
    name: Duscha, Christiane
    institute: DLR, Germany
    email: christiane.duscha 'at' dlr.de
  enri_cl:
    name: Enright, Clare
    institute: UEA, UK
    email: c.enright 'at' uea.ac.uk
  halu_al:
    name: Haluszczynski, Alexander
    institute: DLR, Germany
    email: alexander.haluszczynski 'at' dlr.de
  herm_mi:
    name: Herman, Michael
    institute: New Mexico Tech, USA
    email: mherman 'at' nmt.edu
  hueb_mi:
    name: Huebner, Michael
    institute: DLR, Germany
    email: michael.huebner 'at' dlr.de
  john_ma:
    name: Johnston, Marston
    institute: SMHI, Sweden
    email: shejo284 'at' gmail.com
  klin_ca:
    name: Klinger, Carolin
    institute: DLR, Germany
    email: carolin.klinger 'at' physik.uni-muenchen.de
  kola_mi:
    name: Kolax, Michael
  loew_al:
    name: Loew, Alexander
    institute: LMU, Germany
  neal_ri:
    name: Neale, Richard
    institute: NCAR, US
    email: rneale 'at' ucar.edu
  orlo_bo:
    name: Orlowsky, Boris
    institute: ETH, Switzerland
    email: boris.orlowsky 'at' env.ethz.ch
  pasc_st:
    name: Pascoe, Stephen
    institute: STFC, UK
    email: stephen.pascoe 'at' stfc.ac.uk
  pere_nu:
    name: Perez_Zanon, Nuria
    institute: BSC, Spain
    email: nuria.perez 'at' bsc.es
  stev_ma:
    name: Stevens, Mark
    institute: NCAR, US
    email: stevens 'at' ucar.edu
  # Former viewers (not active viewers)
  butc_ne:
    name: Butchart, Neal
    institute: MetOffice, UK
    email: neal.butchart 'at' metoffice.gov.uk
  hass_da:
    name: Hassell, David
    institute: Univ. of Reading, UK
    email: d.c.hassell 'at' reading.ac.uk
  ivan_de:
    name: Ivanova, Detelina
    institute: NERSC, Norway
    email: detelina.ivanova 'at' nersc.no
  mois_au:
    name: Moise, Aurel
    institute: BOM, Australia
    email: a.moise 'at' bom.gov.au
  pend_di:
    name: Pendlebury, Diane
    institute: Univ. of Toronto, Canada
    email: diane 'at' atmosp.physics.utoronto.ca
  step_da:
    name: Stepanova, Daria
    institute: FMI, Finland
    email: daria.stepanova 'at' fmi.fi
  tilm_si:
    name: Tilmes, Simone
    institute: NCAR, US
    email: tilmes 'at' ucar.edu


references:
  acknow_author: "Please acknowledge the author(s)."
  contact_authors: "Please contact the author(s) to discuss acknowledgment or co-authorship."
  acknow_project: "Please acknowledge the project(s)."
  alexander: "Alexander L.V., et al., J. Geophys. Res., 111, D05109, doi:10.1029/2005JD006290"
  anav13jclim: "Anav et al., J. Clim., 26, 6801-6843, doi:10.1175/JCLI-D-12-00417.1, 2013."
  andrews12grl: "Andrews et al., Geophys. Res. Lett., 39, L09712, doi:10.1029/2012GL051607, 2012."
  antonov10usgov: "Antonov, J. I. et al., World Ocean Atlas 2009, Volume 2: Salinity. S. Levitus, Ed. NOAA Atlas NESDIS 69, U.S. Government Printing Office, Washington, D.C., 184 pp., 2010."
  aquila11gmd: "Aquila et al., Geosci. Model Dev. 4, 325-355, doi:10.5194/gmd-4-325-2011, 2011."
  bakker14essd: "Bakker, D. C. E. et al., Earth Syst. Sci. Data, 6, 69-90, doi:10.5194/essd-6-69-2014, 2014."
  baldwin09qjrms: "Baldwin, D. P. et al., Q. J. R. Meteorol. Soc., 135, 1661-1672, doi:10.1002/qj.479, 2009"
  bianchi12gbc: "Bianchi, D. et al., Global Biogeochem. Cy., 26, GB2009, doi:10.1029/2011GB004209, 2012."
  cionni11acp: "Cionni et al., Atmos. Chem. Phys., 11, 11267-11292, doi:10.5194/acp-11-11267-2011, 2011."
  clivar09jclim: "CLIVAR Madden-Julian Oscillation Working Group, J. Climate, 22, 3006-3030, doi:10.1175/2008JCLI2731.1, 2009."
  collins13ipcc: "Collins, M. et al., Long-term climate change: Projections, Commitments, and Irreversibility, in: Climate Change 2013: the Physical Science Basis, contribution of Working Group I to the Fifth Assessment Report of the Intergovernmental Panel on Climate Change, edited by: Stocker, T. F., Qin, D., Plattner, G.-K., Tignor, M., Allen, S. K., Boschung, J., Nauels, A., Xia, Y., Bex, V., and Midgley, P. M., Cambridge University Press, Cambridge, UK and New York, NY, USA (2013)."
  corti99nat: "Corti, S. et al. Nature 398, 799-801, doi:10.1038/19745"
  cox18nature: "Cox, P. M. et al., Nature, 553, 319-322, doi:10.1038/nature25450, 2018."
  davini12jclim: "Davini P., C. Cagnazzo, S. Gualdi, and A. Navarra. J. Climate, 25, 6496-6509, doi: 10.1175/JCLI-D-12-00032.1, 2012"
  davini18: "Davini, P. MiLES - Mid Latitude Evaluation System. Zenodo. doi:10.5281/zenodo.1237837, 2018"
  demora2018gmd: "de Mora et al., Geosci. Model Dev., 11, 4215-4240, doi:10.5194/gmd-11-4215-2018, 2018."
  dong08grl: "Dong, S. et al., J. Geophys. Res., 113, C06013, doi:10.1029/2006JC004051, 2008."
  donofrio14jh: "D'Onofrio et al., J of Hydrometeorology 15, 830-843, 2014."
  duemenil00mpimr: "Duemenil Gates et al., Observed historical discharge data from major rivers for climate model validation. Max Planck Institute for Meteorology Report 307, Hamburg, Germany, 2000."
  emmons00jgr: "Emmons et al., J. Geophys. Res., 105, D16, 20497-20538, 2000."
  eyring06jgr: "Eyring et al., J. Geophys. Res., 111, D22308, doi:10.1029/2006JD007327, 2006."
  eyring13jgr: "Eyring et al., J. Geophys. Res., 118, 5029-5060, doi:10.1002/jgrd.50316, 2013."
  flato13ipcc: "Flato, G. et al., Evaluation of climate models, in: Climate Change 2013: the Physical Science Basis, 2013."
  fuckar: "Fuckar et al., Clima Dynam, 47, 5-6, 1527-1543, doi:10.1007/s00382-015-2917-2, 2016."
  gen14jclim: "Gen, L. et al., J. Climate, 27, 1765-1780, doi:10.1175/JCLI-D-13-00337.1, 2014."
  gleckler08jgr: "Gleckler et al., J. Geophys. Res., 113, D06104, doi:10.1029/2007JD008972, 2008."
  goswami99qjrms: "Goswami, B., V. Krishnamurthy, and H. Annamalai, Q. J. R. Meteorol. Soc., 125, 611-633, doi:10.1002/qj.49712555412, 1999."
  hagemann13james: "Hagemann et al., J. Adv. Model. Earth Syst., 5, doi:10.1029/2012MS000173, 2013."
  jones15james: "Jones et al., J. Adv. Model. Earth Syst., 7, 1554-1575, doi:10.1002/2014MS000416, 2015."
  kerry06jclim: "Kerry H. et al, J. Climate, 19, 3681-3703, doi:10.1175/JCLI3814.1, 2006."
  kim09jclim: "Kim, D. et al., J. Climate, 22, 6413-6436, doi:10.1175/2009JCLI3063.1, 2009."
  kim12grl: "Kim and Yu, Geophys. Res. Lett., 39, L11704, doi:10.1029/2012GL052006, 2012."
  key04gbc: "Key, R. M. et al., Global Biogeochem. Cy., 18, GB4031, doi:10.109/2004GB002247, 2004."
  lauer05acp: "Lauer et al., Atmos. Chem. Phys., 5, 3251-3276, doi:10.5194/acp-5-3251-2005, 2005."
  lauer13jclim: "Lauer and Hamilton, J. Climate, 26, 3823-3845, doi:10.1175/JCLI-D-12-00451.1, 2013."
  lauer17rse: "Lauer et al., Remote Sens. Environ., 203, 9-39, doi:10.1016/j.rse.2017.01.007, 2017."
  li14jclim: "Li and Xie, J. Climate, 27, 1765-1780, doi:10.1175/JCLI-D-13-00337.1, 2014."
  lin08jclim: "Lin, J-L. et al., J. Climate, 21, 4541-4567, doi: 10.1175/2008JCLI1816.1, 2008."
  lloyd-hughes02jclim: "Lloyd-Hughes, B. and Saunders, M. A., Int. J. Climatol., 22, 1571-1592, doi:10.1002/joc.846, 2002."
  locarini10usgov: "Locarnini, R. A. et al., World Ocean Atlas 2009, Volume 1: Temperature. S. Levitus, Ed. NOAA Atlas NESDIS 68, U.S. Government Printing Office, Washington, D.C., 184 pp.,2010."
<<<<<<< HEAD
  mckee93: "McKee, T. B. and Doesken, N. J. and Kleist, J.  In Proceedings of the 8th Conference on Applied Climatology, 17(22), 179-183, Boston, MA: American Meteorological Society, 1993."
=======
  manubens:  "Manubens, N., et al., ENVIRON MODELL SOFTW 103, 29-42. doi:10.1016/j.envsoft.2018.01.018"
>>>>>>> b1dd6f89
  mueller14grl: "Mueller, B. and Seneviratne, S. I. Geophys. Res. Lett., 41, 128-134, doi:10.1002/2013GL058055, 2014."
  mueller13hess: "Mueller, B. et al., Hydrol. Earth Syst. Sci., 17, 3707-3720, doi:10.5194/hess-17-3707-2013, 2013."
  phillips14eos: "Phillips, A. S. et al., EOS T. Am. Geophys. Un., 95, 453-455, 2014."
  rebora06jhm: "Rebora et. al., JHM 7, 724, 2006."
  righi13acp: "Righi et al., Atmos. Chem. Phys., 13, 9939-9970, doi:10.5194/acp-13-9939-2013, 2013."
  righi15gmd: "Righi et al., Geosci. Model Dev., 8, 733-768 doi:10.5194/gmd-8-733-2015, 2015."
  roedenbeck13os: "Roedenbeck, C. et al., Ocean Sci., 9, 193-216, doi:10.5194/os-9-193-2013, 2013."
  roehrig13jclim: "Roehrig, R. et al., J. Climate, 26, 6471-6505, doi:10.1175/JCLI-D-12-00505.1, 2013."
  sperber12asl: "Sperber and Kim, Atmos. Sci. Lett., 13, 3, 187-193, doi:10.1002/asl.378, 2012."
  straus07jcli: "Straus, D.M., S. Corti, and F. Molteni. J. Climate, 20, 2251-2272, doi:10.1175/JCLI4070.1, 2007"
  stroeve07grl: "Stroeve, J. et al., Geophys. Res. Lett., 34, L09501, doi:10.1029/2007GL029703, 2007."
  tibaldi90tel: "Tibaldi S. and Molteni F. Tellus A 42(3): 343-365, doi:10.1034/j.1600-0870.1990.t01-2-00003.x, 1990."
  taylor12: "Taylor et al., Nature, 489, 423-426, doi:10.1038/nature11377, 2012."
  takahashi14marchem: "Takahashi et al., Mar. Chem., 164, 95-125, doi:10.1016/j.marchem.2014.06.004, 2014."
  vicente10jclim: "Vicente-Serrano, S. M. and Beguería, S. and López-Moreno, J. I., Journal of climate, 23(7), 1696-1718, 10.1175/2009JCLI2909.1, 2010"
  wang99bams: "Wang, B. and Z. Fan, Bull. Amer. Meteor. Soc., 80, 629-638, doi:10.1175/1520-0477(1999)080&lt;0629:COSASM&gt;2.0.CO;2, 1999."
  wang11climdyn: "Wang, B. et al., Clim. Dyn., 39, 1123-1135, doi:10.1007/s00382-011-1266-z, 2011."
  webster92qjrms: "Webster, P. J. and Yang, S., Q.J.R. Meteorol. Soc., 118: 877-926. doi:10.1002/qj.49711850705, 1992."
  weedon14wrr: "Weedon, G. P. et al., Water Resour. Res., 50, 7505-7514, doi:10.1002/2014WR015638, 2014."
  weigel: "Weigel, A P., et al., Q. J. Royal Meteorol. Soc. 134, 630, 241-260. doi:10.1002/qj.210"
  wenzel14jgr: "Wenzel et al., J. Geophys. Res. Biogeosci., 119(5), doi:2013JG002591, 2014."
  williams09climdyn: "Williams and Webb, Clim. Dynam., 33, 141-157, doi:10.1007/s00382-008-0443-1, 2009."
  # Observations
  aura-tes: "Beer, R., IEEE Trans. Geosci. Rem. Sens., doi:10.1109/TGRS.2005.863716, 2006."
  ceres-syn1deg: "Wielicki et al., Bull. Amer. Meteor. Soc., doi: 10.1175/1520-0477(1996)077<0853:CATERE>2.0.CO;2, 1996."
  era-interim: "Dee, D. P. et al., Q. J. Roy. Meteor. Soc., doi:10.1002/qj.828, 2011."
  esacci-aerosol: "Popp et al., ESA Aerosol Climate Change Initiative (ESA Aerosol_cci) data: AOD v4.21 via Centre for Environmental Data Analysis, 2016."
  esacci-cloud: "Stengel et al., Earth Syst. Sci. Data, doi:10.5194/essd-9-881-2017, 2017."
  esacci-fire: "Not available."
  esacci-landcover: "Defourny et al.. ESA Land Cover Climate Change Initiative (ESA LC_cci) data, 2015."
  esacci-ozone: "Loyola et al., Int. J. Remote Sens. doi:10.1080/01431160902825016, 2009."
  esacci-soilmoisture: "Not available."
  esacci-sst: "Merchant et al., Geosci. Data J., doi:10.1002/gdj3.20, 2014."
  hadisst: "Rayner et al., J. Geophys. Res., doi:10.1029/2002JD002670, 2013."
  modis: "Not available."
  ncep: "Kalnay et al., B. Am. Meteorol. Soc., doi:10.1175/1520-0477(1996)077<0437:TNYRP>2.0.CO;2, 1996."
  niwa-bs: "Bodeker et al., Atmos. Chem. Phys., doi:10.5194/acp-5-2603-2005, 2005."
  patmos-x: "Heidinger et al., NOAA National Centers for Environmental Information, doi:10.7289/V5348HCK, last access: 10 February 2019."
  woa: "Locarnini et al., World Ocean Atlas 2013, Vol. 1: Temperature, 2013."

projects:
  climval: BMBF MiKlip Project ClimVal
  cmip6dicad: BMBF CMIP6 Project Germany
  cmug: ESA CMUG
  crescendo: EU H2020 project CRESCENDO
  dlrveu: DLR project VEU
  dlrveu2: DLR project VEU2
  embrace: EU FP7 project EMBRACE
  esmval: DLR project ESMVal
  qa4ecv: QA4ECV
  c3s-magic: Copernicus Climate Change Service 34a Lot 2 (MAGIC) project
  ukesm: UKESM, UK Earth System Model project (NERC)
  c3s-magic: C3S project MAGIC (34a Lot 2)

realms:
  aerosol: aerosol
  atmos: atmosphere
  atmosChem: atmospheric chemistry
  land: land
  landIce: land ice
  ocean: ocean
  ocnBgchem: ocean biogeochemistry
  seaIce: sea ice

themes:
  aerosols: aerosols
  atmDyn: atmospheric dynamics
  bgchem: biogeochemistry
  bgphys: biogeophysics
  carbon: carbon cycle
  chem: chemistry
  clouds: clouds
  EC: emergent constraint
  ghg: greenhouse gases
  monsoon: monsoons
  phys: physics
  seaIce: sea ice
  varmodes: modes of variability

domains:
  et: extra tropics
  global: global
  midlat: mid-latittudes
  nh: northern hemisphere
  polar: polar
  reg: regional
  sh: southern hemisphere
  trop: tropics

plot_types:
  errorbar: error bar plot
  bar: bar chart
  diurn: diurnal cycle
  geo: geographical distribution
  portrait: portrait diagram
  polar: polar-stereographic plot
  scatter: scatter plot
  seas: seasonal cycle
  size: size-distribution
  vert: vertical profile
  taylor: taylor diagram
  times: time series
  zonal: zonal mean
  pro: profile  # (any other kind of line chart)
  other: other plot types

statistics:
  anomaly: anomaly
  corr: correlation
  diff: difference
  eof: empirical orthogonal function (EOF)
  mean: mean
  spectrum: spectrum
  stddev: standard deviation
  var: variability
  rmsd: rmsd
  range: range of values
  trend: temporal trend
  clim: climatology
  perc: percentiles
  median: median
  detrend: detrend
  other: other statistics<|MERGE_RESOLUTION|>--- conflicted
+++ resolved
@@ -68,17 +68,14 @@
     name: Arnone, Enrico
     institute: ISAC-CNR, Torino, Italy
     email: e.arnone 'at' isac.cnr.it
-<<<<<<< HEAD
+  bell_om:
+    name: Bellprat, Omar
+    institute: BSC, Spain
+    email: omar.bellprat 'at' bsc.es
   berg_pe:
     name: Berg, Peter
     institute: SMHI, Sweden
     email: peter.berg 'at' smhi.se  
-=======
-  bell_om:
-    name: Bellprat, Omar
-    institute: BSC, Spain
-    email: omar.bellprat 'at' bsc.es
->>>>>>> b1dd6f89
   bock_ls:
     name: Bock, Lisa
     institute: DLR, Germany
@@ -548,11 +545,8 @@
   lin08jclim: "Lin, J-L. et al., J. Climate, 21, 4541-4567, doi: 10.1175/2008JCLI1816.1, 2008."
   lloyd-hughes02jclim: "Lloyd-Hughes, B. and Saunders, M. A., Int. J. Climatol., 22, 1571-1592, doi:10.1002/joc.846, 2002."
   locarini10usgov: "Locarnini, R. A. et al., World Ocean Atlas 2009, Volume 1: Temperature. S. Levitus, Ed. NOAA Atlas NESDIS 68, U.S. Government Printing Office, Washington, D.C., 184 pp.,2010."
-<<<<<<< HEAD
+  manubens:  "Manubens, N., et al., ENVIRON MODELL SOFTW 103, 29-42. doi:10.1016/j.envsoft.2018.01.018"
   mckee93: "McKee, T. B. and Doesken, N. J. and Kleist, J.  In Proceedings of the 8th Conference on Applied Climatology, 17(22), 179-183, Boston, MA: American Meteorological Society, 1993."
-=======
-  manubens:  "Manubens, N., et al., ENVIRON MODELL SOFTW 103, 29-42. doi:10.1016/j.envsoft.2018.01.018"
->>>>>>> b1dd6f89
   mueller14grl: "Mueller, B. and Seneviratne, S. I. Geophys. Res. Lett., 41, 128-134, doi:10.1002/2013GL058055, 2014."
   mueller13hess: "Mueller, B. et al., Hydrol. Earth Syst. Sci., 17, 3707-3720, doi:10.5194/hess-17-3707-2013, 2013."
   phillips14eos: "Phillips, A. S. et al., EOS T. Am. Geophys. Un., 95, 453-455, 2014."
