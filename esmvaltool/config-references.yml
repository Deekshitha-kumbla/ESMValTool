--- conflicted
+++ resolved
@@ -550,15 +550,7 @@
   tilmes_simone:
     name: Tilmes, Simone
     institute: NCAR, US
-<<<<<<< HEAD
-    orcid: 
-=======
-    email: tilmes 'at' ucar.edu
-  lova_to:
-    name: Lovato, Tomas
-    institute: CMCC, IT
-    email: tomas.lovato 'at' cmcc.it
->>>>>>> 0557c50f
+    orcid: 
 
 references:
   # If possible as: "[Last name] et al., [journal abbr.], doi:[doi], [year]."
