--- conflicted
+++ resolved
@@ -689,12 +689,8 @@
   cds-uerra: "Ridal et al., HARMONIE reanalysis report of results and dataset, UERRA (EU FP7 Collaborative Project, Grant agreement 607193), http://uerra.eu/component/dpattachments/?task=attachment.download&id=296, 2017."
   cds-xch4: "Buchwitz et al., Adv. Astronaut. Sci. Technol., doi:10.1007/s42423-018-0004-6, 2018."
   cds-xco2: "Buchwitz et al., Adv. Astronaut. Sci. Technol., doi:10.1007/s42423-018-0004-6, 2018."
-<<<<<<< HEAD
-  ceres-syn1deg: "Wielicki et al., Bull. Amer. Meteor. Soc., doi: 10.1175/1520-0477(1996)077<0853:CATERE>2.0.CO;2, 1996."
-=======
   ceres-ebaf: "Loeb et al., J. Climate, doi:10.1175/JCLI-D-17-0208.1, 2018."
   ceres-syn1deg: "Wielicki et al., Bull. Amer. Meteor. Soc., doi:10.1175/1520-0477(1996)077<0853:CATERE>2.0.CO;2, 1996."
->>>>>>> 52bf99f4
   cru: "Harris et al., Int. J. Climatol., doi:10.1002/joc.3711, 2014."
   eppley-vgpm-modis: "Behrenfeld and Falkowski, Limnol. Oceanogr., doi:10.4319/lo.1997.42.1.0001, 1997."
   era-interim: "Dee et al., Q. J. Roy. Meteor. Soc., doi:10.1002/qj.828, 2011."
@@ -727,17 +723,11 @@
   ncep: "Kalnay et al., B. Am. Meteorol. Soc., doi:10.1175/1520-0477(1996)077<0437:TNYRP>2.0.CO;2, 1996."
   ndp: "Gibbs, H. K., doi:10.3334/CDIAC/lue.ndp017.2006, 2006."
   niwa-bs: "Bodeker et al., Atmos. Chem. Phys., doi:10.5194/acp-5-2603-2005, 2005."
-<<<<<<< HEAD
-  patmos-x: "Heidinger et al., NOAA National Centers for Environmental Information, doi:10.7289/V5348HCK, last access: 10 February 2019."
-  patmos-x: "Heidinger et al., Bull. Amer. Meteor. Soc., doi:10.1175/BAMS-D-12-00246.1, 2013."
-  sillman-2013: "Sillmann et al., J. Geophys. Res., doi:10.1029/2012JD018390, 2013"
-=======
   nsidc-0116: "Tschudi et al., Polar Pathfinder Daily 25 km EASE-Grid Sea Ice Motion Vectors, Version 4. [Indicate subset used]. Boulder, Colorado USA. NASA National Snow and Ice Data Center Distributed Active Archive Center. doi: https://doi.org/10.5067/INAWUWO7QH7B. [Date Accessed]."
   osi-450: "EUMETSAT Global sea ice concentration climate data record 1979-2015 (v2.0). doi: 10.15770/EUM_SAF_OSI_0008, 2017."
   patmos-x: "Heidinger et al., Bull. Amer. Meteor. Soc., doi:10.1175/BAMS-D-12-00246.1, 2013."
   phc: "Steele et al., J. Clim., doi:10.1175/1520-0442(2001)014<2079:PAGOHW>2.0.CO;2, 2001."
   piomas: "Zhang et al., Mon. Wea. Rev. doi:10.1175/1520-0493(2003)131<0845:MGSIWA>2.0.CO;2, 2013."
->>>>>>> 52bf99f4
   uwisc: "O'Dell et al., J. Clim., doi:10.1175/2007JCLI1958.1, 2008."
   woa: "Locarnini et al., World Ocean Atlas 2013, Volume 1: Temperature, NOAA Atlas NESDIS 73, 2013."
   zhang-2011: "Zhang et al., WIREs Clim. Change, doi:10.1002/wcc.147, 2011"
