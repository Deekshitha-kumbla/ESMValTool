--- conflicted
+++ resolved
@@ -616,11 +616,7 @@
   locarini10usgov: "Locarnini, R. A. et al., World Ocean Atlas 2009, Volume 1: Temperature. S. Levitus, Ed. NOAA Atlas NESDIS 68, U.S. Government Printing Office, Washington, D.C., 184 pp.,2010."
   lucarini14revgeop: "Lucarini et al., Rev. Geophys., 52, 809-859, doi:https://doi.org/10.1002/2013RG000446"
   mehran14jgr: "Mehran, A. et al., J. Geophys. Res., 119, 4, 1695-1707, doi: 10.1002/2013JD021152, 2014."
-<<<<<<< HEAD
-  manubens:  "Manubens, N., et al., ENVIRON MODELL SOFTW 103, 29-42. doi:10.1016/j.envsoft.2018.01.018"
-=======
   manubens: "Manubens, N., et al., ENVIRON MODELL SOFTW 103, 29-42. doi:10.1016/j.envsoft.2018.01.018"
->>>>>>> 75572112
   mckee93: "McKee, T. B. and Doesken, N. J. and Kleist, J.  In Proceedings of the 8th Conference on Applied Climatology, 17(22), 179-183, Boston, MA: American Meteorological Society, 1993."
   mueller14grl: "Mueller, B. and Seneviratne, S. I. Geophys. Res. Lett., 41, 128-134, doi:10.1002/2013GL058055, 2014."
   mueller13hess: "Mueller, B. et al., Hydrol. Earth Syst. Sci., 17, 3707-3720, doi:10.5194/hess-17-3707-2013, 2013."
@@ -668,14 +664,9 @@
   esacci-ozone: "Loyola et al., Int. J. Remote Sens. doi:10.1080/01431160902825016, 2009."
   esacci-soilmoisture: "Liu et al., Hydrol. Earth Syst. Sci., doi:10.5194/hess-15-425-2011, 2011."
   esacci-sst: "Merchant et al., Geosci. Data J., doi:10.1002/gdj3.20, 2014."
-<<<<<<< HEAD
-  osi-409: "EUMETSAT Global sea ice concentration climate data records 1978-2015 (v1.2, 2015) doi: 10.15770/EUM_SAF_OSI_0001 and 10.15770/EUM_SAF_OSI_0005"
-  osi-450: "EUMETSAT Global sea ice concentration climate data record 1979-2015 (v2.0, 2017). doi: 10.15770/EUM_SAF_OSI_0008"
-=======
   ghcn: "Jones and Moberg, J. Clim., doi:10.1175/1520-0442(2003)016<0206:HALSSA>2.0.CO;2, 2003."
   hadcrut3: "Brohan et al., J. Geophys. Res., doi:10.1029/2005JD006548, 2006."
   hadcrut4: "Morice et al., J. Goophys. Res., doi:10.1029/2011JD017187, 2012."
->>>>>>> 75572112
   hadisst: "Rayner et al., J. Geophys. Res., doi:10.1029/2002JD002670, 2013."
   lai3g: "Zhu et al., Remote Sens., doi:10.3390/rs5020927, 2013."
   landflux-eval: "Mueller et al., Hydrol. Earth Syst. Sci., doi:10.5194/hess-17-3707-2013, 2013."
@@ -685,6 +676,8 @@
   mte: "Jung et al., J. Geophys. Res., doi:10.1029/2010JG001566, 2011."
   ncep: "Kalnay et al., B. Am. Meteorol. Soc., doi:10.1175/1520-0477(1996)077<0437:TNYRP>2.0.CO;2, 1996."
   niwa-bs: "Bodeker et al., Atmos. Chem. Phys., doi:10.5194/acp-5-2603-2005, 2005."
+  osi-409: "EUMETSAT Global sea ice concentration climate data records 1978-2015 (v1.2, 2015) doi: 10.15770/EUM_SAF_OSI_0001 and 10.15770/EUM_SAF_OSI_0005"
+  osi-450: "EUMETSAT Global sea ice concentration climate data record 1979-2015 (v2.0, 2017). doi: 10.15770/EUM_SAF_OSI_0008"
   patmos-x: "Heidinger et al., Bull. Amer. Meteor. Soc., doi:10.1175/BAMS-D-12-00246.1, 2013."
   uwisc: "O'Dell et al., J. Clim., doi:10.1175/2007JCLI1958.1, 2008."
   woa: "Locarnini et al., World Ocean Atlas 2013, Volume 1: Temperature, NOAA Atlas NESDIS 73, 2013."
