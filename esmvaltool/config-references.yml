# Full list of authors and references for the currently implemented
# diagnostics.
#
# Add new entries alphabetically (for authors) or at the end of the
# respective lists. Do not change the current entries!
#

authors:
### Core Team (PI and core developers)
  eyri_ve:
    name: Eyring, Veronika
    institute: DLR, Germany
    email: veronika.eyring 'at' dlr.de
  ande_bo:
    name: Andela, Bouwe
    institute: NLESC, Netherlands
    email: b.andela 'at' esciencecenter.nl
  broe_bj:
    name: Broetz, Bjoern
    institute: DLR, Germany
    email: bjoern.broetz 'at' dlr.de
  dros_ni:
    name: Drost, Niels
    institute: NLESC, Netherlands
    email: n.drost 'at' esciencecenter.nl
  kold_ni:
    name: Koldunov, Nikolay
    institute: AWI, Germany
    email: nikolay.koldunov 'at' awi.de
  laue_ax:
    name: Lauer, Axel
    institute: DLR, Germany
    email: axel.lauer 'at' dlr.de
  muel_bn:
    name: Mueller, Benjamin
    institute: LMU, Germany
    email: b.mueller 'at' iggf.geo.uni-muenchen.de
  pred_va:
    name: Predoi, Valeriu
    institute: URead, UK
    email: valeriu.predoi 'at' ncas.ac.uk
  righ_ma:
    name: Righi, Mattia
    institute: DLR, Germany
    email: mattia.righi 'at' dlr.de
  vega_ja:
    name: Vegas-Regidor, Javier
    institute: BSC, Spain
    email: javier.vegas 'at' bsc.es
### Development team
  anav_al:
    name: Anav, Alessandro
    institute: Univ. of Exeter, UK
    email: a.anav 'at' exeter.ac.uk
  andr_ol:
    name: Andrews, Oliver
    institute: Tyndall Centre, UK
    email: oliverdandrews 'at' googlemail.com
  arno_en:
    name: Arnone, Enrico
    institute: ISAC-CNR, Torino, Italy
<<<<<<< HEAD
    email: e.arnone 'at' isac.cnr.it
=======
    email: e.arnone 'at' isac.cnr.it 
>>>>>>> 4291c51e
  bock_ls:
    name: Bock, Lisa
    institute: DLR, Germany
    email: lisa.bock 'at' dlr.de
  chen_ja:
    name: Chen, Jack
    institute: NCAR, USA
    email: cchen 'at' ucar.edu
  cion_ir:
    name: Cionni, Irene
    institute: ENEA, Italy
    email: irene.cionni 'at' enea.it
  davi_ed:
    name: Davin, Edouard Leopold
    institute: ETH, CH
    email: edouard.davin 'at' env.ethz.ch
  ehbr_ca:
    name: Ehbrecht, Carsten
    institute: DKRZ, Germany
    email: ehbrecht 'at' dkrz.de
  fran_fr:
    name: Frank, Franziska
    institute: DLR, Germany
    email: franziska.frank 'at' dlr.de
  gain_al:
    name: Gainusa-Bogdan, Alina
    institute: France
  gall_be:
    name: Gallego-Elvira, Belen
    institute: NERC, UK
    email: belgal 'at' nerc.ac.uk
  gett_an:
    name: Gettelman, Andrew
    institute: NCAR, USA
    email: andrew 'at' ucar.edu
  gott_kl:
    name: Gottschaldt, Klaus-Dirk
    institute: DLR, Germany
    email: klaus-dirk.gottschaldt 'at' dlr.de
  hage_st:
    name: Hagemann, Stefan
    institute: MPI-M, Germany
    email: stefan.hagemann 'at' mpimet.mpg.de
  hann_ul:
    name: Hansson, Ulf
    institute: SMHI, Sweden
  hard_jo:
    name: von Hardenberg, Jost
    institute: ISAC-CNR, Torino, Italy
<<<<<<< HEAD
    email: j.vonhardenberg 'at' isac.cnr.it
=======
    email: j.vonhardenberg 'at' isac.cnr.it    
>>>>>>> 4291c51e
  hemp_ni:
    name: Hempelmann, Nils
    institute: IPSL, France
    email: nils.hempelmann 'at' ipsl.jussieu.fr
  hutj_ro:
    name: Hutjes, Ronald
    institute: Univ. of Wageningen, NL
    email: ronald.hutjes 'at' wur.nl
  juck_ma:
    name: Juckes, Martin
    institute: BADC, UK
    email: martin.juckes 'at' stfc.ac.uk
  kady_ni:
    name: Kadygrov, Nikolay
    institute: IPSL, France
    email: nikolay.kadygrov 'at' ipsl.jussieu.fr
  kind_st:
    name: Kindermann, Stephan
    institute: DKRZ, Germany
    email: kindermann 'at' dkrz.de
  kras_jo:
    name: Krasting, John
    institute: NOAA, USA
    email: john.krasting 'at' noaa.gov
  kune_dm:
    name: Kunert, Dominik
    institute: DLR, Germany
    email: dominik.kunert 'at' dlr.de
  lee_dm:
    name: de Mora, Lee
    institute: PML, UK
    email: ledm 'at' pml.ac.uK
  levi_ri:
    name: Levine, Richard
    institute: MetOffice, UK
    email: richard.levine 'at' metoffice.gov.uk
  litt_bi:
    name: Little, Bill
    institute: MetOffice, UK
    email: bill.little 'at' metoffice.gov.uk
  maek_ja:
    name: Makela, Jarmo
  malo_er:
    name: Maloney, Eric
    institute: Colorado State University
    email: emaloney 'at' atmos.colostate.edu
  maso_er:
    name: Mason, Erik
    institute: NOAA, USA
    email: erik.mason 'at' noaa.gov
  mass_fr:
    name: Massonnet, Francois
    institute: Spain
  mart_gi:
    name: Martin, Gill
    institute: MetOffice, UK
    email: gill.martin 'at' metoffice.gov.uk
  mell_fe:
    name: Mello, Felipe
    institute: INPE, Brazil
  mohi_da:
    name: Dalvi, Mohit
    institute: MetOffice, UK
    email: mohit.dalvi 'at' metoffice.gov.uk
  niku_gr:
    name: Nikulin, Grigory
    institute: SMHI, Sweden
    email: grigory.nikulin 'at' smhi.se
  nobr_pa:
    name: Nobre, Paulo
    institute: INPE, Brazil
  oliv_ar:
    name: Oliveira, Arildo
    institute: INPE, Brazil
  phil_ad:
    name: Phillips, Adam
    institute: NCAR, USA
    email: asphilli 'at' ucar.edu
  pugh_th:
    name: Pugh, Thomas
    institute: KIT, Germany
    email: thomas.pugh 'at' kit.edu
  read_si:
    name: Read, Simon
    institute: Univ. of Reading, UK
    email: s.read 'at' reading.ac.uk
  ring_ma:
    name: Ringer, Mark
    institute: MetOffice, UK
    email: mark.ringer 'at' metoffice.gov.uk
  rio_ca:
    name: Rio, Catherine
    institute: IPSL, France
    email: catherine.rio 'at' lmd.jussieu.fr
  roeh_ro:
    name: Roehrig, Romain
    institute: MeteoFr, France
    email: romain.roehrig 'at' meteo.fr
  schl_ma:
    name: Schlund, Manuel
    institute: DLR, Germany
    email: manuel.schlund 'at' dlr.de
  senf_da:
    name: Senftleben, Daniel
    institute: DLR, Germany
    email: daniel.senftleben 'at' dlr.de
  somm_ph:
    name: Sommer, Philipp
    institute: Univ. of Hamburg, Germany
    email: 'at'
  ster_an:
    name: Sterl, Andreas
    institute: KNMI, Netherlands
    email: sterl 'at' knmi.nl
  teic_ca:
    name: Teichmann, Claas
    institute: CSC2, Germany
    email: claas.teichmann 'at' hzg.de
  tsus_yo:
    name: Tsushima, Yoko
    institute: MetOffice, UK
    email: yoko.tsushima 'al' metoffice.gov.uk
  vanu_be:
    name: van Ulft, Bert
    institute: KNMI, Netherlands
    email: bert.van.ulft 'at' knmi.nl
  vini_ca:
    name: Vinicius, Capistrano
    institute: INPE, Brazil
  walt_je:
    name: Walton, Jeremy
    institute: MetOffice, UK
    email: jeremy.walton 'at' metoffice.gov.uk
  wang_sh:
    name: Wang, Shiyu
    institute: SMHI, Sweden
    email: shiyu.wang 'at' smhi.se
  wenz_sa:
    name: Wenzel, Sabrina
    institute: DLR, Germany
    email: sabrina.wenzel 'at' dlr.de
  will_ke:
    name: Williams, Keith
    institute: MetOffice, UK
    email: keith.williams 'at' metoffice.gov.uk
### Viewers (not active developers)
  bala_ve:
    name: Balaji, Venkatramani
    institute: GFDL, USA
    email: balaji 'at' princeton.edu
  bunz_fe:
    name: Bunzel, Felix
    institute: MPI-M, Germany
    email: felix.bunzel 'at' mpimet.mpg.de
  char_an:
    name: Charlton-Perez, Andrew
    institute: Univ. of Reading, UK
    email: a.j.charlton-perez 'at' reading.ac.uk
  denn_jo:
    name: Dennis, John
    institute: NCAR, USA
    email: dennis 'at' ucar.edu
  graf_po:
    name: Graf, Phoebe
    institute: DLR, Germany
    email: phoebe.graf 'at' dlr.de
  hegg_mi:
    name: Hegglin, Michaela
    institute: Univ. of Reading, UK
    email: m.i.hegglin 'at' reading.ac.uk
  hend_jo:
    name: Hendricks, Johannes
    institute: DLR, Germany
    email: johannes.hendricks 'at' dlr.de
  john_ja:
    name: John, Jasmin
    institute: NOAA, USA
    email: jasmin.john 'at' noaa.gov
  jone_co:
    name: Jones, Colin
    institute: MetOffice, UK
    email: colin.jones 'at' metoffice.gov.uk
  kais_ch:
    name: Kaiser, Christopher
    institute: DLR, Germany
    email: christopher.kaiser 'at' dlr.de
  karp_al:
    name: Karpechko, Alexey,
    institute: FMI, Finland
    email: Alexey.Karpechko 'at' fmi.fi
  lawr_br:
    name: Lawrence, Bryan
    institute: STFC, UK
    email: Bryan.Lawrence 'at' stfc.ac.uk
  mick_sh:
    name: Mickelson, Sheri
    institute: NCAR, USA
    email: mickelso 'at' ucar.edu
  ocon_fi:
    name: OConnor, Fiona
    institute: MetOffice, UK
    email: fiona.oconnor 'at' metoffice.gov.uk
  radh_ap:
    name: Radhakrishnan, Aparna
    institute: GFDL, USA
    email: aparna.radhakrishnan 'at' noaa.gov
  sell_al:
    name: Sellar, Alistair
    institute: MetOffice, UK
    email: alistair.sellar 'at' metoffice.gov.uk
  wyse_kl:
    name: Wyser, Klaus
    institute: SMHI, Sweden
    email: klaus.wyser 'at' smhi.se
### Former developers
  brae_me:
    name: Braeu, Melanie
    institute: DLR, Germany
    email: braeu.melanie 'at' physik.uni-muenchen.de
  dusc_ch:
    name: Duscha, Christiane
    institute: DLR, Germany
    email: christiane.duscha 'at' dlr.de
  enri_cl:
    name: Enright, Clare
    institute: UEA, UK
    email: c.enright 'at' uea.ac.uk
  halu_al:
    name: Haluszczynski, Alexander
    institute: DLR, Germany
    email: alexander.haluszczynski 'at' dlr.de
  herm_mi:
    name: Herman, Michael
    institute: New Mexico Tech, USA
    email: mherman 'at' nmt.edu
  hueb_mi:
    name: Huebner, Michael
    institute: DLR, Germany
    email: michael.huebner 'at' dlr.de
  john_ma:
    name: Johnston, Marston
    institute: SMHI, Sweden
    email: shejo284 'at' gmail.com
  klin_ca:
    name: Klinger, Carolin
    institute: DLR, Germany
    email: carolin.klinger 'at' physik.uni-muenchen.de
  kola_mi:
    name: Kolax, Michael
  neal_ri:
    name: Neale, Richard
    institute: NCAR, US
    email: rneale 'at' ucar.edu
  orlo_bo:
    name: Orlowsky, Boris
    institute: ETH, Switzerland
    email: boris.orlowsky 'at' env.ethz.ch
  pasc_st:
    name: Pascoe, Stephen
    institute: STFC, UK
    email: stephen.pascoe 'at' stfc.ac.uk
  stev_ma:
    name: Stevens, Mark
    institute: NCAR, US
    email: stevens 'at' ucar.edu
### Former viewers (not active viewers)
  butc_ne:
    name: Butchart, Neal
    institute: MetOffice, UK
    email: neal.butchart 'at' metoffice.gov.uk
  hass_da:
    name: Hassell, David
    institute: Univ. of Reading, UK
    email: d.c.hassell 'at' reading.ac.uk
  ivan_de:
    name: Ivanova, Detelina
    institute: NERSC, Norway
    email: detelina.ivanova 'at' nersc.no
  mois_au:
    name: Moise, Aurel
    institute: BOM, Australia
    email: a.moise 'at' bom.gov.au
  pend_di:
    name: Pendlebury, Diane
    institute: Univ. of Toronto, Canada
    email: diane 'at' atmosp.physics.utoronto.ca
  step_da:
    name: Stepanova, Daria
    institute: FMI, Finland
    email: daria.stepanova 'at' fmi.fi
  tilm_si:
    name: Tilmes, Simone
    institute: NCAR, US
    email: tilmes 'at' ucar.edu


references:
  acknow_author: "Please acknowledge the author(s)."
  contact_authors:: "Please contact the author(s) to discuss acknowledgment or co-authorship."
  acknow_project: "Please acknowledge the project(s)."
  anav13jclim: "Anav et al., J. Clim., 26, 6801-6843, doi:10.1175/JCLI-D-12-00417.1, 2013."
  antonov10usgov: "Antonov, J. I. et al., World Ocean Atlas 2009, Volume 2: Salinity. S. Levitus, Ed. NOAA Atlas NESDIS 69, U.S. Government Printing Office, Washington, D.C., 184 pp., 2010."
  aquila11gmd: "Aquila et al., Geosci. Model Dev. 4, 325-355, doi:10.5194/gmd-4-325-2011, 2011."
  bakker14essd: "Bakker, D. C. E. et al., Earth Syst. Sci. Data, 6, 69-90, doi:10.5194/essd-6-69-2014, 2014."
  bianchi12gbc: "Bianchi, D. et al., Global Biogeochem. Cy., 26, GB2009, doi:10.1029/2011GB004209, 2012."
  cionni11acp: "Cionni et al., Atmos. Chem. Phys., 11, 11267-11292, doi:10.5194/acp-11-11267-2011, 2011."
  clivar09jclim: "CLIVAR Madden-Julian Oscillation Working Group, J. Climate, 22, 3006–3030, doi:10.1175/2008JCLI2731.1, 2009."
  demora2018: "de Mora et al., Geosci. Model Dev., 11, 4215-4240, https://doi.org/10.5194/gmd-11-4215-2018, 2018."
  dong08grl: "Dong, S. et al., J. Geophys. Res., 113, C06013, doi:10.1029/2006JC004051, 2008."
  donofrio14jh: "D'Onofrio et al., J of Hydrometeorology 15, 830-843, 2014."
  duemenil00mpimr: "Duemenil Gates et al., Observed historical discharge data from major rivers for climate model validation. Max Planck Institute for Meteorology Report 307, Hamburg, Germany, 2000."
  emmons00jgr: "Emmons et al., J. Geophys. Res., 105, D16, 20497-20538, 2000."
  eyring06jgr: "Eyring et al., J. Geophys. Res., 111, D22308, doi:10.1029/2006JD007327, 2006."
  eyring13jgr: "Eyring et al., J. Geophys. Res., 118, 5029-5060, doi:10.1002/jgrd.50316, 2013."
  flato13ipcc: "Flato, G. et al., Evaluation of climate models, in: Climate Change 2013: the Physical Science Basis, 2013."
  gen14jclim: "Gen, L. et al., J. Climate, 27, 1765-1780, doi:10.1175/JCLI-D-13-00337.1, 2014."
  giorgi11jc: "Giorgi et al., J. Climate 24, 5309-5324, doi:10.1175/2011JCLI3979.1, 2011."
  giorgi14jgr: "Giorgi et al., J. Geophys. Res. Atmos., 119, 11,695–11,708, doi:10.1002/ 2014JD022238, 2014."
  gleckler08jgr: "Gleckler et al., J. Geophys. Res., 113, D06104, doi:10.1029/2007JD008972, 2008."
  goswami99qjrms: "Goswami, B., V. Krishnamurthy, and H. Annamalai, Q. J. R. Meteorol. Soc., 125, 611–633, doi:10.1002/qj.49712555412, 1999."
  hagemann13jadvmodelearthsyst: "Hagemann et al., J. Adv. Model. Earth Syst., 5, doi:10.1029/2012MS000173, 2013."
  jones15james: "Jones et al., J. Adv. Model. Earth Syst., 7, 1554-1575, doi:10.1002/2014MS000416, 2015."
  kerry06jclim: "Kerry H. et al, J. Climate, 19, 3681-3703, doi:10.1175/JCLI3814.1, 2006."
  kim09jclim: "Kim, D. et al., J. Climate, 22, 6413-6436, doi:10.1175/2009JCLI3063.1, 2009."
  kim12grl: "Kim and Yu, Geophys. Res. Lett., 39, L11704, doi:10.1029/2012GL052006, 2012."
  key04gbc: "Key, R. M. et al., Global Biogeochem. Cy., 18, GB4031, doi:10.109/2004GB002247, 2004."
  lauer05acp: "Lauer et al., Atmos. Chem. Phys., 5, 3251-3276, doi:10.5194/acp-5-3251-2005, 2005."
  lauer13jclim: "Lauer and Hamilton, J. Climate, 26, 3823-3845, doi:10.1175/JCLI-D-12-00451.1, 2013."
  lauer17rse: "Lauer et al., Remote Sens. Environ., in press, 2017."
  li14jclim: "Li and Xie, J. Climate, 27, 1765-1780, doi:https://doi.org/10.1175/JCLI-D-13-00337.1, 2014."
  lin08jclim: "Lin, J-L. et al., J. Climate, 21, 4541-4567, doi: 10.1175/2008JCLI1816.1, 2008."
  lloyd-hughes02jclim: "Lloyd-Hughes, B. and Saunders, M. A., Int. J. Climatol., 22, 1571-1592, doi:10.1002/joc.846, 2002."
  locarini10usgov: "Locarnini, R. A. et al., World Ocean Atlas 2009, Volume 1: Temperature. S. Levitus, Ed. NOAA Atlas NESDIS 68, U.S. Government Printing Office, Washington, D.C., 184 pp.,2010."
  mueller14grl: "Mueller, B. and Seneviratne, S. I. Geophys. Res. Lett., 41, 128-134, doi:10.1002/2013GL058055, 2014."
  mueller13hess: "Mueller, B. et al., Hydrol. Earth Syst. Sci., 17, 3707-3720, doi:10.5194/hess-17-3707-2013, 2013."
  phillips14eos: "Phillips, A. S. et al., EOS T. Am. Geophys. Un., 95, 453-455, 2014."
  rebora06jhm: "Rebora et. al., JHM 7, 724, 2006."
  righi13acp: "Righi et al., Atmos. Chem. Phys., 13, 9939-9970, doi:10.5194/acp-13-9939-2013, 2013."
  righi15gmd: "Righi et al., Geosci. Model Dev., 8, 733-768 doi:10.5194/gmd-8-733-2015, 2015."
  roedenbeck13os: "Roedenbeck, C. et al., Ocean Sci., 9, 193-216, doi:10.5194/os-9-193-2013, 2013."
  roehrig13jclim: "Roehrig, R. et al., J. Climate, 26, 6471-6505, doi:10.1175/JCLI-D-12-00505.1, 2013."
  sperber12asl: "Sperber and Kim, Atmos. Sci. Lett., 13, 3, 187-193, doi:10.1002/asl.378, 2012."
  stroeve07grl: "Stroeve, J. et al., Geophys. Res. Lett., 34, L09501, doi:10.1029/2007GL029703, 2007."
  taylor12: "Taylor et al., Nature, 489, 423-426, doi:10.1038/nature11377, 2012."
  takahashi14marchem: "Takahashi et al., Mar. Chem., 164, 95-125, doi:10.1016/j.marchem.2014.06.004, 2014."
  wang99bams: "Wang, B. and Z. Fan, Bull. Amer. Meteor. Soc., 80, 629-638, doi:10.1175/1520-0477(1999)080&lt;0629:COSASM&gt;2.0.CO;2, 1999."
  wang11climdyn: "Wang, B. et al., Clim. Dyn., 39, 1123-1135, doi:10.1007/s00382-011-1266-z, 2011."
  webster92qjrms: "Webster, P. J. and Yang, S., Q.J.R. Meteorol. Soc., 118: 877-926. doi:10.1002/qj.49711850705, 1992."
  weedon14wrr: "Weedon, G. P. et al., Water Resour. Res., 50, 7505-7514, doi:10.1002/2014WR015638, 2014."
  wenzel14jgr: "Wenzel et al., J. Geophys. Res. Biogeosci., 119(5), doi:2013JG002591, 2014."
  williams09climdyn: "Williams and Webb, Clim. Dynam., 33, 141-157, doi:10.1007/s00382-008-0443-1, 2009."

observation references:
  access2: "ACCESS2 - Roiger et al., accepted"
  aeronet: "AERONET - See http://aeronet.gsfc.nasa.gov/new_web/data_usage.html"
  airs: "AIRS"
  auramls: "Aura MLS"
  cirrus: "CIRRUS - Baumgardner et al., Environ. Res. Lett., 3, 025010, 2008."
  castnet: "CASTNET - See http://epa.gov/castnet/javaweb/index.html"
  ceresebaf: "CERES-EBAF"
  concert: "CONCERT - Dahlkoetter et al., Atmos. Chem. Phys., 14, 6111-6137, 2014."
  cr-ave: "CR-AVE - Schwarz et al., J. Geophys. Res., 113, D03203, 2008."
  dc3: "DC3 - B. Weinzierl (DLR)"
  duemenil00mpi: "GRDC station observations - Duemenil et al., Max Planck Institute for Meteorology Report 307, Hamburg, Germany, 2000."
  eanet: "EANET - See http://www.eanet.cc/"
  emep: "EMEP - See http://www.emep.int/"
  emmons00jgr: "Emmons et al., J. Geophys. Res., 105, D16, 20497-20538, 2000."
  era40: "ERA40"
  erainterim: "ERA-Interim"
  esacci-aerosol: "ESACCI-AEROSOL - Popp, T. et al. (2015): ESA Aerosol Climate Change Initiative (ESA Aerosol_cci) data: AOD v4.21 via Centre for Environmental Data Analysis, May 2016"
  esacci-landcover: "ESACCI-LANDCOVER - Defourny et al. (2015): ESA Land Cover Climate Change Initiative (ESA LC_cci) data: ESACCI-LC-L4-LCCS-Map-300m-P5Y-[2000,2005,2010]-v1.6.1 via Centre for Environmental Data Analysis"
  esacci-sm: "ESACCI-SOILMOISTURE - Liu, et al. (2011), Hydrology and Earth System Sciences, 15, 425-436; Liu, et al. (2012), Remote Sensing of Environment, 123, 280-297; Wagner, et al. (2012), Remote Sensing and Spatial Information Sciences, Volume I-7"
  esacci-sst: "ESACCI-SST - Merchant, et al. (2014): ESA Sea Surface Temperature Climate Change Initiative (ESA SST CCI): Analysis long term product version 1.0, NERC Earth Observation Data Centre, 24th February 2014, doi:10.5285/878bef44-d32a-40cd-a02d-49b6286f0ea4."
  haloe: "HALOE"
  hippo: "HIPPO - Schwarz et al., Geophys. Res. Lett., 40, 5542-5547, 2013."
  improve: "IMPROVE - See http://vista.cira.colostate.edu/improve/data/improve/improve_data.htm"
  inca: "INCA - Minikin et al., Geophys. Res. Lett., 30, 1503, 2003."
  isccp_d1: "ISCCP D1 - Rossow and Schiffer, Bull. Amer. Meteor. Soc., 80, 2261-2287, 1999."
  king03tgrs: "MODIS-CFMIP - King, M. D., et al., IEEE Trans. Geosci. Remote Sens., 41, 442-458, 2003."
  ncep: "NCEP - Kalnay et al., Bull. Amer. Meteor. Soc., 77, 437-470, 1996."
  misr: "MISR"
  modis: "MODIS"
  niwa: "NIWA"
  odell08jcli: "UWisc - O'Dell et al., J. Climate, 21, 1721-1739, 2008."
  lace1: "LACE - Petzold et al., J. Geophys. Res., 107, D21, 8128, 2002."
  lace2: "LACE - Schroeder et al., J. Geophys. Res., 107, D21, 8126, 2002."
  oct-ave: "Oct-AVE - Schwarz et al., J. Geophys. Res., 111, D16207, 2006."
  pincus08jcli: "MODIS-CFMIP - Pincus et al., J. Climate, 25, 4699-4720, 2012."
  saltrace1: "SALTRACE - B. Weinzierl (DLR)"
  saltrace2: "SALTRACE - K. Fomba (TROPOS)"
  samum1: "SAMUM - Weinzierl et al., Tellus B, 2009."
  samum2: "SAMUM - K. Kandler (TU Darmstadt)"
  srb: "SRB"
  tc4: "TC4 - Spackman et al., Geophys. Res. Lett., 38, L09803, 2011."
  ucnpacific: "UCN-Pacific - Clarke and Kapustin, J. Atmos. Sci. 59, 363, 2002."
  ukmo: "UKMO"
  weedon14waterresourres: "WFDEI - Weedon et al., Water Resour. Res. 50, 2014."

projects:
  climval: BMBF MiKlip Project ClimVal
  cmip6dicad: BMBF CMIP6 Project Germany
  cmug: ESA CMUG
  crescendo: EU H2020 project CRESCENDO
  dlrveu: DLR project VEU
  dlrveu2: DLR project VEU2
  embrace: EU FP7 project EMBRACE
  esmval: DLR project ESMVal
  qa4ecv: QA4ECV
  ukesm: UKESM, UK Earth System Model project (NERC)

realms:
  aerosol: aerosol
  atmos: atmosphere
  atmosChem: atmospheric chemistry
  land: land
  landIce: land ice
  ocean: ocean
  ocnBgchem: ocean biogeochemistry
  seaIce: sea ice

themes:
  aerosols: aerosols
  atmDyn: atmospheric dynamics
  bgchem: biogeochemistry
  bgphys: biogeophysics
  carbon: carbon cycle
  chem: chemistry
  clouds: clouds
  EC: emergent constraint
  ghg: greenhouse gases
  monsoon: monsoons
  phys: physics
  seaIce: sea ice
  varmodes: modes of variability

domains:
  et: extra tropics
  global: global
  midlat: mid-latittudes
  nh: northern hemisphere
  polar: polar
  reg: regional
  sh: southern hemisphere
  trop: tropics

plot_types:
  errorbar: error bar plot
  bar: bar chart
  diurn: diurnal cycle
  geo: geographical distribution
  portrait: portrait diagram
  polar: polar-stereographic plot
  scatter: scatter plot
  seas: seasonal cycle
  size: size-distribution
  vert: vertical profile
  taylor: taylor diagram
  times: time series
  zonal: zonal mean
  pro: profile #(any other kind of line chart)
  other: other plot types

statistics:
  anomaly: anomaly
  corr: correlation
  diff: difference
  eof: empirical orthogonal function (EOF)
  mean: mean
  spectrum: spectrum
  stddev: standard deviation
  var: variability
  rmsd: rmsd
  range: range of values
  trend: temporal trend
  clim: climatology
  perc: percentiles
  median: median
  detrend: detrend
  other: other statistics<|MERGE_RESOLUTION|>--- conflicted
+++ resolved
@@ -59,11 +59,7 @@
   arno_en:
     name: Arnone, Enrico
     institute: ISAC-CNR, Torino, Italy
-<<<<<<< HEAD
     email: e.arnone 'at' isac.cnr.it
-=======
-    email: e.arnone 'at' isac.cnr.it 
->>>>>>> 4291c51e
   bock_ls:
     name: Bock, Lisa
     institute: DLR, Germany
@@ -113,11 +109,7 @@
   hard_jo:
     name: von Hardenberg, Jost
     institute: ISAC-CNR, Torino, Italy
-<<<<<<< HEAD
     email: j.vonhardenberg 'at' isac.cnr.it
-=======
-    email: j.vonhardenberg 'at' isac.cnr.it    
->>>>>>> 4291c51e
   hemp_ni:
     name: Hempelmann, Nils
     institute: IPSL, France
