--- conflicted
+++ resolved
@@ -717,11 +717,8 @@
   fluxcom: "Jung et al., Scientific Data 6:74, doi:10.1038/s41597-019-0076-8, 2019."
   gcp: "Le Quere et al., Earth Syst. Sci. Data, doi:10.5194/essd-10-2141-2018, 2018."
   ghcn: "Jones and Moberg, J. Clim., doi:10.1175/1520-0442(2003)016<0206:HALSSA>2.0.CO;2, 2003."
-<<<<<<< HEAD
   ghcn-cams: "Fan and van den Dool, J. Geophys. Res., doi:10.1029/2007JD008470, 2008."
-=======
   gistemp: "Lenssen et al.,  J. Geophys. Res. Atmos., doi:10.1029/2018JD029522, 2019."
->>>>>>> 21db4dd8
   gpcc: "Schneider et al., doi: [10.5676/DWD_GPCC/FD_M_V2018_025, 10.5676/DWD_GPCC/FD_M_V2018_050, 10.5676/DWD_GPCC/FD_M_V2018_100, 10.5676/DWD_GPCC/FD_M_V2018_250], 2018."
   hadcrut3: "Brohan et al., J. Geophys. Res., doi:10.1029/2005JD006548, 2006."
   hadcrut4: "Morice et al., J. Goophys. Res., doi:10.1029/2011JD017187, 2012."
