--- conflicted
+++ resolved
@@ -685,13 +685,9 @@
   cru: "Harris et al., Int. J. Climatol., doi:10.1002/joc.3711, 2014."
   duveiller2018: "Duveiller et al., Sci. Data, doi:10.1038/sdata.2018.14, 2018."
   eppley-vgpm-modis: "Behrenfeld and Falkowski, Limnol. Oceanogr., doi:10.4319/lo.1997.42.1.0001, 1997."
-<<<<<<< HEAD
   era-interim: "Dee et al., Q. J. Roy. Meteor. Soc., doi:10.1002/qj.828, 2011."
   era-interim-land: "Balsamo et al. ERA-Interim/Land: a global land surface reanalysis data set, Hydrol. Earth Syst. Sci., 19, 389–407, https://doi.org/10.5194/hess-19-389-2015, 2015."
-=======
->>>>>>> b31cdd00
   era5: "Copernicus Climate Change Service (C3S) (2017): ERA5: Fifth generation of ECMWF atmospheric reanalyses of the global climate. Copernicus Climate Change Service Climate Data Store (CDS)"
-  era-interim: "Dee et al., Q. J. Roy. Meteor. Soc., doi:10.1002/qj.828, 2011."
   esacci-aerosol: "Popp et al., Remote Sens., doi:10.3390/rs8050421, 2016."
   esacci-cloud: "Stengel et al., Earth Syst. Sci. Data, doi:10.5194/essd-9-881-2017, 2017."
   esacci-fire: "Chuvieco et al.ESA Fire Climate Change Initiative (Fire_cci): Burned Area Grid Product Version 4.1. Centre for Environmental Data Analysis, doi:10.5285/D80636D4-7DAF-407E-912D-F5BB61C142FA, 2016."
